/*
 * Copyright (C) 2007 The Android Open Source Project
 *
 * Licensed under the Apache License, Version 2.0 (the "License");
 * you may not use this file except in compliance with the License.
 * You may obtain a copy of the License at
 *
 *      http://www.apache.org/licenses/LICENSE-2.0
 *
 * Unless required by applicable law or agreed to in writing, software
 * distributed under the License is distributed on an "AS IS" BASIS,
 * WITHOUT WARRANTIES OR CONDITIONS OF ANY KIND, either express or implied.
 * See the License for the specific language governing permissions and
 * limitations under the License.
 */

#ifndef ANDROID_GRAPHIC_BUFFER_H
#define ANDROID_GRAPHIC_BUFFER_H

#include <stdint.h>
#include <sys/types.h>

#include <string>

#include <android/hardware_buffer.h>
#include <ui/ANativeObjectBase.h>
#include <ui/GraphicBufferMapper.h>
#include <ui/PixelFormat.h>
#include <ui/Rect.h>
#include <utils/Flattenable.h>
#include <utils/RefBase.h>

#include <nativebase/nativebase.h>

#include <hardware/gralloc.h>

namespace android {

#ifndef LIBUI_IN_VNDK
class BufferHubBuffer;
#endif // LIBUI_IN_VNDK

class GraphicBufferMapper;

// ===========================================================================
// GraphicBuffer
// ===========================================================================

class GraphicBuffer
    : public ANativeObjectBase<ANativeWindowBuffer, GraphicBuffer, RefBase>,
      public Flattenable<GraphicBuffer>
{
    friend class Flattenable<GraphicBuffer>;
public:

    enum {
        USAGE_SW_READ_NEVER     = GRALLOC_USAGE_SW_READ_NEVER,
        USAGE_SW_READ_RARELY    = GRALLOC_USAGE_SW_READ_RARELY,
        USAGE_SW_READ_OFTEN     = GRALLOC_USAGE_SW_READ_OFTEN,
        USAGE_SW_READ_MASK      = GRALLOC_USAGE_SW_READ_MASK,

        USAGE_SW_WRITE_NEVER    = GRALLOC_USAGE_SW_WRITE_NEVER,
        USAGE_SW_WRITE_RARELY   = GRALLOC_USAGE_SW_WRITE_RARELY,
        USAGE_SW_WRITE_OFTEN    = GRALLOC_USAGE_SW_WRITE_OFTEN,
        USAGE_SW_WRITE_MASK     = GRALLOC_USAGE_SW_WRITE_MASK,

        USAGE_SOFTWARE_MASK     = USAGE_SW_READ_MASK|USAGE_SW_WRITE_MASK,

        USAGE_PROTECTED         = GRALLOC_USAGE_PROTECTED,

        USAGE_HW_TEXTURE        = GRALLOC_USAGE_HW_TEXTURE,
        USAGE_HW_RENDER         = GRALLOC_USAGE_HW_RENDER,
        USAGE_HW_2D             = GRALLOC_USAGE_HW_2D,
        USAGE_HW_COMPOSER       = GRALLOC_USAGE_HW_COMPOSER,
        USAGE_HW_VIDEO_ENCODER  = GRALLOC_USAGE_HW_VIDEO_ENCODER,
        USAGE_HW_MASK           = GRALLOC_USAGE_HW_MASK,

        USAGE_CURSOR            = GRALLOC_USAGE_CURSOR,
    };

    static sp<GraphicBuffer> from(ANativeWindowBuffer *);

    static GraphicBuffer* fromAHardwareBuffer(AHardwareBuffer*);
    static GraphicBuffer const* fromAHardwareBuffer(AHardwareBuffer const*);
    AHardwareBuffer* toAHardwareBuffer();
    AHardwareBuffer const* toAHardwareBuffer() const;

    // Create a GraphicBuffer to be unflatten'ed into or be reallocated.
    GraphicBuffer();

    // Create a GraphicBuffer by allocating and managing a buffer internally.
    // This function is privileged.  See reallocate for details.
    GraphicBuffer(uint32_t inWidth, uint32_t inHeight, PixelFormat inFormat,
            uint32_t inLayerCount, uint64_t inUsage,
            std::string requestorName = "<Unknown>");

    // Create a GraphicBuffer from an existing handle.
    enum HandleWrapMethod : uint8_t {
        // Wrap and use the handle directly.  It assumes the handle has been
        // registered and never fails.  The handle must have a longer lifetime
        // than this wrapping GraphicBuffer.
        //
        // This can be used when, for example, you want to wrap a handle that
        // is already managed by another GraphicBuffer.
        WRAP_HANDLE,

        // Take ownership of the handle and use it directly.  It assumes the
        // handle has been registered and never fails.
        //
        // This can be used to manage an already registered handle with
        // GraphicBuffer.
        TAKE_HANDLE,

        // Take onwership of an unregistered handle and use it directly.  It
        // can fail when the buffer does not register.  There is no ownership
        // transfer on failures.
        //
        // This can be used to, for example, create a GraphicBuffer from a
        // handle returned by Parcel::readNativeHandle.
        TAKE_UNREGISTERED_HANDLE,

        // Make a clone of the handle and use the cloned handle.  It can fail
        // when cloning fails or when the buffer does not register.  There is
        // never ownership transfer.
        //
        // This can be used to create a GraphicBuffer from a handle that
        // cannot be used directly, such as one from hidl_handle.
        CLONE_HANDLE,
    };
    GraphicBuffer(const native_handle_t* inHandle, HandleWrapMethod method, uint32_t inWidth,
                  uint32_t inHeight, PixelFormat inFormat, uint32_t inLayerCount, uint64_t inUsage,
                  uint32_t inStride);

    // These functions are deprecated because they only take 32 bits of usage
    GraphicBuffer(const native_handle_t* inHandle, HandleWrapMethod method, uint32_t inWidth,
                  uint32_t inHeight, PixelFormat inFormat, uint32_t inLayerCount, uint32_t inUsage,
                  uint32_t inStride)
          : GraphicBuffer(inHandle, method, inWidth, inHeight, inFormat, inLayerCount,
                          static_cast<uint64_t>(inUsage), inStride) {}
    GraphicBuffer(uint32_t inWidth, uint32_t inHeight, PixelFormat inFormat,
            uint32_t inLayerCount, uint32_t inUsage, uint32_t inStride,
            native_handle_t* inHandle, bool keepOwnership);
    GraphicBuffer(uint32_t inWidth, uint32_t inHeight, PixelFormat inFormat,
            uint32_t inUsage, std::string requestorName = "<Unknown>");

#ifndef LIBUI_IN_VNDK
    // Create a GraphicBuffer from an existing BufferHubBuffer.
    GraphicBuffer(std::unique_ptr<BufferHubBuffer> buffer);
#endif // LIBUI_IN_VNDK

    // return status
    status_t initCheck() const;

    uint32_t getWidth() const           { return static_cast<uint32_t>(width); }
    uint32_t getHeight() const          { return static_cast<uint32_t>(height); }
    uint32_t getStride() const          { return static_cast<uint32_t>(stride); }
    uint64_t getUsage() const           { return usage; }
    PixelFormat getPixelFormat() const  { return format; }
    uint32_t getLayerCount() const      { return static_cast<uint32_t>(layerCount); }
    Rect getBounds() const              { return Rect(width, height); }
    uint64_t getId() const              { return mId; }
    int32_t getBufferId() const { return mBufferId; }

    uint32_t getGenerationNumber() const { return mGenerationNumber; }
    void setGenerationNumber(uint32_t generation) {
        mGenerationNumber = generation;
    }

    // This function is privileged.  It requires access to the allocator
    // device or service, which usually involves adding suitable selinux
    // rules.
    status_t reallocate(uint32_t inWidth, uint32_t inHeight,
            PixelFormat inFormat, uint32_t inLayerCount, uint64_t inUsage);

    bool needsReallocation(uint32_t inWidth, uint32_t inHeight,
            PixelFormat inFormat, uint32_t inLayerCount, uint64_t inUsage);

    // For the following two lock functions, if bytesPerStride or bytesPerPixel
    // are unknown or variable, -1 will be returned
    status_t lock(uint32_t inUsage, void** vaddr, int32_t* outBytesPerPixel = nullptr,
                  int32_t* outBytesPerStride = nullptr);
    status_t lock(uint32_t inUsage, const Rect& rect, void** vaddr,
                  int32_t* outBytesPerPixel = nullptr, int32_t* outBytesPerStride = nullptr);
    // For HAL_PIXEL_FORMAT_YCbCr_420_888
    status_t lockYCbCr(uint32_t inUsage, android_ycbcr *ycbcr);
    status_t lockYCbCr(uint32_t inUsage, const Rect& rect,
            android_ycbcr *ycbcr);
    status_t unlock();
    // For the following three lockAsync functions, if bytesPerStride or bytesPerPixel
    // are unknown or variable, -1 will be returned
    status_t lockAsync(uint32_t inUsage, void** vaddr, int fenceFd,
                       int32_t* outBytesPerPixel = nullptr, int32_t* outBytesPerStride = nullptr);
    status_t lockAsync(uint32_t inUsage, const Rect& rect, void** vaddr, int fenceFd,
                       int32_t* outBytesPerPixel = nullptr, int32_t* outBytesPerStride = nullptr);
    status_t lockAsync(uint64_t inProducerUsage, uint64_t inConsumerUsage, const Rect& rect,
                       void** vaddr, int fenceFd, int32_t* outBytesPerPixel = nullptr,
                       int32_t* outBytesPerStride = nullptr);
    status_t lockAsyncYCbCr(uint32_t inUsage, android_ycbcr *ycbcr,
            int fenceFd);
    status_t lockAsyncYCbCr(uint32_t inUsage, const Rect& rect,
            android_ycbcr *ycbcr, int fenceFd);
    status_t unlockAsync(int *fenceFd);

    status_t isSupported(uint32_t inWidth, uint32_t inHeight, PixelFormat inFormat,
                         uint32_t inLayerCount, uint64_t inUsage, bool* outSupported) const;

    ANativeWindowBuffer* getNativeBuffer() const;

    // for debugging
    static void dumpAllocationsToSystemLog();

    // Flattenable protocol
    size_t getFlattenedSize() const;
    size_t getFdCount() const;
    status_t flatten(void*& buffer, size_t& size, int*& fds, size_t& count) const;
    status_t unflatten(void const*& buffer, size_t& size, int const*& fds, size_t& count);

<<<<<<< HEAD
=======
    GraphicBufferMapper::Version getBufferMapperVersion() const {
        return mBufferMapper.getMapperVersion();
    }

>>>>>>> 4b02403d
#ifndef LIBUI_IN_VNDK
    // Returns whether this GraphicBuffer is backed by BufferHubBuffer.
    bool isBufferHubBuffer() const;
#endif // LIBUI_IN_VNDK

private:
    ~GraphicBuffer();

    enum {
        ownNone   = 0,
        ownHandle = 1,
        ownData   = 2,
    };

    inline const GraphicBufferMapper& getBufferMapper() const {
        return mBufferMapper;
    }
    inline GraphicBufferMapper& getBufferMapper() {
        return mBufferMapper;
    }
    uint8_t mOwner;

private:
    friend class Surface;
    friend class BpSurface;
    friend class BnSurface;
    friend class LightRefBase<GraphicBuffer>;
    GraphicBuffer(const GraphicBuffer& rhs);
    GraphicBuffer& operator = (const GraphicBuffer& rhs);
    const GraphicBuffer& operator = (const GraphicBuffer& rhs) const;

    status_t initWithSize(uint32_t inWidth, uint32_t inHeight,
            PixelFormat inFormat, uint32_t inLayerCount,
            uint64_t inUsage, std::string requestorName);

    status_t initWithHandle(const native_handle_t* inHandle, HandleWrapMethod method,
                            uint32_t inWidth, uint32_t inHeight, PixelFormat inFormat,
                            uint32_t inLayerCount, uint64_t inUsage, uint32_t inStride);

    void free_handle();

    GraphicBufferMapper& mBufferMapper;
    ssize_t mInitCheck;

    // numbers of fds/ints in native_handle_t to flatten
    uint32_t mTransportNumFds;
    uint32_t mTransportNumInts;

    uint64_t mId;

    // System unique buffer ID. Note that this is different from mId, which is process unique. For
    // GraphicBuffer backed by BufferHub, the mBufferId is a system unique identifier that stays the
    // same cross process for the same chunck of underlying memory. Also note that this only applies
    // to GraphicBuffers that are backed by BufferHub.
    int32_t mBufferId = -1;

    // Stores the generation number of this buffer. If this number does not
    // match the BufferQueue's internal generation number (set through
    // IGBP::setGenerationNumber), attempts to attach the buffer will fail.
    uint32_t mGenerationNumber;

#ifndef LIBUI_IN_VNDK
    // Stores a BufferHubBuffer that handles buffer signaling, identification.
    std::unique_ptr<BufferHubBuffer> mBufferHubBuffer;
#endif // LIBUI_IN_VNDK
};

}; // namespace android

#endif // ANDROID_GRAPHIC_BUFFER_H<|MERGE_RESOLUTION|>--- conflicted
+++ resolved
@@ -215,13 +215,10 @@
     status_t flatten(void*& buffer, size_t& size, int*& fds, size_t& count) const;
     status_t unflatten(void const*& buffer, size_t& size, int const*& fds, size_t& count);
 
-<<<<<<< HEAD
-=======
     GraphicBufferMapper::Version getBufferMapperVersion() const {
         return mBufferMapper.getMapperVersion();
     }
 
->>>>>>> 4b02403d
 #ifndef LIBUI_IN_VNDK
     // Returns whether this GraphicBuffer is backed by BufferHubBuffer.
     bool isBufferHubBuffer() const;
