--- conflicted
+++ resolved
@@ -144,11 +144,7 @@
     virtual sp<IBinder> getService(const String16& name) const
     {
         sp<IBinder> svc = checkService(name);
-<<<<<<< HEAD
-        if (svc != NULL) return svc;
-=======
         if (svc != nullptr) return svc;
->>>>>>> f11e2bd0
 
         const bool isVendorService =
             strcmp(ProcessState::self()->getDriverName().c_str(), "/dev/vndbinder") == 0;
@@ -176,11 +172,7 @@
             if (svc != NULL) return svc;
         }
         ALOGW("Service %s didn't start. Returning NULL", String8(name).string());
-<<<<<<< HEAD
-        return NULL;
-=======
         return nullptr;
->>>>>>> f11e2bd0
     }
 
     virtual sp<IBinder> checkService( const String16& name) const
