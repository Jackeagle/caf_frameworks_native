/*
 * Copyright (C) 2017 The Android Open Source Project
 *
 * Licensed under the Apache License, Version 2.0 (the "License");
 * you may not use this file except in compliance with the License.
 * You may obtain a copy of the License at
 *
 *      http://www.apache.org/licenses/LICENSE-2.0
 *
 * Unless required by applicable law or agreed to in writing, software
 * distributed under the License is distributed on an "AS IS" BASIS,
 * WITHOUT WARRANTIES OR CONDITIONS OF ANY KIND, either express or implied.
 * See the License for the specific language governing permissions and
 * limitations under the License.
 */

#define LOG_TAG "AHardwareBuffer"

#include <vndk/hardware_buffer.h>

#include <errno.h>
#include <sys/socket.h>
#include <memory>

#include <cutils/native_handle.h>
#include <log/log.h>
#include <utils/StrongPointer.h>
#include <ui/GraphicBuffer.h>
#include <system/graphics.h>

#include <private/android/AHardwareBufferHelpers.h>
#include <android/hardware/graphics/common/1.1/types.h>


static constexpr int kFdBufferSize = 128 * sizeof(int);  // 128 ints

using namespace android;

// ----------------------------------------------------------------------------
// Public functions
// ----------------------------------------------------------------------------

int AHardwareBuffer_allocate(const AHardwareBuffer_Desc* desc, AHardwareBuffer** outBuffer) {
    if (!outBuffer || !desc) return BAD_VALUE;
    if (!AHardwareBuffer_isValidDescription(desc, /*log=*/true)) return BAD_VALUE;

    int format = AHardwareBuffer_convertToPixelFormat(desc->format);
    uint64_t usage = AHardwareBuffer_convertToGrallocUsageBits(desc->usage);
    sp<GraphicBuffer> gbuffer(new GraphicBuffer(
            desc->width, desc->height, format, desc->layers, usage,
            std::string("AHardwareBuffer pid [") + std::to_string(getpid()) + "]"));

    status_t err = gbuffer->initCheck();
    if (err != 0 || gbuffer->handle == 0) {
        if (err == NO_MEMORY) {
            GraphicBuffer::dumpAllocationsToSystemLog();
        }
        ALOGE("GraphicBuffer(w=%u, h=%u, lc=%u) failed (%s), handle=%p",
                desc->width, desc->height, desc->layers, strerror(-err), gbuffer->handle);
        return err;
    }

    *outBuffer = AHardwareBuffer_from_GraphicBuffer(gbuffer.get());

    // Ensure the buffer doesn't get destroyed when the sp<> goes away.
    AHardwareBuffer_acquire(*outBuffer);
    return NO_ERROR;
}

void AHardwareBuffer_acquire(AHardwareBuffer* buffer) {
    // incStrong/decStrong token must be the same, doesn't matter what it is
    AHardwareBuffer_to_GraphicBuffer(buffer)->incStrong((void*)AHardwareBuffer_acquire);
}

void AHardwareBuffer_release(AHardwareBuffer* buffer) {
    // incStrong/decStrong token must be the same, doesn't matter what it is
    AHardwareBuffer_to_GraphicBuffer(buffer)->decStrong((void*)AHardwareBuffer_acquire);
}

void AHardwareBuffer_describe(const AHardwareBuffer* buffer,
        AHardwareBuffer_Desc* outDesc) {
    if (!buffer || !outDesc) return;

    const GraphicBuffer* gbuffer = AHardwareBuffer_to_GraphicBuffer(buffer);

    outDesc->width = gbuffer->getWidth();
    outDesc->height = gbuffer->getHeight();
    outDesc->layers = gbuffer->getLayerCount();
    outDesc->format = AHardwareBuffer_convertFromPixelFormat(uint32_t(gbuffer->getPixelFormat()));
    outDesc->usage = AHardwareBuffer_convertFromGrallocUsageBits(gbuffer->getUsage());
    outDesc->stride = gbuffer->getStride();
    outDesc->rfu0 = 0;
    outDesc->rfu1 = 0;
}

int AHardwareBuffer_lock(AHardwareBuffer* buffer, uint64_t usage,
        int32_t fence, const ARect* rect, void** outVirtualAddress) {
    if (!buffer) return BAD_VALUE;

    if (usage & ~(AHARDWAREBUFFER_USAGE_CPU_READ_MASK |
                  AHARDWAREBUFFER_USAGE_CPU_WRITE_MASK)) {
        ALOGE("Invalid usage flags passed to AHardwareBuffer_lock; only "
                "AHARDWAREBUFFER_USAGE_CPU_* flags are allowed");
        return BAD_VALUE;
    }

    usage = AHardwareBuffer_convertToGrallocUsageBits(usage);
    GraphicBuffer* gbuffer = AHardwareBuffer_to_GraphicBuffer(buffer);

    if (gbuffer->getLayerCount() > 1) {
        ALOGE("Buffer with multiple layers passed to AHardwareBuffer_lock; "
                "only buffers with one layer are allowed");
        return INVALID_OPERATION;
    }

    Rect bounds;
    if (!rect) {
        bounds.set(Rect(gbuffer->getWidth(), gbuffer->getHeight()));
    } else {
        bounds.set(Rect(rect->left, rect->top, rect->right, rect->bottom));
    }
    return gbuffer->lockAsync(usage, usage, bounds, outVirtualAddress, fence);
}

int AHardwareBuffer_unlock(AHardwareBuffer* buffer, int32_t* fence) {
    if (!buffer) return BAD_VALUE;

    GraphicBuffer* gBuffer = AHardwareBuffer_to_GraphicBuffer(buffer);
    if (fence == nullptr)
        return gBuffer->unlock();
    else
        return gBuffer->unlockAsync(fence);
}

int AHardwareBuffer_sendHandleToUnixSocket(const AHardwareBuffer* buffer, int socketFd) {
    if (!buffer) return BAD_VALUE;
    const GraphicBuffer* gBuffer = AHardwareBuffer_to_GraphicBuffer(buffer);

    size_t flattenedSize = gBuffer->getFlattenedSize();
    size_t fdCount = gBuffer->getFdCount();

    std::unique_ptr<uint8_t[]> data(new uint8_t[flattenedSize]);
    std::unique_ptr<int[]> fds(new int[fdCount]);

    // Make copies of needed items since flatten modifies them, and we don't
    // want to send anything if there's an error during flatten.
    size_t flattenedSizeCopy = flattenedSize;
    size_t fdCountCopy = fdCount;
    void* dataStart = data.get();
    int* fdsStart = fds.get();
    status_t err = gBuffer->flatten(dataStart, flattenedSizeCopy, fdsStart,
            fdCountCopy);
    if (err != NO_ERROR) {
        return err;
    }

    struct iovec iov[1];
    iov[0].iov_base = data.get();
    iov[0].iov_len = flattenedSize;

    char buf[CMSG_SPACE(kFdBufferSize)];
    struct msghdr msg = {
            .msg_control = buf,
            .msg_controllen = sizeof(buf),
            .msg_iov = &iov[0],
            .msg_iovlen = 1,
    };

    struct cmsghdr* cmsg = CMSG_FIRSTHDR(&msg);
    cmsg->cmsg_level = SOL_SOCKET;
    cmsg->cmsg_type = SCM_RIGHTS;
    cmsg->cmsg_len = CMSG_LEN(sizeof(int) * fdCount);
    int* fdData = reinterpret_cast<int*>(CMSG_DATA(cmsg));
    memcpy(fdData, fds.get(), sizeof(int) * fdCount);
    msg.msg_controllen = cmsg->cmsg_len;

    int result;
    do {
        result = sendmsg(socketFd, &msg, 0);
    } while (result == -1 && errno == EINTR);
    if (result == -1) {
        result = errno;
        ALOGE("Error writing AHardwareBuffer to socket: error %#x (%s)",
                result, strerror(result));
        return -result;
    }

    return NO_ERROR;
}

int AHardwareBuffer_recvHandleFromUnixSocket(int socketFd, AHardwareBuffer** outBuffer) {
    if (!outBuffer) return BAD_VALUE;

    static constexpr int kMessageBufferSize = 4096 * sizeof(int);

    std::unique_ptr<char[]> dataBuf(new char[kMessageBufferSize]);
    char fdBuf[CMSG_SPACE(kFdBufferSize)];
    struct iovec iov[1];
    iov[0].iov_base = dataBuf.get();
    iov[0].iov_len = kMessageBufferSize;

    struct msghdr msg = {
            .msg_control = fdBuf,
            .msg_controllen = sizeof(fdBuf),
            .msg_iov = &iov[0],
            .msg_iovlen = 1,
    };

    int result;
    do {
        result = recvmsg(socketFd, &msg, 0);
    } while (result == -1 && errno == EINTR);
    if (result == -1) {
        result = errno;
        ALOGE("Error reading AHardwareBuffer from socket: error %#x (%s)",
                result, strerror(result));
        return -result;
    }

    if (msg.msg_iovlen != 1) {
        ALOGE("Error reading AHardwareBuffer from socket: bad data length");
        return INVALID_OPERATION;
    }

    if (msg.msg_controllen % sizeof(int) != 0) {
        ALOGE("Error reading AHardwareBuffer from socket: bad fd length");
        return INVALID_OPERATION;
    }

    size_t dataLen = msg.msg_iov[0].iov_len;
    const void* data = static_cast<const void*>(msg.msg_iov[0].iov_base);
    if (!data) {
        ALOGE("Error reading AHardwareBuffer from socket: no buffer data");
        return INVALID_OPERATION;
    }

    struct cmsghdr* cmsg = CMSG_FIRSTHDR(&msg);
    if (!cmsg) {
        ALOGE("Error reading AHardwareBuffer from socket: no fd header");
        return INVALID_OPERATION;
    }

    size_t fdCount = msg.msg_controllen >> 2;
    const int* fdData = reinterpret_cast<const int*>(CMSG_DATA(cmsg));
    if (!fdData) {
        ALOGE("Error reading AHardwareBuffer from socket: no fd data");
        return INVALID_OPERATION;
    }

    GraphicBuffer* gBuffer = new GraphicBuffer();
    status_t err = gBuffer->unflatten(data, dataLen, fdData, fdCount);
    if (err != NO_ERROR) {
        return err;
    }
    *outBuffer = AHardwareBuffer_from_GraphicBuffer(gBuffer);
    // Ensure the buffer has a positive ref-count.
    AHardwareBuffer_acquire(*outBuffer);

    return NO_ERROR;
}

int AHardwareBuffer_isSupported(const AHardwareBuffer_Desc* desc) {
    if (!desc) return 0;
    if (!AHardwareBuffer_isValidDescription(desc, /*log=*/false)) return 0;

    // Make a trial allocation.
    // TODO(b/115660272): add implementation that uses a HAL query.
    AHardwareBuffer_Desc trialDesc = *desc;
    trialDesc.width = 4;
    trialDesc.height = desc->format == AHARDWAREBUFFER_FORMAT_BLOB ? 1 : 4;
<<<<<<< HEAD
    trialDesc.layers = desc->layers == 1 ? 1 : 2;
=======
    if (desc->usage & AHARDWAREBUFFER_USAGE_GPU_CUBE_MAP) {
        trialDesc.layers = desc->layers == 6 ? 6 : 12;
    } else {
        trialDesc.layers = desc->layers == 1 ? 1 : 2;
    }
>>>>>>> eed5d453
    AHardwareBuffer* trialBuffer = nullptr;
    int result = AHardwareBuffer_allocate(&trialDesc, &trialBuffer);
    if (result == NO_ERROR) {
        AHardwareBuffer_release(trialBuffer);
        return 1;
    }
    return 0;
}


// ----------------------------------------------------------------------------
// VNDK functions
// ----------------------------------------------------------------------------

const native_handle_t* AHardwareBuffer_getNativeHandle(
        const AHardwareBuffer* buffer) {
    if (!buffer) return nullptr;
    const GraphicBuffer* gbuffer = AHardwareBuffer_to_GraphicBuffer(buffer);
    return gbuffer->handle;
}

int AHardwareBuffer_createFromHandle(const AHardwareBuffer_Desc* desc,
                                     const native_handle_t* handle, int32_t method,
                                     AHardwareBuffer** outBuffer) {
    static_assert(static_cast<int32_t>(AHARDWAREBUFFER_CREATE_FROM_HANDLE_METHOD_REGISTER) ==
                  static_cast<int32_t>(GraphicBuffer::TAKE_UNREGISTERED_HANDLE));
    static_assert(static_cast<int32_t>(AHARDWAREBUFFER_CREATE_FROM_HANDLE_METHOD_CLONE) ==
                  static_cast<int32_t>(GraphicBuffer::CLONE_HANDLE));

    if (!desc || !handle || !outBuffer) return BAD_VALUE;
    if (!(method == AHARDWAREBUFFER_CREATE_FROM_HANDLE_METHOD_REGISTER ||
          method == AHARDWAREBUFFER_CREATE_FROM_HANDLE_METHOD_CLONE))
        return BAD_VALUE;
    if (desc->rfu0 != 0 || desc->rfu1 != 0) return BAD_VALUE;
    if (desc->format == AHARDWAREBUFFER_FORMAT_BLOB && desc->height != 1) return BAD_VALUE;

    const int format = AHardwareBuffer_convertToPixelFormat(desc->format);
    const uint64_t usage = AHardwareBuffer_convertToGrallocUsageBits(desc->usage);
    const auto wrapMethod = static_cast<GraphicBuffer::HandleWrapMethod>(method);
    sp<GraphicBuffer> gbuffer(new GraphicBuffer(handle, wrapMethod, desc->width, desc->height,
                                                format, desc->layers, usage, desc->stride));
    status_t err = gbuffer->initCheck();
    if (err != 0 || gbuffer->handle == 0) return err;

    *outBuffer = AHardwareBuffer_from_GraphicBuffer(gbuffer.get());
    // Ensure the buffer doesn't get destroyed when the sp<> goes away.
    AHardwareBuffer_acquire(*outBuffer);

    return NO_ERROR;
}

// ----------------------------------------------------------------------------
// Helpers implementation
// ----------------------------------------------------------------------------

namespace android {

bool AHardwareBuffer_isValidDescription(const AHardwareBuffer_Desc* desc, bool log) {
    if (desc->width == 0 || desc->height == 0 || desc->layers == 0) {
        ALOGE_IF(log, "Width, height and layers must all be nonzero");
        return false;
    }
<<<<<<< HEAD

    if (!AHardwareBuffer_isValidPixelFormat(desc->format)) {
        ALOGE_IF(log, "Invalid AHardwareBuffer pixel format %u (%#x))",
                desc->format, desc->format);
        return false;
    }

    if (desc->rfu0 != 0 || desc->rfu1 != 0) {
        ALOGE_IF(log, "AHardwareBuffer_Desc::rfu fields must be 0");
        return false;
    }

    if (desc->format == AHARDWAREBUFFER_FORMAT_BLOB) {
        if (desc->height != 1 || desc->layers != 1) {
            ALOGE_IF(log, "Height and layers must be 1 for AHARDWAREBUFFER_FORMAT_BLOB");
            return false;
        }
        const uint64_t blobInvalidGpuMask =
            AHARDWAREBUFFER_USAGE_GPU_SAMPLED_IMAGE |
            AHARDWAREBUFFER_USAGE_GPU_FRAMEBUFFER |
            AHARDWAREBUFFER_USAGE_GPU_MIPMAP_COMPLETE |
            AHARDWAREBUFFER_USAGE_GPU_CUBE_MAP;
        if (desc->usage & blobInvalidGpuMask) {
            ALOGE_IF(log, "Invalid GPU usage flag for AHARDWAREBUFFER_FORMAT_BLOB; "
                    "only AHARDWAREBUFFER_USAGE_GPU_DATA_BUFFER is allowed");
            return false;
        }
        if (desc->usage & AHARDWAREBUFFER_USAGE_VIDEO_ENCODE) {
            ALOGE_IF(log, "AHARDWAREBUFFER_FORMAT_BLOB cannot be encoded as video");
            return false;
        }
    } else {
        if (desc->usage & AHARDWAREBUFFER_USAGE_SENSOR_DIRECT_DATA) {
            ALOGE_IF(log, "AHARDWAREBUFFER_USAGE_SENSOR_DIRECT_DATA requires AHARDWAREBUFFER_FORMAT_BLOB");
            return false;
        }
        if (desc->usage & AHARDWAREBUFFER_USAGE_GPU_DATA_BUFFER) {
            ALOGE_IF(log, "AHARDWAREBUFFER_USAGE_GPU_DATA_BUFFER requires AHARDWAREBUFFER_FORMAT_BLOB");
            return false;
        }
    }

    if ((desc->usage & (AHARDWAREBUFFER_USAGE_CPU_READ_MASK | AHARDWAREBUFFER_USAGE_CPU_WRITE_MASK)) &&
        (desc->usage & AHARDWAREBUFFER_USAGE_PROTECTED_CONTENT)) {
        ALOGE_IF(log, "AHARDWAREBUFFER_USAGE_PROTECTED_CONTENT requires AHARDWAREBUFFER_USAGE_CPU_READ_NEVER "
              "and AHARDWAREBUFFER_USAGE_CPU_WRITE_NEVER");
        return false;
    }

=======

    if (!AHardwareBuffer_isValidPixelFormat(desc->format)) {
        ALOGE_IF(log, "Invalid AHardwareBuffer pixel format %u (%#x))",
                desc->format, desc->format);
        return false;
    }

    if (desc->rfu0 != 0 || desc->rfu1 != 0) {
        ALOGE_IF(log, "AHardwareBuffer_Desc::rfu fields must be 0");
        return false;
    }

    if (desc->format == AHARDWAREBUFFER_FORMAT_BLOB) {
        if (desc->height != 1 || desc->layers != 1) {
            ALOGE_IF(log, "Height and layers must be 1 for AHARDWAREBUFFER_FORMAT_BLOB");
            return false;
        }
        const uint64_t blobInvalidGpuMask =
            AHARDWAREBUFFER_USAGE_GPU_SAMPLED_IMAGE |
            AHARDWAREBUFFER_USAGE_GPU_FRAMEBUFFER |
            AHARDWAREBUFFER_USAGE_GPU_MIPMAP_COMPLETE |
            AHARDWAREBUFFER_USAGE_GPU_CUBE_MAP;
        if (desc->usage & blobInvalidGpuMask) {
            ALOGE_IF(log, "Invalid GPU usage flag for AHARDWAREBUFFER_FORMAT_BLOB; "
                    "only AHARDWAREBUFFER_USAGE_GPU_DATA_BUFFER is allowed");
            return false;
        }
        if (desc->usage & AHARDWAREBUFFER_USAGE_VIDEO_ENCODE) {
            ALOGE_IF(log, "AHARDWAREBUFFER_FORMAT_BLOB cannot be encoded as video");
            return false;
        }
    } else {
        if (desc->usage & AHARDWAREBUFFER_USAGE_SENSOR_DIRECT_DATA) {
            ALOGE_IF(log, "AHARDWAREBUFFER_USAGE_SENSOR_DIRECT_DATA requires AHARDWAREBUFFER_FORMAT_BLOB");
            return false;
        }
        if (desc->usage & AHARDWAREBUFFER_USAGE_GPU_DATA_BUFFER) {
            ALOGE_IF(log, "AHARDWAREBUFFER_USAGE_GPU_DATA_BUFFER requires AHARDWAREBUFFER_FORMAT_BLOB");
            return false;
        }
    }

    if ((desc->usage & (AHARDWAREBUFFER_USAGE_CPU_READ_MASK | AHARDWAREBUFFER_USAGE_CPU_WRITE_MASK)) &&
        (desc->usage & AHARDWAREBUFFER_USAGE_PROTECTED_CONTENT)) {
        ALOGE_IF(log, "AHARDWAREBUFFER_USAGE_PROTECTED_CONTENT requires AHARDWAREBUFFER_USAGE_CPU_READ_NEVER "
              "and AHARDWAREBUFFER_USAGE_CPU_WRITE_NEVER");
        return false;
    }

>>>>>>> eed5d453
    if (desc->usage & AHARDWAREBUFFER_USAGE_GPU_CUBE_MAP) {
        if (desc->width != desc->height) {
            ALOGE_IF(log, "Cube maps must be square");
            return false;
        }
        if (desc->layers % 6 != 0) {
            ALOGE_IF(log, "Cube map layers must be a multiple of 6");
            return false;
        }
    }
    return true;
}

bool AHardwareBuffer_isValidPixelFormat(uint32_t format) {
    static_assert(HAL_PIXEL_FORMAT_RGBA_8888 == AHARDWAREBUFFER_FORMAT_R8G8B8A8_UNORM,
            "HAL and AHardwareBuffer pixel format don't match");
    static_assert(HAL_PIXEL_FORMAT_RGBX_8888 == AHARDWAREBUFFER_FORMAT_R8G8B8X8_UNORM,
            "HAL and AHardwareBuffer pixel format don't match");
    static_assert(HAL_PIXEL_FORMAT_RGB_565 == AHARDWAREBUFFER_FORMAT_R5G6B5_UNORM,
            "HAL and AHardwareBuffer pixel format don't match");
    static_assert(HAL_PIXEL_FORMAT_RGB_888 == AHARDWAREBUFFER_FORMAT_R8G8B8_UNORM,
            "HAL and AHardwareBuffer pixel format don't match");
    static_assert(HAL_PIXEL_FORMAT_RGBA_FP16 == AHARDWAREBUFFER_FORMAT_R16G16B16A16_FLOAT,
            "HAL and AHardwareBuffer pixel format don't match");
    static_assert(HAL_PIXEL_FORMAT_RGBA_1010102 == AHARDWAREBUFFER_FORMAT_R10G10B10A2_UNORM,
            "HAL and AHardwareBuffer pixel format don't match");
    static_assert(HAL_PIXEL_FORMAT_BLOB == AHARDWAREBUFFER_FORMAT_BLOB,
            "HAL and AHardwareBuffer pixel format don't match");
    static_assert(HAL_PIXEL_FORMAT_DEPTH_16 == AHARDWAREBUFFER_FORMAT_D16_UNORM,
            "HAL and AHardwareBuffer pixel format don't match");
    static_assert(HAL_PIXEL_FORMAT_DEPTH_24 == AHARDWAREBUFFER_FORMAT_D24_UNORM,
            "HAL and AHardwareBuffer pixel format don't match");
    static_assert(HAL_PIXEL_FORMAT_DEPTH_24_STENCIL_8 == AHARDWAREBUFFER_FORMAT_D24_UNORM_S8_UINT,
            "HAL and AHardwareBuffer pixel format don't match");
    static_assert(HAL_PIXEL_FORMAT_DEPTH_32F == AHARDWAREBUFFER_FORMAT_D32_FLOAT,
            "HAL and AHardwareBuffer pixel format don't match");
    static_assert(HAL_PIXEL_FORMAT_DEPTH_32F_STENCIL_8 == AHARDWAREBUFFER_FORMAT_D32_FLOAT_S8_UINT,
            "HAL and AHardwareBuffer pixel format don't match");
    static_assert(HAL_PIXEL_FORMAT_STENCIL_8 == AHARDWAREBUFFER_FORMAT_S8_UINT,
            "HAL and AHardwareBuffer pixel format don't match");
    static_assert(HAL_PIXEL_FORMAT_BGRA_8888 == AHARDWAREBUFFER_FORMAT_B8G8R8A8_UNORM,
            "HAL and AHardwareBuffer pixel format don't match");
    static_assert(HAL_PIXEL_FORMAT_YV12 == AHARDWAREBUFFER_FORMAT_YV12,
            "HAL and AHardwareBuffer pixel format don't match");
    static_assert(HAL_PIXEL_FORMAT_Y8 == AHARDWAREBUFFER_FORMAT_Y8,
            "HAL and AHardwareBuffer pixel format don't match");
    static_assert(HAL_PIXEL_FORMAT_Y16 == AHARDWAREBUFFER_FORMAT_Y16,
            "HAL and AHardwareBuffer pixel format don't match");
    static_assert(HAL_PIXEL_FORMAT_RAW16 == AHARDWAREBUFFER_FORMAT_RAW16,
            "HAL and AHardwareBuffer pixel format don't match");
    static_assert(HAL_PIXEL_FORMAT_RAW10 == AHARDWAREBUFFER_FORMAT_RAW10,
            "HAL and AHardwareBuffer pixel format don't match");
    static_assert(HAL_PIXEL_FORMAT_RAW12 == AHARDWAREBUFFER_FORMAT_RAW12,
            "HAL and AHardwareBuffer pixel format don't match");
    static_assert(HAL_PIXEL_FORMAT_RAW_OPAQUE == AHARDWAREBUFFER_FORMAT_RAW_OPAQUE,
            "HAL and AHardwareBuffer pixel format don't match");
    static_assert(HAL_PIXEL_FORMAT_IMPLEMENTATION_DEFINED == AHARDWAREBUFFER_FORMAT_IMPLEMENTATION_DEFINED,
            "HAL and AHardwareBuffer pixel format don't match");
    static_assert(HAL_PIXEL_FORMAT_YCBCR_420_888 == AHARDWAREBUFFER_FORMAT_Y8Cb8Cr8_420,
            "HAL and AHardwareBuffer pixel format don't match");
    static_assert(HAL_PIXEL_FORMAT_YCBCR_422_SP == AHARDWAREBUFFER_FORMAT_YCbCr_422_SP,
            "HAL and AHardwareBuffer pixel format don't match");
    static_assert(HAL_PIXEL_FORMAT_YCRCB_420_SP == AHARDWAREBUFFER_FORMAT_YCrCb_420_SP,
            "HAL and AHardwareBuffer pixel format don't match");
    static_assert(HAL_PIXEL_FORMAT_YCBCR_422_I == AHARDWAREBUFFER_FORMAT_YCbCr_422_I,
            "HAL and AHardwareBuffer pixel format don't match");

    switch (format) {
        case AHARDWAREBUFFER_FORMAT_R8G8B8A8_UNORM:
        case AHARDWAREBUFFER_FORMAT_R8G8B8X8_UNORM:
        case AHARDWAREBUFFER_FORMAT_R5G6B5_UNORM:
        case AHARDWAREBUFFER_FORMAT_R8G8B8_UNORM:
        case AHARDWAREBUFFER_FORMAT_R16G16B16A16_FLOAT:
        case AHARDWAREBUFFER_FORMAT_R10G10B10A2_UNORM:
        case AHARDWAREBUFFER_FORMAT_BLOB:
        case AHARDWAREBUFFER_FORMAT_D16_UNORM:
        case AHARDWAREBUFFER_FORMAT_D24_UNORM:
        case AHARDWAREBUFFER_FORMAT_D24_UNORM_S8_UINT:
        case AHARDWAREBUFFER_FORMAT_D32_FLOAT:
        case AHARDWAREBUFFER_FORMAT_D32_FLOAT_S8_UINT:
        case AHARDWAREBUFFER_FORMAT_S8_UINT:
            // VNDK formats only -- unfortunately we can't differentiate from where we're called
        case AHARDWAREBUFFER_FORMAT_B8G8R8A8_UNORM:
        case AHARDWAREBUFFER_FORMAT_YV12:
        case AHARDWAREBUFFER_FORMAT_Y8:
        case AHARDWAREBUFFER_FORMAT_Y16:
        case AHARDWAREBUFFER_FORMAT_RAW16:
        case AHARDWAREBUFFER_FORMAT_RAW10:
        case AHARDWAREBUFFER_FORMAT_RAW12:
        case AHARDWAREBUFFER_FORMAT_RAW_OPAQUE:
        case AHARDWAREBUFFER_FORMAT_IMPLEMENTATION_DEFINED:
        case AHARDWAREBUFFER_FORMAT_Y8Cb8Cr8_420:
        case AHARDWAREBUFFER_FORMAT_YCbCr_422_SP:
        case AHARDWAREBUFFER_FORMAT_YCrCb_420_SP:
        case AHARDWAREBUFFER_FORMAT_YCbCr_422_I:
            return true;

        default:
            return false;
    }
}

uint32_t AHardwareBuffer_convertFromPixelFormat(uint32_t hal_format) {
    return hal_format;
}

uint32_t AHardwareBuffer_convertToPixelFormat(uint32_t ahardwarebuffer_format) {
    return ahardwarebuffer_format;
}

uint64_t AHardwareBuffer_convertToGrallocUsageBits(uint64_t usage) {
    using android::hardware::graphics::common::V1_1::BufferUsage;
    static_assert(AHARDWAREBUFFER_USAGE_CPU_READ_NEVER == (uint64_t)BufferUsage::CPU_READ_NEVER,
            "gralloc and AHardwareBuffer flags don't match");
    static_assert(AHARDWAREBUFFER_USAGE_CPU_READ_RARELY == (uint64_t)BufferUsage::CPU_READ_RARELY,
            "gralloc and AHardwareBuffer flags don't match");
    static_assert(AHARDWAREBUFFER_USAGE_CPU_READ_OFTEN == (uint64_t)BufferUsage::CPU_READ_OFTEN,
            "gralloc and AHardwareBuffer flags don't match");
    static_assert(AHARDWAREBUFFER_USAGE_CPU_WRITE_NEVER == (uint64_t)BufferUsage::CPU_WRITE_NEVER,
            "gralloc and AHardwareBuffer flags don't match");
    static_assert(AHARDWAREBUFFER_USAGE_CPU_WRITE_RARELY == (uint64_t)BufferUsage::CPU_WRITE_RARELY,
            "gralloc and AHardwareBuffer flags don't match");
    static_assert(AHARDWAREBUFFER_USAGE_CPU_WRITE_OFTEN == (uint64_t)BufferUsage::CPU_WRITE_OFTEN,
            "gralloc and AHardwareBuffer flags don't match");
    static_assert(AHARDWAREBUFFER_USAGE_GPU_SAMPLED_IMAGE == (uint64_t)BufferUsage::GPU_TEXTURE,
            "gralloc and AHardwareBuffer flags don't match");
    static_assert(AHARDWAREBUFFER_USAGE_GPU_FRAMEBUFFER == (uint64_t)BufferUsage::GPU_RENDER_TARGET,
            "gralloc and AHardwareBuffer flags don't match");
    static_assert(AHARDWAREBUFFER_USAGE_PROTECTED_CONTENT == (uint64_t)BufferUsage::PROTECTED,
            "gralloc and AHardwareBuffer flags don't match");
    static_assert(AHARDWAREBUFFER_USAGE_VIDEO_ENCODE == (uint64_t)BufferUsage::VIDEO_ENCODER,
            "gralloc and AHardwareBuffer flags don't match");
    static_assert(AHARDWAREBUFFER_USAGE_GPU_DATA_BUFFER == (uint64_t)BufferUsage::GPU_DATA_BUFFER,
            "gralloc and AHardwareBuffer flags don't match");
    static_assert(AHARDWAREBUFFER_USAGE_SENSOR_DIRECT_DATA == (uint64_t)BufferUsage::SENSOR_DIRECT_DATA,
            "gralloc and AHardwareBuffer flags don't match");
    static_assert(AHARDWAREBUFFER_USAGE_GPU_CUBE_MAP == (uint64_t)BufferUsage::GPU_CUBE_MAP,
            "gralloc and AHardwareBuffer flags don't match");
    static_assert(AHARDWAREBUFFER_USAGE_GPU_MIPMAP_COMPLETE == (uint64_t)BufferUsage::GPU_MIPMAP_COMPLETE,
            "gralloc and AHardwareBuffer flags don't match");
    return usage;
}

uint64_t AHardwareBuffer_convertFromGrallocUsageBits(uint64_t usage) {
    return usage;
}

const GraphicBuffer* AHardwareBuffer_to_GraphicBuffer(const AHardwareBuffer* buffer) {
    return reinterpret_cast<const GraphicBuffer*>(buffer);
}

GraphicBuffer* AHardwareBuffer_to_GraphicBuffer(AHardwareBuffer* buffer) {
    return reinterpret_cast<GraphicBuffer*>(buffer);
}

const ANativeWindowBuffer* AHardwareBuffer_to_ANativeWindowBuffer(const AHardwareBuffer* buffer) {
    return AHardwareBuffer_to_GraphicBuffer(buffer)->getNativeBuffer();
}

ANativeWindowBuffer* AHardwareBuffer_to_ANativeWindowBuffer(AHardwareBuffer* buffer) {
    return AHardwareBuffer_to_GraphicBuffer(buffer)->getNativeBuffer();
}

AHardwareBuffer* AHardwareBuffer_from_GraphicBuffer(GraphicBuffer* buffer) {
    return reinterpret_cast<AHardwareBuffer*>(buffer);
}

} // namespace android<|MERGE_RESOLUTION|>--- conflicted
+++ resolved
@@ -268,15 +268,11 @@
     AHardwareBuffer_Desc trialDesc = *desc;
     trialDesc.width = 4;
     trialDesc.height = desc->format == AHARDWAREBUFFER_FORMAT_BLOB ? 1 : 4;
-<<<<<<< HEAD
-    trialDesc.layers = desc->layers == 1 ? 1 : 2;
-=======
     if (desc->usage & AHARDWAREBUFFER_USAGE_GPU_CUBE_MAP) {
         trialDesc.layers = desc->layers == 6 ? 6 : 12;
     } else {
         trialDesc.layers = desc->layers == 1 ? 1 : 2;
     }
->>>>>>> eed5d453
     AHardwareBuffer* trialBuffer = nullptr;
     int result = AHardwareBuffer_allocate(&trialDesc, &trialBuffer);
     if (result == NO_ERROR) {
@@ -339,7 +335,6 @@
         ALOGE_IF(log, "Width, height and layers must all be nonzero");
         return false;
     }
-<<<<<<< HEAD
 
     if (!AHardwareBuffer_isValidPixelFormat(desc->format)) {
         ALOGE_IF(log, "Invalid AHardwareBuffer pixel format %u (%#x))",
@@ -389,57 +384,6 @@
         return false;
     }
 
-=======
-
-    if (!AHardwareBuffer_isValidPixelFormat(desc->format)) {
-        ALOGE_IF(log, "Invalid AHardwareBuffer pixel format %u (%#x))",
-                desc->format, desc->format);
-        return false;
-    }
-
-    if (desc->rfu0 != 0 || desc->rfu1 != 0) {
-        ALOGE_IF(log, "AHardwareBuffer_Desc::rfu fields must be 0");
-        return false;
-    }
-
-    if (desc->format == AHARDWAREBUFFER_FORMAT_BLOB) {
-        if (desc->height != 1 || desc->layers != 1) {
-            ALOGE_IF(log, "Height and layers must be 1 for AHARDWAREBUFFER_FORMAT_BLOB");
-            return false;
-        }
-        const uint64_t blobInvalidGpuMask =
-            AHARDWAREBUFFER_USAGE_GPU_SAMPLED_IMAGE |
-            AHARDWAREBUFFER_USAGE_GPU_FRAMEBUFFER |
-            AHARDWAREBUFFER_USAGE_GPU_MIPMAP_COMPLETE |
-            AHARDWAREBUFFER_USAGE_GPU_CUBE_MAP;
-        if (desc->usage & blobInvalidGpuMask) {
-            ALOGE_IF(log, "Invalid GPU usage flag for AHARDWAREBUFFER_FORMAT_BLOB; "
-                    "only AHARDWAREBUFFER_USAGE_GPU_DATA_BUFFER is allowed");
-            return false;
-        }
-        if (desc->usage & AHARDWAREBUFFER_USAGE_VIDEO_ENCODE) {
-            ALOGE_IF(log, "AHARDWAREBUFFER_FORMAT_BLOB cannot be encoded as video");
-            return false;
-        }
-    } else {
-        if (desc->usage & AHARDWAREBUFFER_USAGE_SENSOR_DIRECT_DATA) {
-            ALOGE_IF(log, "AHARDWAREBUFFER_USAGE_SENSOR_DIRECT_DATA requires AHARDWAREBUFFER_FORMAT_BLOB");
-            return false;
-        }
-        if (desc->usage & AHARDWAREBUFFER_USAGE_GPU_DATA_BUFFER) {
-            ALOGE_IF(log, "AHARDWAREBUFFER_USAGE_GPU_DATA_BUFFER requires AHARDWAREBUFFER_FORMAT_BLOB");
-            return false;
-        }
-    }
-
-    if ((desc->usage & (AHARDWAREBUFFER_USAGE_CPU_READ_MASK | AHARDWAREBUFFER_USAGE_CPU_WRITE_MASK)) &&
-        (desc->usage & AHARDWAREBUFFER_USAGE_PROTECTED_CONTENT)) {
-        ALOGE_IF(log, "AHARDWAREBUFFER_USAGE_PROTECTED_CONTENT requires AHARDWAREBUFFER_USAGE_CPU_READ_NEVER "
-              "and AHARDWAREBUFFER_USAGE_CPU_WRITE_NEVER");
-        return false;
-    }
-
->>>>>>> eed5d453
     if (desc->usage & AHARDWAREBUFFER_USAGE_GPU_CUBE_MAP) {
         if (desc->width != desc->height) {
             ALOGE_IF(log, "Cube maps must be square");
