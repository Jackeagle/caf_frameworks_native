/*
 * Copyright 2017 The Android Open Source Project
 *
 * Licensed under the Apache License, Version 2.0 (the "License");
 * you may not use this file except in compliance with the License.
 * You may obtain a copy of the License at
 *
 *      http://www.apache.org/licenses/LICENSE-2.0
 *
 * Unless required by applicable law or agreed to in writing, software
 * distributed under the License is distributed on an "AS IS" BASIS,
 * WITHOUT WARRANTIES OR CONDITIONS OF ANY KIND, either express or implied.
 * See the License for the specific language governing permissions and
 * limitations under the License.
 */

//#define LOG_NDEBUG 1
#define LOG_TAG "GraphicsEnv"
#include <graphicsenv/GraphicsEnv.h>

#include <dlfcn.h>
<<<<<<< HEAD
=======
#include <unistd.h>
>>>>>>> eed5d453

#include <android-base/file.h>
#include <android-base/properties.h>
#include <android-base/strings.h>
#include <android/dlext.h>
#include <cutils/properties.h>
#include <log/log.h>
#include <sys/prctl.h>

<<<<<<< HEAD
#include <mutex>
=======
#include <memory>
#include <mutex>
#include <string>

#include <dlfcn.h>
>>>>>>> eed5d453

// TODO(b/37049319) Get this from a header once one exists
extern "C" {
android_namespace_t* android_get_exported_namespace(const char*);
android_namespace_t* android_create_namespace(const char* name, const char* ld_library_path,
                                              const char* default_library_path, uint64_t type,
                                              const char* permitted_when_isolated_path,
                                              android_namespace_t* parent);
bool android_link_namespaces(android_namespace_t* from, android_namespace_t* to,
                             const char* shared_libs_sonames);

enum {
    ANDROID_NAMESPACE_TYPE_ISOLATED = 1,
    ANDROID_NAMESPACE_TYPE_SHARED = 2,
};
}

// TODO(ianelliott@): Get the following from an ANGLE header:
#define CURRENT_ANGLE_API_VERSION 2 // Current API verion we are targetting
// Version-2 API:
typedef bool (*fpANGLEGetFeatureSupportUtilAPIVersion)(unsigned int* versionToUse);
typedef bool (*fpANGLEAndroidParseRulesString)(const char* rulesString, void** rulesHandle,
                                               int* rulesVersion);
typedef bool (*fpANGLEGetSystemInfo)(void** handle);
typedef bool (*fpANGLEAddDeviceInfoToSystemInfo)(const char* deviceMfr, const char* deviceModel,
                                                 void* handle);
typedef bool (*fpANGLEShouldBeUsedForApplication)(void* rulesHandle, int rulesVersion,
                                                  void* systemInfoHandle, const char* appName);
typedef bool (*fpANGLEFreeRulesHandle)(void* handle);
typedef bool (*fpANGLEFreeSystemInfoHandle)(void* handle);

namespace android {

enum NativeLibrary {
    LLNDK = 0,
    VNDKSP = 1,
};

static constexpr const char* kNativeLibrariesSystemConfigPath[] = {"/etc/llndk.libraries.txt",
                                                                   "/etc/vndksp.libraries.txt"};

static std::string vndkVersionStr() {
#ifdef __BIONIC__
    std::string version = android::base::GetProperty("ro.vndk.version", "");
    if (version != "" && version != "current") {
        return "." + version;
    }
#endif
    return "";
}

static void insertVndkVersionStr(std::string* fileName) {
    LOG_ALWAYS_FATAL_IF(!fileName, "fileName should never be nullptr");
    size_t insertPos = fileName->find_last_of(".");
    if (insertPos == std::string::npos) {
        insertPos = fileName->length();
    }
    fileName->insert(insertPos, vndkVersionStr());
}

static bool readConfig(const std::string& configFile, std::vector<std::string>* soNames) {
    // Read list of public native libraries from the config file.
    std::string fileContent;
    if (!base::ReadFileToString(configFile, &fileContent)) {
        return false;
    }

    std::vector<std::string> lines = base::Split(fileContent, "\n");

    for (auto& line : lines) {
        auto trimmedLine = base::Trim(line);
        if (!trimmedLine.empty()) {
            soNames->push_back(trimmedLine);
        }
    }

    return true;
}

static const std::string getSystemNativeLibraries(NativeLibrary type) {
    static const char* androidRootEnv = getenv("ANDROID_ROOT");
    static const std::string rootDir = androidRootEnv != nullptr ? androidRootEnv : "/system";

    std::string nativeLibrariesSystemConfig = rootDir + kNativeLibrariesSystemConfigPath[type];

    insertVndkVersionStr(&nativeLibrariesSystemConfig);

    std::vector<std::string> soNames;
    if (!readConfig(nativeLibrariesSystemConfig, &soNames)) {
        ALOGE("Failed to retrieve library names from %s", nativeLibrariesSystemConfig.c_str());
        return "";
    }

    return base::Join(soNames, ':');
}

/*static*/ GraphicsEnv& GraphicsEnv::getInstance() {
    static GraphicsEnv env;
    return env;
}

int GraphicsEnv::getCanLoadSystemLibraries() {
    if (property_get_bool("ro.debuggable", false) && prctl(PR_GET_DUMPABLE, 0, 0, 0, 0)) {
        // Return an integer value since this crosses library boundaries
        return 1;
    }
    return 0;
}

void GraphicsEnv::setDriverPath(const std::string path) {
    if (!mDriverPath.empty()) {
        ALOGV("ignoring attempt to change driver path from '%s' to '%s'", mDriverPath.c_str(),
              path.c_str());
        return;
    }
    ALOGV("setting driver path to '%s'", path.c_str());
    mDriverPath = path;
}

<<<<<<< HEAD
void GraphicsEnv::setAngleInfo(const std::string path, const std::string appName,
                               bool developerOptIn, const int rulesFd, const long rulesOffset,
                               const long rulesLength) {
    if (!mAnglePath.empty()) {
        ALOGV("ignoring attempt to change ANGLE path from '%s' to '%s'", mAnglePath.c_str(),
              path.c_str());
    } else {
        ALOGV("setting ANGLE path to '%s'", path.c_str());
        mAnglePath = path;
    }

    if (!mAngleAppName.empty()) {
        ALOGV("ignoring attempt to change ANGLE app name from '%s' to '%s'", mAngleAppName.c_str(),
              appName.c_str());
    } else {
        ALOGV("setting ANGLE app name to '%s'", appName.c_str());
        mAngleAppName = appName;
    }

    mAngleDeveloperOptIn = developerOptIn;

    ALOGV("setting ANGLE rules file descriptor to '%i'", rulesFd);
    mAngleRulesFd = rulesFd;
    ALOGV("setting ANGLE rules offset to '%li'", rulesOffset);
    mAngleRulesOffset = rulesOffset;
    ALOGV("setting ANGLE rules length to '%li'", rulesLength);
    mAngleRulesLength = rulesLength;
=======
void* GraphicsEnv::loadLibrary(std::string name) {
    const android_dlextinfo dlextinfo = {
            .flags = ANDROID_DLEXT_USE_NAMESPACE,
            .library_namespace = getAngleNamespace(),
    };

    std::string libName = std::string("lib") + name + "_angle.so";

    void* so = android_dlopen_ext(libName.c_str(), RTLD_LOCAL | RTLD_NOW, &dlextinfo);

    if (so) {
        ALOGD("dlopen_ext from APK (%s) success at %p", libName.c_str(), so);
        return so;
    } else {
        ALOGE("dlopen_ext(\"%s\") failed: %s", libName.c_str(), dlerror());
    }

    return nullptr;
}

bool GraphicsEnv::checkAngleRules(void* so) {
    char manufacturer[PROPERTY_VALUE_MAX];
    char model[PROPERTY_VALUE_MAX];
    property_get("ro.product.manufacturer", manufacturer, "UNSET");
    property_get("ro.product.model", model, "UNSET");

    auto ANGLEGetFeatureSupportUtilAPIVersion =
            (fpANGLEGetFeatureSupportUtilAPIVersion)dlsym(so,
                                                          "ANGLEGetFeatureSupportUtilAPIVersion");

    if (!ANGLEGetFeatureSupportUtilAPIVersion) {
        ALOGW("Cannot find ANGLEGetFeatureSupportUtilAPIVersion function");
        return false;
    }

    // Negotiate the interface version by requesting most recent known to the platform
    unsigned int versionToUse = CURRENT_ANGLE_API_VERSION;
    if (!(ANGLEGetFeatureSupportUtilAPIVersion)(&versionToUse)) {
        ALOGW("Cannot use ANGLE feature-support library, it is older than supported by EGL, "
              "requested version %u",
              versionToUse);
        return false;
    }

    // Add and remove versions below as needed
    bool useAngle = false;
    switch (versionToUse) {
        case 2: {
            ALOGV("Using version %d of ANGLE feature-support library", versionToUse);
            void* rulesHandle = nullptr;
            int rulesVersion = 0;
            void* systemInfoHandle = nullptr;

            // Get the symbols for the feature-support-utility library:
#define GET_SYMBOL(symbol)                                                 \
    fp##symbol symbol = (fp##symbol)dlsym(so, #symbol);                    \
    if (!symbol) {                                                         \
        ALOGW("Cannot find " #symbol " in ANGLE feature-support library"); \
        break;                                                             \
    }
            GET_SYMBOL(ANGLEAndroidParseRulesString);
            GET_SYMBOL(ANGLEGetSystemInfo);
            GET_SYMBOL(ANGLEAddDeviceInfoToSystemInfo);
            GET_SYMBOL(ANGLEShouldBeUsedForApplication);
            GET_SYMBOL(ANGLEFreeRulesHandle);
            GET_SYMBOL(ANGLEFreeSystemInfoHandle);

            // Parse the rules, obtain the SystemInfo, and evaluate the
            // application against the rules:
            if (!(ANGLEAndroidParseRulesString)(mRulesBuffer.data(), &rulesHandle, &rulesVersion)) {
                ALOGW("ANGLE feature-support library cannot parse rules file");
                break;
            }
            if (!(ANGLEGetSystemInfo)(&systemInfoHandle)) {
                ALOGW("ANGLE feature-support library cannot obtain SystemInfo");
                break;
            }
            if (!(ANGLEAddDeviceInfoToSystemInfo)(manufacturer, model, systemInfoHandle)) {
                ALOGW("ANGLE feature-support library cannot add device info to SystemInfo");
                break;
            }
            useAngle = (ANGLEShouldBeUsedForApplication)(rulesHandle, rulesVersion,
                                                         systemInfoHandle, mAngleAppName.c_str());
            (ANGLEFreeRulesHandle)(rulesHandle);
            (ANGLEFreeSystemInfoHandle)(systemInfoHandle);
        } break;

        default:
            ALOGW("Version %u of ANGLE feature-support library is NOT supported.", versionToUse);
    }

    ALOGV("Close temporarily-loaded ANGLE opt-in/out logic");
    return useAngle;
}

bool GraphicsEnv::shouldUseAngle(std::string appName) {
    if (appName != mAngleAppName) {
        // Make sure we are checking the app we were init'ed for
        ALOGE("App name does not match: expected '%s', got '%s'", mAngleAppName.c_str(),
              appName.c_str());
        return false;
    }

    return shouldUseAngle();
}

bool GraphicsEnv::shouldUseAngle() {
    // Make sure we are init'ed
    if (mAngleAppName.empty()) {
        ALOGE("App name is empty. setAngleInfo() must be called first to enable ANGLE.");
        return false;
    }

    return mUseAngle;
}

void GraphicsEnv::updateUseAngle() {
    mUseAngle = false;

    const char* ANGLE_PREFER_ANGLE = "angle";
    const char* ANGLE_PREFER_NATIVE = "native";

    if (mAngleDeveloperOptIn == ANGLE_PREFER_ANGLE) {
        ALOGV("User set \"Developer Options\" to force the use of ANGLE");
        mUseAngle = true;
    } else if (mAngleDeveloperOptIn == ANGLE_PREFER_NATIVE) {
        ALOGV("User set \"Developer Options\" to force the use of Native");
        mUseAngle = false;
    } else {
        // The "Developer Options" value wasn't set to force the use of ANGLE.  Need to temporarily
        // load ANGLE and call the updatable opt-in/out logic:

        // Check if ANGLE is enabled. Workaround for several bugs:
        // b/119305693 b/119322355 b/119305887
        // Something is not working correctly in the feature library
        char prop[PROPERTY_VALUE_MAX];
        property_get("debug.angle.enable", prop, "0");
        void* featureSo = nullptr;
        if (atoi(prop)) {
            featureSo = loadLibrary("feature_support");
        }
        if (featureSo) {
            ALOGV("loaded ANGLE's opt-in/out logic from namespace");
            mUseAngle = checkAngleRules(featureSo);
            dlclose(featureSo);
            featureSo = nullptr;
        } else {
            ALOGV("Could not load the ANGLE opt-in/out logic, cannot use ANGLE.");
        }
    }
}

void GraphicsEnv::setAngleInfo(const std::string path, const std::string appName,
                               const std::string developerOptIn, const int rulesFd,
                               const long rulesOffset, const long rulesLength) {
    ALOGV("setting ANGLE path to '%s'", path.c_str());
    mAnglePath = path;
    ALOGV("setting ANGLE app name to '%s'", appName.c_str());
    mAngleAppName = appName;
    ALOGV("setting ANGLE application opt-in to '%s'", developerOptIn.c_str());
    mAngleDeveloperOptIn = developerOptIn;

    lseek(rulesFd, rulesOffset, SEEK_SET);
    mRulesBuffer = std::vector<char>(rulesLength + 1);
    ssize_t numBytesRead = read(rulesFd, mRulesBuffer.data(), rulesLength);
    if (numBytesRead < 0) {
        ALOGE("Cannot read rules file: numBytesRead = %zd", numBytesRead);
        numBytesRead = 0;
    } else if (numBytesRead == 0) {
        ALOGW("Empty rules file");
    }
    if (numBytesRead != rulesLength) {
        ALOGW("Did not read all of the necessary bytes from the rules file."
              "expected: %ld, got: %zd",
              rulesLength, numBytesRead);
    }
    mRulesBuffer[numBytesRead] = '\0';

    // Update the current status of whether we should use ANGLE or not
    updateUseAngle();
>>>>>>> eed5d453
}

void GraphicsEnv::setLayerPaths(NativeLoaderNamespace* appNamespace, const std::string layerPaths) {
    if (mLayerPaths.empty()) {
        mLayerPaths = layerPaths;
        mAppNamespace = appNamespace;
    } else {
        ALOGV("Vulkan layer search path already set, not clobbering with '%s' for namespace %p'",
              layerPaths.c_str(), appNamespace);
    }
}

NativeLoaderNamespace* GraphicsEnv::getAppNamespace() {
    return mAppNamespace;
}

<<<<<<< HEAD
const char* GraphicsEnv::getAngleAppName() {
    if (mAngleAppName.empty()) return nullptr;
    return mAngleAppName.c_str();
}

bool GraphicsEnv::getAngleDeveloperOptIn() {
    return mAngleDeveloperOptIn;
}

int GraphicsEnv::getAngleRulesFd() {
    return mAngleRulesFd;
}

long GraphicsEnv::getAngleRulesOffset() {
    return mAngleRulesOffset;
}

long GraphicsEnv::getAngleRulesLength() {
    return mAngleRulesLength;
=======
std::string& GraphicsEnv::getAngleAppName() {
    return mAngleAppName;
>>>>>>> eed5d453
}

const std::string& GraphicsEnv::getLayerPaths() {
    return mLayerPaths;
}

const std::string& GraphicsEnv::getDebugLayers() {
    return mDebugLayers;
}

const std::string& GraphicsEnv::getDebugLayersGLES() {
    return mDebugLayersGLES;
}

void GraphicsEnv::setDebugLayers(const std::string layers) {
    mDebugLayers = layers;
}

void GraphicsEnv::setDebugLayersGLES(const std::string layers) {
    mDebugLayersGLES = layers;
}

android_namespace_t* GraphicsEnv::getDriverNamespace() {
    static std::once_flag once;
    std::call_once(once, [this]() {
        if (mDriverPath.empty()) return;

        auto vndkNamespace = android_get_exported_namespace("vndk");
        if (!vndkNamespace) return;

        mDriverNamespace = android_create_namespace("gfx driver",
                                                    mDriverPath.c_str(), // ld_library_path
                                                    mDriverPath.c_str(), // default_library_path
                                                    ANDROID_NAMESPACE_TYPE_ISOLATED,
                                                    nullptr, // permitted_when_isolated_path
                                                    nullptr);

        const std::string llndkLibraries = getSystemNativeLibraries(NativeLibrary::LLNDK);
        if (llndkLibraries.empty()) {
            mDriverNamespace = nullptr;
            return;
        }
        if (!android_link_namespaces(mDriverNamespace, nullptr, llndkLibraries.c_str())) {
            ALOGE("Failed to link default namespace[%s]", dlerror());
            mDriverNamespace = nullptr;
            return;
        }

        const std::string vndkspLibraries = getSystemNativeLibraries(NativeLibrary::VNDKSP);
        if (vndkspLibraries.empty()) {
            mDriverNamespace = nullptr;
            return;
        }
        if (!android_link_namespaces(mDriverNamespace, vndkNamespace, vndkspLibraries.c_str())) {
            ALOGE("Failed to link vndk namespace[%s]", dlerror());
            mDriverNamespace = nullptr;
            return;
        }
    });

    return mDriverNamespace;
}

android_namespace_t* GraphicsEnv::getAngleNamespace() {
    static std::once_flag once;
    std::call_once(once, [this]() {
        if (mAnglePath.empty()) return;

        mAngleNamespace = android_create_namespace("ANGLE",
                                                   nullptr,            // ld_library_path
                                                   mAnglePath.c_str(), // default_library_path
                                                   ANDROID_NAMESPACE_TYPE_SHARED |
                                                           ANDROID_NAMESPACE_TYPE_ISOLATED,
                                                   nullptr, // permitted_when_isolated_path
                                                   nullptr);
        if (!mAngleNamespace) ALOGD("Could not create ANGLE namespace from default");
    });

    return mAngleNamespace;
}

} // namespace android<|MERGE_RESOLUTION|>--- conflicted
+++ resolved
@@ -19,10 +19,7 @@
 #include <graphicsenv/GraphicsEnv.h>
 
 #include <dlfcn.h>
-<<<<<<< HEAD
-=======
 #include <unistd.h>
->>>>>>> eed5d453
 
 #include <android-base/file.h>
 #include <android-base/properties.h>
@@ -32,15 +29,11 @@
 #include <log/log.h>
 #include <sys/prctl.h>
 
-<<<<<<< HEAD
-#include <mutex>
-=======
 #include <memory>
 #include <mutex>
 #include <string>
 
 #include <dlfcn.h>
->>>>>>> eed5d453
 
 // TODO(b/37049319) Get this from a header once one exists
 extern "C" {
@@ -160,35 +153,6 @@
     mDriverPath = path;
 }
 
-<<<<<<< HEAD
-void GraphicsEnv::setAngleInfo(const std::string path, const std::string appName,
-                               bool developerOptIn, const int rulesFd, const long rulesOffset,
-                               const long rulesLength) {
-    if (!mAnglePath.empty()) {
-        ALOGV("ignoring attempt to change ANGLE path from '%s' to '%s'", mAnglePath.c_str(),
-              path.c_str());
-    } else {
-        ALOGV("setting ANGLE path to '%s'", path.c_str());
-        mAnglePath = path;
-    }
-
-    if (!mAngleAppName.empty()) {
-        ALOGV("ignoring attempt to change ANGLE app name from '%s' to '%s'", mAngleAppName.c_str(),
-              appName.c_str());
-    } else {
-        ALOGV("setting ANGLE app name to '%s'", appName.c_str());
-        mAngleAppName = appName;
-    }
-
-    mAngleDeveloperOptIn = developerOptIn;
-
-    ALOGV("setting ANGLE rules file descriptor to '%i'", rulesFd);
-    mAngleRulesFd = rulesFd;
-    ALOGV("setting ANGLE rules offset to '%li'", rulesOffset);
-    mAngleRulesOffset = rulesOffset;
-    ALOGV("setting ANGLE rules length to '%li'", rulesLength);
-    mAngleRulesLength = rulesLength;
-=======
 void* GraphicsEnv::loadLibrary(std::string name) {
     const android_dlextinfo dlextinfo = {
             .flags = ANDROID_DLEXT_USE_NAMESPACE,
@@ -369,7 +333,6 @@
 
     // Update the current status of whether we should use ANGLE or not
     updateUseAngle();
->>>>>>> eed5d453
 }
 
 void GraphicsEnv::setLayerPaths(NativeLoaderNamespace* appNamespace, const std::string layerPaths) {
@@ -386,30 +349,8 @@
     return mAppNamespace;
 }
 
-<<<<<<< HEAD
-const char* GraphicsEnv::getAngleAppName() {
-    if (mAngleAppName.empty()) return nullptr;
-    return mAngleAppName.c_str();
-}
-
-bool GraphicsEnv::getAngleDeveloperOptIn() {
-    return mAngleDeveloperOptIn;
-}
-
-int GraphicsEnv::getAngleRulesFd() {
-    return mAngleRulesFd;
-}
-
-long GraphicsEnv::getAngleRulesOffset() {
-    return mAngleRulesOffset;
-}
-
-long GraphicsEnv::getAngleRulesLength() {
-    return mAngleRulesLength;
-=======
 std::string& GraphicsEnv::getAngleAppName() {
     return mAngleAppName;
->>>>>>> eed5d453
 }
 
 const std::string& GraphicsEnv::getLayerPaths() {
