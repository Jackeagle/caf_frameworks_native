/*
 * Copyright (C) 2007 The Android Open Source Project
 *
 * Licensed under the Apache License, Version 2.0 (the "License");
 * you may not use this file except in compliance with the License.
 * You may obtain a copy of the License at
 *
 *      http://www.apache.org/licenses/LICENSE-2.0
 *
 * Unless required by applicable law or agreed to in writing, software
 * distributed under the License is distributed on an "AS IS" BASIS,
 * WITHOUT WARRANTIES OR CONDITIONS OF ANY KIND, either express or implied.
 * See the License for the specific language governing permissions and
 * limitations under the License.
 */

// tag as surfaceflinger
#define LOG_TAG "SurfaceFlinger"

#include <stdint.h>
#include <sys/types.h>

#include <binder/Parcel.h>
#include <binder/IPCThreadState.h>
#include <binder/IServiceManager.h>

#include <gui/IDisplayEventConnection.h>
#include <gui/IGraphicBufferProducer.h>
#include <gui/IRegionSamplingListener.h>
#include <gui/ISurfaceComposer.h>
#include <gui/ISurfaceComposerClient.h>
#include <gui/LayerDebugInfo.h>
#include <gui/LayerState.h>

#include <system/graphics.h>

#include <ui/DisplayInfo.h>
#include <ui/DisplayStatInfo.h>
#include <ui/HdrCapabilities.h>

#include <utils/Log.h>

// ---------------------------------------------------------------------------

namespace android {

using ui::ColorMode;

class BpSurfaceComposer : public BpInterface<ISurfaceComposer>
{
public:
    explicit BpSurfaceComposer(const sp<IBinder>& impl)
        : BpInterface<ISurfaceComposer>(impl)
    {
    }

    virtual ~BpSurfaceComposer();

    virtual sp<ISurfaceComposerClient> createConnection()
    {
        Parcel data, reply;
        data.writeInterfaceToken(ISurfaceComposer::getInterfaceDescriptor());
        remote()->transact(BnSurfaceComposer::CREATE_CONNECTION, data, &reply);
        return interface_cast<ISurfaceComposerClient>(reply.readStrongBinder());
    }

    virtual void setTransactionState(const Vector<ComposerState>& state,
                                     const Vector<DisplayState>& displays, uint32_t flags,
                                     const sp<IBinder>& applyToken,
                                     const InputWindowCommands& commands,
                                     int64_t desiredPresentTime) {
        Parcel data, reply;
        data.writeInterfaceToken(ISurfaceComposer::getInterfaceDescriptor());

        data.writeUint32(static_cast<uint32_t>(state.size()));
        for (const auto& s : state) {
            s.write(data);
        }

        data.writeUint32(static_cast<uint32_t>(displays.size()));
        for (const auto& d : displays) {
            d.write(data);
        }

        data.writeUint32(flags);
        data.writeStrongBinder(applyToken);
        commands.write(data);
        data.writeInt64(desiredPresentTime);
        remote()->transact(BnSurfaceComposer::SET_TRANSACTION_STATE, data, &reply);
    }

    virtual void bootFinished()
    {
        Parcel data, reply;
        data.writeInterfaceToken(ISurfaceComposer::getInterfaceDescriptor());
        remote()->transact(BnSurfaceComposer::BOOT_FINISHED, data, &reply);
    }

    virtual status_t captureScreen(const sp<IBinder>& display, sp<GraphicBuffer>* outBuffer,
                                   const ui::Dataspace reqDataspace,
                                   const ui::PixelFormat reqPixelFormat, Rect sourceCrop,
                                   uint32_t reqWidth, uint32_t reqHeight, bool useIdentityTransform,
                                   ISurfaceComposer::Rotation rotation, bool captureSecureLayers) {
        Parcel data, reply;
        data.writeInterfaceToken(ISurfaceComposer::getInterfaceDescriptor());
        data.writeStrongBinder(display);
        data.writeInt32(static_cast<int32_t>(reqDataspace));
        data.writeInt32(static_cast<int32_t>(reqPixelFormat));
        data.write(sourceCrop);
        data.writeUint32(reqWidth);
        data.writeUint32(reqHeight);
        data.writeInt32(static_cast<int32_t>(useIdentityTransform));
        data.writeInt32(static_cast<int32_t>(rotation));
        data.writeInt32(static_cast<int32_t>(captureSecureLayers));
        status_t result = remote()->transact(BnSurfaceComposer::CAPTURE_SCREEN, data, &reply);
        if (result != NO_ERROR) {
            ALOGE("captureScreen failed to transact: %d", result);
            return result;
        }
        result = reply.readInt32();
        if (result != NO_ERROR) {
            ALOGE("captureScreen failed to readInt32: %d", result);
            return result;
        }

        *outBuffer = new GraphicBuffer();
        reply.read(**outBuffer);

        return result;
    }

    virtual status_t captureLayers(const sp<IBinder>& layerHandleBinder,
                                   sp<GraphicBuffer>* outBuffer, const ui::Dataspace reqDataspace,
                                   const ui::PixelFormat reqPixelFormat, const Rect& sourceCrop,
                                   float frameScale, bool childrenOnly) {
        Parcel data, reply;
        data.writeInterfaceToken(ISurfaceComposer::getInterfaceDescriptor());
        data.writeStrongBinder(layerHandleBinder);
        data.writeInt32(static_cast<int32_t>(reqDataspace));
        data.writeInt32(static_cast<int32_t>(reqPixelFormat));
        data.write(sourceCrop);
        data.writeFloat(frameScale);
        data.writeBool(childrenOnly);
        status_t result = remote()->transact(BnSurfaceComposer::CAPTURE_LAYERS, data, &reply);
        if (result != NO_ERROR) {
            ALOGE("captureLayers failed to transact: %d", result);
            return result;
        }
        result = reply.readInt32();
        if (result != NO_ERROR) {
            ALOGE("captureLayers failed to readInt32: %d", result);
            return result;
        }

        *outBuffer = new GraphicBuffer();
        reply.read(**outBuffer);

        return result;
    }

    virtual bool authenticateSurfaceTexture(
            const sp<IGraphicBufferProducer>& bufferProducer) const
    {
        Parcel data, reply;
        int err = NO_ERROR;
        err = data.writeInterfaceToken(
                ISurfaceComposer::getInterfaceDescriptor());
        if (err != NO_ERROR) {
            ALOGE("ISurfaceComposer::authenticateSurfaceTexture: error writing "
                    "interface descriptor: %s (%d)", strerror(-err), -err);
            return false;
        }
        err = data.writeStrongBinder(IInterface::asBinder(bufferProducer));
        if (err != NO_ERROR) {
            ALOGE("ISurfaceComposer::authenticateSurfaceTexture: error writing "
                    "strong binder to parcel: %s (%d)", strerror(-err), -err);
            return false;
        }
        err = remote()->transact(BnSurfaceComposer::AUTHENTICATE_SURFACE, data,
                &reply);
        if (err != NO_ERROR) {
            ALOGE("ISurfaceComposer::authenticateSurfaceTexture: error "
                    "performing transaction: %s (%d)", strerror(-err), -err);
            return false;
        }
        int32_t result = 0;
        err = reply.readInt32(&result);
        if (err != NO_ERROR) {
            ALOGE("ISurfaceComposer::authenticateSurfaceTexture: error "
                    "retrieving result: %s (%d)", strerror(-err), -err);
            return false;
        }
        return result != 0;
    }

    virtual status_t getSupportedFrameTimestamps(
            std::vector<FrameEvent>* outSupported) const {
        if (!outSupported) {
            return UNEXPECTED_NULL;
        }
        outSupported->clear();

        Parcel data, reply;

        status_t err = data.writeInterfaceToken(
                ISurfaceComposer::getInterfaceDescriptor());
        if (err != NO_ERROR) {
            return err;
        }

        err = remote()->transact(
                BnSurfaceComposer::GET_SUPPORTED_FRAME_TIMESTAMPS,
                data, &reply);
        if (err != NO_ERROR) {
            return err;
        }

        int32_t result = 0;
        err = reply.readInt32(&result);
        if (err != NO_ERROR) {
            return err;
        }
        if (result != NO_ERROR) {
            return result;
        }

        std::vector<int32_t> supported;
        err = reply.readInt32Vector(&supported);
        if (err != NO_ERROR) {
            return err;
        }

        outSupported->reserve(supported.size());
        for (int32_t s : supported) {
            outSupported->push_back(static_cast<FrameEvent>(s));
        }
        return NO_ERROR;
    }

    virtual sp<IDisplayEventConnection> createDisplayEventConnection(VsyncSource vsyncSource)
    {
        Parcel data, reply;
        sp<IDisplayEventConnection> result;
        int err = data.writeInterfaceToken(
                ISurfaceComposer::getInterfaceDescriptor());
        if (err != NO_ERROR) {
            return result;
        }
        data.writeInt32(static_cast<int32_t>(vsyncSource));
        err = remote()->transact(
                BnSurfaceComposer::CREATE_DISPLAY_EVENT_CONNECTION,
                data, &reply);
        if (err != NO_ERROR) {
            ALOGE("ISurfaceComposer::createDisplayEventConnection: error performing "
                    "transaction: %s (%d)", strerror(-err), -err);
            return result;
        }
        result = interface_cast<IDisplayEventConnection>(reply.readStrongBinder());
        return result;
    }

    virtual sp<IBinder> createDisplay(const String8& displayName, bool secure)
    {
        Parcel data, reply;
        data.writeInterfaceToken(ISurfaceComposer::getInterfaceDescriptor());
        data.writeString8(displayName);
        data.writeInt32(secure ? 1 : 0);
        remote()->transact(BnSurfaceComposer::CREATE_DISPLAY, data, &reply);
        return reply.readStrongBinder();
    }

    virtual void destroyDisplay(const sp<IBinder>& display)
    {
        Parcel data, reply;
        data.writeInterfaceToken(ISurfaceComposer::getInterfaceDescriptor());
        data.writeStrongBinder(display);
        remote()->transact(BnSurfaceComposer::DESTROY_DISPLAY, data, &reply);
    }

    virtual std::vector<PhysicalDisplayId> getPhysicalDisplayIds() const {
        Parcel data, reply;
        data.writeInterfaceToken(ISurfaceComposer::getInterfaceDescriptor());
        if (remote()->transact(BnSurfaceComposer::GET_PHYSICAL_DISPLAY_IDS, data, &reply) ==
            NO_ERROR) {
            std::vector<PhysicalDisplayId> displayIds;
            if (reply.readUint64Vector(&displayIds) == NO_ERROR) {
                return displayIds;
            }
        }

        return {};
    }

    virtual sp<IBinder> getPhysicalDisplayToken(PhysicalDisplayId displayId) const {
        Parcel data, reply;
        data.writeInterfaceToken(ISurfaceComposer::getInterfaceDescriptor());
        data.writeUint64(displayId);
        remote()->transact(BnSurfaceComposer::GET_PHYSICAL_DISPLAY_TOKEN, data, &reply);
        return reply.readStrongBinder();
    }

    virtual void setPowerMode(const sp<IBinder>& display, int mode)
    {
        Parcel data, reply;
        data.writeInterfaceToken(ISurfaceComposer::getInterfaceDescriptor());
        data.writeStrongBinder(display);
        data.writeInt32(mode);
        remote()->transact(BnSurfaceComposer::SET_POWER_MODE, data, &reply);
    }

    virtual status_t getDisplayConfigs(const sp<IBinder>& display,
            Vector<DisplayInfo>* configs)
    {
        Parcel data, reply;
        data.writeInterfaceToken(ISurfaceComposer::getInterfaceDescriptor());
        data.writeStrongBinder(display);
        remote()->transact(BnSurfaceComposer::GET_DISPLAY_CONFIGS, data, &reply);
        status_t result = reply.readInt32();
        if (result == NO_ERROR) {
            size_t numConfigs = reply.readUint32();
            configs->clear();
            configs->resize(numConfigs);
            for (size_t c = 0; c < numConfigs; ++c) {
                memcpy(&(configs->editItemAt(c)),
                        reply.readInplace(sizeof(DisplayInfo)),
                        sizeof(DisplayInfo));
            }
        }
        return result;
    }

    virtual status_t getDisplayStats(const sp<IBinder>& display,
            DisplayStatInfo* stats)
    {
        Parcel data, reply;
        data.writeInterfaceToken(ISurfaceComposer::getInterfaceDescriptor());
        data.writeStrongBinder(display);
        remote()->transact(BnSurfaceComposer::GET_DISPLAY_STATS, data, &reply);
        status_t result = reply.readInt32();
        if (result == NO_ERROR) {
            memcpy(stats,
                    reply.readInplace(sizeof(DisplayStatInfo)),
                    sizeof(DisplayStatInfo));
        }
        return result;
    }

    virtual int getActiveConfig(const sp<IBinder>& display)
    {
        Parcel data, reply;
        data.writeInterfaceToken(ISurfaceComposer::getInterfaceDescriptor());
        data.writeStrongBinder(display);
        remote()->transact(BnSurfaceComposer::GET_ACTIVE_CONFIG, data, &reply);
        return reply.readInt32();
    }

    virtual status_t setActiveConfig(const sp<IBinder>& display, int id)
    {
        Parcel data, reply;
        status_t result = data.writeInterfaceToken(ISurfaceComposer::getInterfaceDescriptor());
        if (result != NO_ERROR) {
            ALOGE("setActiveConfig failed to writeInterfaceToken: %d", result);
            return result;
        }
        result = data.writeStrongBinder(display);
        if (result != NO_ERROR) {
            ALOGE("setActiveConfig failed to writeStrongBinder: %d", result);
            return result;
        }
        result = data.writeInt32(id);
        if (result != NO_ERROR) {
            ALOGE("setActiveConfig failed to writeInt32: %d", result);
            return result;
        }
        result = remote()->transact(BnSurfaceComposer::SET_ACTIVE_CONFIG, data, &reply);
        if (result != NO_ERROR) {
            ALOGE("setActiveConfig failed to transact: %d", result);
            return result;
        }
        return reply.readInt32();
    }

    virtual status_t getDisplayColorModes(const sp<IBinder>& display,
            Vector<ColorMode>* outColorModes) {
        Parcel data, reply;
        status_t result = data.writeInterfaceToken(ISurfaceComposer::getInterfaceDescriptor());
        if (result != NO_ERROR) {
            ALOGE("getDisplayColorModes failed to writeInterfaceToken: %d", result);
            return result;
        }
        result = data.writeStrongBinder(display);
        if (result != NO_ERROR) {
            ALOGE("getDisplayColorModes failed to writeStrongBinder: %d", result);
            return result;
        }
        result = remote()->transact(BnSurfaceComposer::GET_DISPLAY_COLOR_MODES, data, &reply);
        if (result != NO_ERROR) {
            ALOGE("getDisplayColorModes failed to transact: %d", result);
            return result;
        }
        result = static_cast<status_t>(reply.readInt32());
        if (result == NO_ERROR) {
            size_t numModes = reply.readUint32();
            outColorModes->clear();
            outColorModes->resize(numModes);
            for (size_t i = 0; i < numModes; ++i) {
                outColorModes->replaceAt(static_cast<ColorMode>(reply.readInt32()), i);
            }
        }
        return result;
    }

    virtual status_t getDisplayNativePrimaries(const sp<IBinder>& display,
            ui::DisplayPrimaries& primaries) {
        Parcel data, reply;
        status_t result = data.writeInterfaceToken(ISurfaceComposer::getInterfaceDescriptor());
        if (result != NO_ERROR) {
            ALOGE("getDisplayNativePrimaries failed to writeInterfaceToken: %d", result);
            return result;
        }
        result = data.writeStrongBinder(display);
        if (result != NO_ERROR) {
            ALOGE("getDisplayNativePrimaries failed to writeStrongBinder: %d", result);
            return result;
        }
        result = remote()->transact(BnSurfaceComposer::GET_DISPLAY_NATIVE_PRIMARIES, data, &reply);
        if (result != NO_ERROR) {
            ALOGE("getDisplayNativePrimaries failed to transact: %d", result);
            return result;
        }
        result = reply.readInt32();
        if (result == NO_ERROR) {
            memcpy(&primaries, reply.readInplace(sizeof(ui::DisplayPrimaries)),
                    sizeof(ui::DisplayPrimaries));
        }
        return result;
    }

    virtual ColorMode getActiveColorMode(const sp<IBinder>& display) {
        Parcel data, reply;
        status_t result = data.writeInterfaceToken(ISurfaceComposer::getInterfaceDescriptor());
        if (result != NO_ERROR) {
            ALOGE("getActiveColorMode failed to writeInterfaceToken: %d", result);
            return static_cast<ColorMode>(result);
        }
        result = data.writeStrongBinder(display);
        if (result != NO_ERROR) {
            ALOGE("getActiveColorMode failed to writeStrongBinder: %d", result);
            return static_cast<ColorMode>(result);
        }
        result = remote()->transact(BnSurfaceComposer::GET_ACTIVE_COLOR_MODE, data, &reply);
        if (result != NO_ERROR) {
            ALOGE("getActiveColorMode failed to transact: %d", result);
            return static_cast<ColorMode>(result);
        }
        return static_cast<ColorMode>(reply.readInt32());
    }

    virtual status_t setActiveColorMode(const sp<IBinder>& display,
            ColorMode colorMode) {
        Parcel data, reply;
        status_t result = data.writeInterfaceToken(ISurfaceComposer::getInterfaceDescriptor());
        if (result != NO_ERROR) {
            ALOGE("setActiveColorMode failed to writeInterfaceToken: %d", result);
            return result;
        }
        result = data.writeStrongBinder(display);
        if (result != NO_ERROR) {
            ALOGE("setActiveColorMode failed to writeStrongBinder: %d", result);
            return result;
        }
        result = data.writeInt32(static_cast<int32_t>(colorMode));
        if (result != NO_ERROR) {
            ALOGE("setActiveColorMode failed to writeInt32: %d", result);
            return result;
        }
        result = remote()->transact(BnSurfaceComposer::SET_ACTIVE_COLOR_MODE, data, &reply);
        if (result != NO_ERROR) {
            ALOGE("setActiveColorMode failed to transact: %d", result);
            return result;
        }
        return static_cast<status_t>(reply.readInt32());
    }

    virtual status_t clearAnimationFrameStats() {
        Parcel data, reply;
        status_t result = data.writeInterfaceToken(ISurfaceComposer::getInterfaceDescriptor());
        if (result != NO_ERROR) {
            ALOGE("clearAnimationFrameStats failed to writeInterfaceToken: %d", result);
            return result;
        }
        result = remote()->transact(BnSurfaceComposer::CLEAR_ANIMATION_FRAME_STATS, data, &reply);
        if (result != NO_ERROR) {
            ALOGE("clearAnimationFrameStats failed to transact: %d", result);
            return result;
        }
        return reply.readInt32();
    }

    virtual status_t getAnimationFrameStats(FrameStats* outStats) const {
        Parcel data, reply;
        data.writeInterfaceToken(ISurfaceComposer::getInterfaceDescriptor());
        remote()->transact(BnSurfaceComposer::GET_ANIMATION_FRAME_STATS, data, &reply);
        reply.read(*outStats);
        return reply.readInt32();
    }

    virtual status_t getHdrCapabilities(const sp<IBinder>& display,
            HdrCapabilities* outCapabilities) const {
        Parcel data, reply;
        data.writeInterfaceToken(ISurfaceComposer::getInterfaceDescriptor());
        status_t result = data.writeStrongBinder(display);
        if (result != NO_ERROR) {
            ALOGE("getHdrCapabilities failed to writeStrongBinder: %d", result);
            return result;
        }
        result = remote()->transact(BnSurfaceComposer::GET_HDR_CAPABILITIES,
                data, &reply);
        if (result != NO_ERROR) {
            ALOGE("getHdrCapabilities failed to transact: %d", result);
            return result;
        }
        result = reply.readInt32();
        if (result == NO_ERROR) {
            result = reply.read(*outCapabilities);
        }
        return result;
    }

    virtual status_t enableVSyncInjections(bool enable) {
        Parcel data, reply;
        status_t result = data.writeInterfaceToken(ISurfaceComposer::getInterfaceDescriptor());
        if (result != NO_ERROR) {
            ALOGE("enableVSyncInjections failed to writeInterfaceToken: %d", result);
            return result;
        }
        result = data.writeBool(enable);
        if (result != NO_ERROR) {
            ALOGE("enableVSyncInjections failed to writeBool: %d", result);
            return result;
        }
        result = remote()->transact(BnSurfaceComposer::ENABLE_VSYNC_INJECTIONS,
                data, &reply, TF_ONE_WAY);
        if (result != NO_ERROR) {
            ALOGE("enableVSyncInjections failed to transact: %d", result);
            return result;
        }
        return result;
    }

    virtual status_t injectVSync(nsecs_t when) {
        Parcel data, reply;
        status_t result = data.writeInterfaceToken(ISurfaceComposer::getInterfaceDescriptor());
        if (result != NO_ERROR) {
            ALOGE("injectVSync failed to writeInterfaceToken: %d", result);
            return result;
        }
        result = data.writeInt64(when);
        if (result != NO_ERROR) {
            ALOGE("injectVSync failed to writeInt64: %d", result);
            return result;
        }
        result = remote()->transact(BnSurfaceComposer::INJECT_VSYNC, data, &reply, TF_ONE_WAY);
        if (result != NO_ERROR) {
            ALOGE("injectVSync failed to transact: %d", result);
            return result;
        }
        return result;
    }

    virtual status_t getLayerDebugInfo(std::vector<LayerDebugInfo>* outLayers) const
    {
        if (!outLayers) {
            return UNEXPECTED_NULL;
        }

        Parcel data, reply;

        status_t err = data.writeInterfaceToken(ISurfaceComposer::getInterfaceDescriptor());
        if (err != NO_ERROR) {
            return err;
        }

        err = remote()->transact(BnSurfaceComposer::GET_LAYER_DEBUG_INFO, data, &reply);
        if (err != NO_ERROR) {
            return err;
        }

        int32_t result = 0;
        err = reply.readInt32(&result);
        if (err != NO_ERROR) {
            return err;
        }
        if (result != NO_ERROR) {
            return result;
        }

        outLayers->clear();
        return reply.readParcelableVector(outLayers);
    }

    virtual status_t getCompositionPreference(ui::Dataspace* defaultDataspace,
                                              ui::PixelFormat* defaultPixelFormat,
                                              ui::Dataspace* wideColorGamutDataspace,
                                              ui::PixelFormat* wideColorGamutPixelFormat) const {
        Parcel data, reply;
        status_t error = data.writeInterfaceToken(ISurfaceComposer::getInterfaceDescriptor());
        if (error != NO_ERROR) {
            return error;
        }
        error = remote()->transact(BnSurfaceComposer::GET_COMPOSITION_PREFERENCE, data, &reply);
        if (error != NO_ERROR) {
            return error;
        }
        error = static_cast<status_t>(reply.readInt32());
        if (error == NO_ERROR) {
            *defaultDataspace = static_cast<ui::Dataspace>(reply.readInt32());
            *defaultPixelFormat = static_cast<ui::PixelFormat>(reply.readInt32());
            *wideColorGamutDataspace = static_cast<ui::Dataspace>(reply.readInt32());
            *wideColorGamutPixelFormat = static_cast<ui::PixelFormat>(reply.readInt32());
        }
        return error;
    }

    virtual status_t getColorManagement(bool* outGetColorManagement) const {
        Parcel data, reply;
        data.writeInterfaceToken(ISurfaceComposer::getInterfaceDescriptor());
        remote()->transact(BnSurfaceComposer::GET_COLOR_MANAGEMENT, data, &reply);
        bool result;
        status_t err = reply.readBool(&result);
        if (err == NO_ERROR) {
            *outGetColorManagement = result;
        }
        return err;
    }

    virtual status_t getDisplayedContentSamplingAttributes(const sp<IBinder>& display,
                                                           ui::PixelFormat* outFormat,
                                                           ui::Dataspace* outDataspace,
                                                           uint8_t* outComponentMask) const {
        if (!outFormat || !outDataspace || !outComponentMask) return BAD_VALUE;
        Parcel data, reply;
        data.writeInterfaceToken(ISurfaceComposer::getInterfaceDescriptor());
        data.writeStrongBinder(display);

        status_t error =
                remote()->transact(BnSurfaceComposer::GET_DISPLAYED_CONTENT_SAMPLING_ATTRIBUTES,
                                   data, &reply);
        if (error != NO_ERROR) {
            return error;
        }

        uint32_t value = 0;
        error = reply.readUint32(&value);
        if (error != NO_ERROR) {
            return error;
        }
        *outFormat = static_cast<ui::PixelFormat>(value);

        error = reply.readUint32(&value);
        if (error != NO_ERROR) {
            return error;
        }
        *outDataspace = static_cast<ui::Dataspace>(value);

        error = reply.readUint32(&value);
        if (error != NO_ERROR) {
            return error;
        }
        *outComponentMask = static_cast<uint8_t>(value);
        return error;
    }

    virtual status_t setDisplayContentSamplingEnabled(const sp<IBinder>& display, bool enable,
                                                      uint8_t componentMask,
                                                      uint64_t maxFrames) const {
        Parcel data, reply;
        data.writeInterfaceToken(ISurfaceComposer::getInterfaceDescriptor());
        data.writeStrongBinder(display);
        data.writeBool(enable);
        data.writeByte(static_cast<int8_t>(componentMask));
        data.writeUint64(maxFrames);
        status_t result =
                remote()->transact(BnSurfaceComposer::SET_DISPLAY_CONTENT_SAMPLING_ENABLED, data,
                                   &reply);
        return result;
    }

    virtual status_t getDisplayedContentSample(const sp<IBinder>& display, uint64_t maxFrames,
                                               uint64_t timestamp,
                                               DisplayedFrameStats* outStats) const {
        if (!outStats) return BAD_VALUE;

        Parcel data, reply;
        data.writeInterfaceToken(ISurfaceComposer::getInterfaceDescriptor());
        data.writeStrongBinder(display);
        data.writeUint64(maxFrames);
        data.writeUint64(timestamp);

        status_t result =
                remote()->transact(BnSurfaceComposer::GET_DISPLAYED_CONTENT_SAMPLE, data, &reply);

        if (result != NO_ERROR) {
            return result;
        }

        result = reply.readUint64(&outStats->numFrames);
        if (result != NO_ERROR) {
            return result;
        }

        result = reply.readUint64Vector(&outStats->component_0_sample);
        if (result != NO_ERROR) {
            return result;
        }
        result = reply.readUint64Vector(&outStats->component_1_sample);
        if (result != NO_ERROR) {
            return result;
        }
        result = reply.readUint64Vector(&outStats->component_2_sample);
        if (result != NO_ERROR) {
            return result;
        }
        result = reply.readUint64Vector(&outStats->component_3_sample);
        return result;
    }

    virtual status_t getProtectedContentSupport(bool* outSupported) const {
        Parcel data, reply;
        data.writeInterfaceToken(ISurfaceComposer::getInterfaceDescriptor());
        status_t error =
                remote()->transact(BnSurfaceComposer::GET_PROTECTED_CONTENT_SUPPORT, data, &reply);
        if (error != NO_ERROR) {
            return error;
        }
        error = reply.readBool(outSupported);
        return error;
    }

    virtual status_t isWideColorDisplay(const sp<IBinder>& token,
                                        bool* outIsWideColorDisplay) const {
        Parcel data, reply;
        status_t error = data.writeInterfaceToken(ISurfaceComposer::getInterfaceDescriptor());
        if (error != NO_ERROR) {
            return error;
        }
        error = data.writeStrongBinder(token);
        if (error != NO_ERROR) {
            return error;
        }

        error = remote()->transact(BnSurfaceComposer::IS_WIDE_COLOR_DISPLAY, data, &reply);
        if (error != NO_ERROR) {
            return error;
        }
        error = reply.readBool(outIsWideColorDisplay);
        return error;
    }

    virtual status_t addRegionSamplingListener(const Rect& samplingArea,
                                               const sp<IBinder>& stopLayerHandle,
                                               const sp<IRegionSamplingListener>& listener) {
        Parcel data, reply;
        status_t error = data.writeInterfaceToken(ISurfaceComposer::getInterfaceDescriptor());
        if (error != NO_ERROR) {
            ALOGE("addRegionSamplingListener: Failed to write interface token");
            return error;
        }
        error = data.write(samplingArea);
        if (error != NO_ERROR) {
            ALOGE("addRegionSamplingListener: Failed to write sampling area");
            return error;
        }
        error = data.writeStrongBinder(stopLayerHandle);
        if (error != NO_ERROR) {
            ALOGE("addRegionSamplingListener: Failed to write stop layer handle");
            return error;
        }
        error = data.writeStrongBinder(IInterface::asBinder(listener));
        if (error != NO_ERROR) {
            ALOGE("addRegionSamplingListener: Failed to write listener");
            return error;
        }
        error = remote()->transact(BnSurfaceComposer::ADD_REGION_SAMPLING_LISTENER, data, &reply);
        if (error != NO_ERROR) {
            ALOGE("addRegionSamplingListener: Failed to transact");
        }
        return error;
    }

    virtual status_t removeRegionSamplingListener(const sp<IRegionSamplingListener>& listener) {
        Parcel data, reply;
        status_t error = data.writeInterfaceToken(ISurfaceComposer::getInterfaceDescriptor());
        if (error != NO_ERROR) {
            ALOGE("removeRegionSamplingListener: Failed to write interface token");
            return error;
        }
        error = data.writeStrongBinder(IInterface::asBinder(listener));
        if (error != NO_ERROR) {
            ALOGE("removeRegionSamplingListener: Failed to write listener");
            return error;
        }
        error = remote()->transact(BnSurfaceComposer::REMOVE_REGION_SAMPLING_LISTENER, data,
                                   &reply);
        if (error != NO_ERROR) {
            ALOGE("removeRegionSamplingListener: Failed to transact");
        }
        return error;
    }

    virtual status_t setAllowedDisplayConfigs(const sp<IBinder>& displayToken,
                                              const std::vector<int32_t>& allowedConfigs) {
        Parcel data, reply;
        status_t result = data.writeInterfaceToken(ISurfaceComposer::getInterfaceDescriptor());
        if (result != NO_ERROR) {
            ALOGE("setAllowedDisplayConfigs failed to writeInterfaceToken: %d", result);
            return result;
        }
        result = data.writeStrongBinder(displayToken);
        if (result != NO_ERROR) {
            ALOGE("setAllowedDisplayConfigs failed to writeStrongBinder: %d", result);
            return result;
        }
        result = data.writeInt32Vector(allowedConfigs);
        if (result != NO_ERROR) {
            ALOGE("setAllowedDisplayConfigs failed to writeInt32Vector: %d", result);
            return result;
        }
        result = remote()->transact(BnSurfaceComposer::SET_ALLOWED_DISPLAY_CONFIGS, data, &reply);
        if (result != NO_ERROR) {
            ALOGE("setAllowedDisplayConfigs failed to transact: %d", result);
            return result;
        }
        return reply.readInt32();
    }

    virtual status_t getAllowedDisplayConfigs(const sp<IBinder>& displayToken,
                                              std::vector<int32_t>* outAllowedConfigs) {
        if (!outAllowedConfigs) return BAD_VALUE;
        Parcel data, reply;
        status_t result = data.writeInterfaceToken(ISurfaceComposer::getInterfaceDescriptor());
        if (result != NO_ERROR) {
            ALOGE("getAllowedDisplayConfigs failed to writeInterfaceToken: %d", result);
            return result;
        }
        result = data.writeStrongBinder(displayToken);
        if (result != NO_ERROR) {
            ALOGE("getAllowedDisplayConfigs failed to writeStrongBinder: %d", result);
            return result;
        }
        result = remote()->transact(BnSurfaceComposer::GET_ALLOWED_DISPLAY_CONFIGS, data, &reply);
        if (result != NO_ERROR) {
            ALOGE("getAllowedDisplayConfigs failed to transact: %d", result);
            return result;
        }
        result = reply.readInt32Vector(outAllowedConfigs);
        if (result != NO_ERROR) {
            ALOGE("getAllowedDisplayConfigs failed to readInt32Vector: %d", result);
            return result;
        }
        return reply.readInt32();
    }
<<<<<<< HEAD
=======

    virtual status_t getDisplayBrightnessSupport(const sp<IBinder>& displayToken,
                                                 bool* outSupport) const {
        Parcel data, reply;
        status_t error = data.writeInterfaceToken(ISurfaceComposer::getInterfaceDescriptor());
        if (error != NO_ERROR) {
            ALOGE("getDisplayBrightnessSupport: failed to write interface token: %d", error);
            return error;
        }
        error = data.writeStrongBinder(displayToken);
        if (error != NO_ERROR) {
            ALOGE("getDisplayBrightnessSupport: failed to write display token: %d", error);
            return error;
        }
        error = remote()->transact(BnSurfaceComposer::GET_DISPLAY_BRIGHTNESS_SUPPORT, data, &reply);
        if (error != NO_ERROR) {
            ALOGE("getDisplayBrightnessSupport: failed to transact: %d", error);
            return error;
        }
        bool support;
        error = reply.readBool(&support);
        if (error != NO_ERROR) {
            ALOGE("getDisplayBrightnessSupport: failed to read support: %d", error);
            return error;
        }
        *outSupport = support;
        return NO_ERROR;
    }

    virtual status_t setDisplayBrightness(const sp<IBinder>& displayToken, float brightness) const {
        Parcel data, reply;
        status_t error = data.writeInterfaceToken(ISurfaceComposer::getInterfaceDescriptor());
        if (error != NO_ERROR) {
            ALOGE("setDisplayBrightness: failed to write interface token: %d", error);
            return error;
        }
        error = data.writeStrongBinder(displayToken);
        if (error != NO_ERROR) {
            ALOGE("setDisplayBrightness: failed to write display token: %d", error);
            return error;
        }
        error = data.writeFloat(brightness);
        if (error != NO_ERROR) {
            ALOGE("setDisplayBrightness: failed to write brightness: %d", error);
            return error;
        }
        error = remote()->transact(BnSurfaceComposer::SET_DISPLAY_BRIGHTNESS, data, &reply);
        if (error != NO_ERROR) {
            ALOGE("setDisplayBrightness: failed to transact: %d", error);
            return error;
        }
        return NO_ERROR;
    }
>>>>>>> 4b02403d
};

// Out-of-line virtual method definition to trigger vtable emission in this
// translation unit (see clang warning -Wweak-vtables)
BpSurfaceComposer::~BpSurfaceComposer() {}

IMPLEMENT_META_INTERFACE(SurfaceComposer, "android.ui.ISurfaceComposer");

// ----------------------------------------------------------------------

status_t BnSurfaceComposer::onTransact(
    uint32_t code, const Parcel& data, Parcel* reply, uint32_t flags)
{
    switch(code) {
        case CREATE_CONNECTION: {
            CHECK_INTERFACE(ISurfaceComposer, data, reply);
            sp<IBinder> b = IInterface::asBinder(createConnection());
            reply->writeStrongBinder(b);
            return NO_ERROR;
        }
        case SET_TRANSACTION_STATE: {
            CHECK_INTERFACE(ISurfaceComposer, data, reply);

            size_t count = data.readUint32();
            if (count > data.dataSize()) {
                return BAD_VALUE;
            }
            Vector<ComposerState> state;
            state.setCapacity(count);
            for (size_t i = 0; i < count; i++) {
                ComposerState s;
                if (s.read(data) == BAD_VALUE) {
                    return BAD_VALUE;
                }
                state.add(s);
            }

            count = data.readUint32();
            if (count > data.dataSize()) {
                return BAD_VALUE;
            }
            DisplayState d;
            Vector<DisplayState> displays;
            displays.setCapacity(count);
            for (size_t i = 0; i < count; i++) {
                if (d.read(data) == BAD_VALUE) {
                    return BAD_VALUE;
                }
                displays.add(d);
            }

            uint32_t stateFlags = data.readUint32();
            sp<IBinder> applyToken = data.readStrongBinder();
            InputWindowCommands inputWindowCommands;
            inputWindowCommands.read(data);

            int64_t desiredPresentTime = data.readInt64();
            setTransactionState(state, displays, stateFlags, applyToken, inputWindowCommands,
                                desiredPresentTime);
            return NO_ERROR;
        }
        case BOOT_FINISHED: {
            CHECK_INTERFACE(ISurfaceComposer, data, reply);
            bootFinished();
            return NO_ERROR;
        }
        case CAPTURE_SCREEN: {
            CHECK_INTERFACE(ISurfaceComposer, data, reply);
            sp<IBinder> display = data.readStrongBinder();
            ui::Dataspace reqDataspace = static_cast<ui::Dataspace>(data.readInt32());
            ui::PixelFormat reqPixelFormat = static_cast<ui::PixelFormat>(data.readInt32());
            sp<GraphicBuffer> outBuffer;
            Rect sourceCrop(Rect::EMPTY_RECT);
            data.read(sourceCrop);
            uint32_t reqWidth = data.readUint32();
            uint32_t reqHeight = data.readUint32();
            bool useIdentityTransform = static_cast<bool>(data.readInt32());
            int32_t rotation = data.readInt32();
            bool captureSecureLayers = static_cast<bool>(data.readInt32());

            status_t res = captureScreen(display, &outBuffer, reqDataspace, reqPixelFormat,
                                         sourceCrop, reqWidth, reqHeight, useIdentityTransform,
                                         static_cast<ISurfaceComposer::Rotation>(rotation), captureSecureLayers);
            reply->writeInt32(res);
            if (res == NO_ERROR) {
                reply->write(*outBuffer);
            }
            return NO_ERROR;
        }
        case CAPTURE_LAYERS: {
            CHECK_INTERFACE(ISurfaceComposer, data, reply);
            sp<IBinder> layerHandleBinder = data.readStrongBinder();
            ui::Dataspace reqDataspace = static_cast<ui::Dataspace>(data.readInt32());
            ui::PixelFormat reqPixelFormat = static_cast<ui::PixelFormat>(data.readInt32());
            sp<GraphicBuffer> outBuffer;
            Rect sourceCrop(Rect::EMPTY_RECT);
            data.read(sourceCrop);
            float frameScale = data.readFloat();
            bool childrenOnly = data.readBool();

            status_t res = captureLayers(layerHandleBinder, &outBuffer, reqDataspace,
                                         reqPixelFormat, sourceCrop, frameScale, childrenOnly);
            reply->writeInt32(res);
            if (res == NO_ERROR) {
                reply->write(*outBuffer);
            }
            return NO_ERROR;
        }
        case AUTHENTICATE_SURFACE: {
            CHECK_INTERFACE(ISurfaceComposer, data, reply);
            sp<IGraphicBufferProducer> bufferProducer =
                    interface_cast<IGraphicBufferProducer>(data.readStrongBinder());
            int32_t result = authenticateSurfaceTexture(bufferProducer) ? 1 : 0;
            reply->writeInt32(result);
            return NO_ERROR;
        }
        case GET_SUPPORTED_FRAME_TIMESTAMPS: {
            CHECK_INTERFACE(ISurfaceComposer, data, reply);
            std::vector<FrameEvent> supportedTimestamps;
            status_t result = getSupportedFrameTimestamps(&supportedTimestamps);
            status_t err = reply->writeInt32(result);
            if (err != NO_ERROR) {
                return err;
            }
            if (result != NO_ERROR) {
                return result;
            }

            std::vector<int32_t> supported;
            supported.reserve(supportedTimestamps.size());
            for (FrameEvent s : supportedTimestamps) {
                supported.push_back(static_cast<int32_t>(s));
            }
            return reply->writeInt32Vector(supported);
        }
        case CREATE_DISPLAY_EVENT_CONNECTION: {
            CHECK_INTERFACE(ISurfaceComposer, data, reply);
            sp<IDisplayEventConnection> connection(createDisplayEventConnection(
                    static_cast<ISurfaceComposer::VsyncSource>(data.readInt32())));
            reply->writeStrongBinder(IInterface::asBinder(connection));
            return NO_ERROR;
        }
        case CREATE_DISPLAY: {
            CHECK_INTERFACE(ISurfaceComposer, data, reply);
            String8 displayName = data.readString8();
            bool secure = bool(data.readInt32());
            sp<IBinder> display(createDisplay(displayName, secure));
            reply->writeStrongBinder(display);
            return NO_ERROR;
        }
        case DESTROY_DISPLAY: {
            CHECK_INTERFACE(ISurfaceComposer, data, reply);
            sp<IBinder> display = data.readStrongBinder();
            destroyDisplay(display);
            return NO_ERROR;
        }
        case GET_PHYSICAL_DISPLAY_TOKEN: {
            CHECK_INTERFACE(ISurfaceComposer, data, reply);
            PhysicalDisplayId displayId = data.readUint64();
            sp<IBinder> display = getPhysicalDisplayToken(displayId);
            reply->writeStrongBinder(display);
            return NO_ERROR;
        }
        case GET_DISPLAY_CONFIGS: {
            CHECK_INTERFACE(ISurfaceComposer, data, reply);
            Vector<DisplayInfo> configs;
            sp<IBinder> display = data.readStrongBinder();
            status_t result = getDisplayConfigs(display, &configs);
            reply->writeInt32(result);
            if (result == NO_ERROR) {
                reply->writeUint32(static_cast<uint32_t>(configs.size()));
                for (size_t c = 0; c < configs.size(); ++c) {
                    memcpy(reply->writeInplace(sizeof(DisplayInfo)),
                            &configs[c], sizeof(DisplayInfo));
                }
            }
            return NO_ERROR;
        }
        case GET_DISPLAY_STATS: {
            CHECK_INTERFACE(ISurfaceComposer, data, reply);
            DisplayStatInfo stats;
            sp<IBinder> display = data.readStrongBinder();
            status_t result = getDisplayStats(display, &stats);
            reply->writeInt32(result);
            if (result == NO_ERROR) {
                memcpy(reply->writeInplace(sizeof(DisplayStatInfo)),
                        &stats, sizeof(DisplayStatInfo));
            }
            return NO_ERROR;
        }
        case GET_ACTIVE_CONFIG: {
            CHECK_INTERFACE(ISurfaceComposer, data, reply);
            sp<IBinder> display = data.readStrongBinder();
            int id = getActiveConfig(display);
            reply->writeInt32(id);
            return NO_ERROR;
        }
        case SET_ACTIVE_CONFIG: {
            CHECK_INTERFACE(ISurfaceComposer, data, reply);
            sp<IBinder> display = data.readStrongBinder();
            int id = data.readInt32();
            status_t result = setActiveConfig(display, id);
            reply->writeInt32(result);
            return NO_ERROR;
        }
        case GET_DISPLAY_COLOR_MODES: {
            CHECK_INTERFACE(ISurfaceComposer, data, reply);
            Vector<ColorMode> colorModes;
            sp<IBinder> display = nullptr;
            status_t result = data.readStrongBinder(&display);
            if (result != NO_ERROR) {
                ALOGE("getDisplayColorModes failed to readStrongBinder: %d", result);
                return result;
            }
            result = getDisplayColorModes(display, &colorModes);
            reply->writeInt32(result);
            if (result == NO_ERROR) {
                reply->writeUint32(static_cast<uint32_t>(colorModes.size()));
                for (size_t i = 0; i < colorModes.size(); ++i) {
                    reply->writeInt32(static_cast<int32_t>(colorModes[i]));
                }
            }
            return NO_ERROR;
        }
        case GET_DISPLAY_NATIVE_PRIMARIES: {
            CHECK_INTERFACE(ISurfaceComposer, data, reply);
            ui::DisplayPrimaries primaries;
            sp<IBinder> display = nullptr;

            status_t result = data.readStrongBinder(&display);
            if (result != NO_ERROR) {
                ALOGE("getDisplayNativePrimaries failed to readStrongBinder: %d", result);
                return result;
            }

            result = getDisplayNativePrimaries(display, primaries);
            reply->writeInt32(result);
            if (result == NO_ERROR) {
                memcpy(reply->writeInplace(sizeof(ui::DisplayPrimaries)), &primaries,
                        sizeof(ui::DisplayPrimaries));
            }

            return NO_ERROR;
        }
        case GET_ACTIVE_COLOR_MODE: {
            CHECK_INTERFACE(ISurfaceComposer, data, reply);
            sp<IBinder> display = nullptr;
            status_t result = data.readStrongBinder(&display);
            if (result != NO_ERROR) {
                ALOGE("getActiveColorMode failed to readStrongBinder: %d", result);
                return result;
            }
            ColorMode colorMode = getActiveColorMode(display);
            result = reply->writeInt32(static_cast<int32_t>(colorMode));
            return result;
        }
        case SET_ACTIVE_COLOR_MODE: {
            CHECK_INTERFACE(ISurfaceComposer, data, reply);
            sp<IBinder> display = nullptr;
            status_t result = data.readStrongBinder(&display);
            if (result != NO_ERROR) {
                ALOGE("getActiveColorMode failed to readStrongBinder: %d", result);
                return result;
            }
            int32_t colorModeInt = 0;
            result = data.readInt32(&colorModeInt);
            if (result != NO_ERROR) {
                ALOGE("setActiveColorMode failed to readInt32: %d", result);
                return result;
            }
            result = setActiveColorMode(display,
                    static_cast<ColorMode>(colorModeInt));
            result = reply->writeInt32(result);
            return result;
        }
        case CLEAR_ANIMATION_FRAME_STATS: {
            CHECK_INTERFACE(ISurfaceComposer, data, reply);
            status_t result = clearAnimationFrameStats();
            reply->writeInt32(result);
            return NO_ERROR;
        }
        case GET_ANIMATION_FRAME_STATS: {
            CHECK_INTERFACE(ISurfaceComposer, data, reply);
            FrameStats stats;
            status_t result = getAnimationFrameStats(&stats);
            reply->write(stats);
            reply->writeInt32(result);
            return NO_ERROR;
        }
        case SET_POWER_MODE: {
            CHECK_INTERFACE(ISurfaceComposer, data, reply);
            sp<IBinder> display = data.readStrongBinder();
            int32_t mode = data.readInt32();
            setPowerMode(display, mode);
            return NO_ERROR;
        }
        case GET_HDR_CAPABILITIES: {
            CHECK_INTERFACE(ISurfaceComposer, data, reply);
            sp<IBinder> display = nullptr;
            status_t result = data.readStrongBinder(&display);
            if (result != NO_ERROR) {
                ALOGE("getHdrCapabilities failed to readStrongBinder: %d",
                        result);
                return result;
            }
            HdrCapabilities capabilities;
            result = getHdrCapabilities(display, &capabilities);
            reply->writeInt32(result);
            if (result == NO_ERROR) {
                reply->write(capabilities);
            }
            return NO_ERROR;
        }
        case ENABLE_VSYNC_INJECTIONS: {
            CHECK_INTERFACE(ISurfaceComposer, data, reply);
            bool enable = false;
            status_t result = data.readBool(&enable);
            if (result != NO_ERROR) {
                ALOGE("enableVSyncInjections failed to readBool: %d", result);
                return result;
            }
            return enableVSyncInjections(enable);
        }
        case INJECT_VSYNC: {
            CHECK_INTERFACE(ISurfaceComposer, data, reply);
            int64_t when = 0;
            status_t result = data.readInt64(&when);
            if (result != NO_ERROR) {
                ALOGE("enableVSyncInjections failed to readInt64: %d", result);
                return result;
            }
            return injectVSync(when);
        }
        case GET_LAYER_DEBUG_INFO: {
            CHECK_INTERFACE(ISurfaceComposer, data, reply);
            std::vector<LayerDebugInfo> outLayers;
            status_t result = getLayerDebugInfo(&outLayers);
            reply->writeInt32(result);
            if (result == NO_ERROR)
            {
                result = reply->writeParcelableVector(outLayers);
            }
            return result;
        }
        case GET_COMPOSITION_PREFERENCE: {
            CHECK_INTERFACE(ISurfaceComposer, data, reply);
            ui::Dataspace defaultDataspace;
            ui::PixelFormat defaultPixelFormat;
            ui::Dataspace wideColorGamutDataspace;
            ui::PixelFormat wideColorGamutPixelFormat;
            status_t error =
                    getCompositionPreference(&defaultDataspace, &defaultPixelFormat,
                                             &wideColorGamutDataspace, &wideColorGamutPixelFormat);
            reply->writeInt32(error);
            if (error == NO_ERROR) {
                reply->writeInt32(static_cast<int32_t>(defaultDataspace));
                reply->writeInt32(static_cast<int32_t>(defaultPixelFormat));
                reply->writeInt32(static_cast<int32_t>(wideColorGamutDataspace));
                reply->writeInt32(static_cast<int32_t>(wideColorGamutPixelFormat));
            }
            return error;
        }
        case GET_COLOR_MANAGEMENT: {
            CHECK_INTERFACE(ISurfaceComposer, data, reply);
            bool result;
            status_t error = getColorManagement(&result);
            if (error == NO_ERROR) {
                reply->writeBool(result);
            }
            return error;
        }
        case GET_DISPLAYED_CONTENT_SAMPLING_ATTRIBUTES: {
            CHECK_INTERFACE(ISurfaceComposer, data, reply);

            sp<IBinder> display = data.readStrongBinder();
            ui::PixelFormat format;
            ui::Dataspace dataspace;
            uint8_t component = 0;
            auto result =
                    getDisplayedContentSamplingAttributes(display, &format, &dataspace, &component);
            if (result == NO_ERROR) {
                reply->writeUint32(static_cast<uint32_t>(format));
                reply->writeUint32(static_cast<uint32_t>(dataspace));
                reply->writeUint32(static_cast<uint32_t>(component));
            }
            return result;
        }
        case SET_DISPLAY_CONTENT_SAMPLING_ENABLED: {
            CHECK_INTERFACE(ISurfaceComposer, data, reply);

            sp<IBinder> display = nullptr;
            bool enable = false;
            int8_t componentMask = 0;
            uint64_t maxFrames = 0;
            status_t result = data.readStrongBinder(&display);
            if (result != NO_ERROR) {
                ALOGE("setDisplayContentSamplingEnabled failure in reading Display token: %d",
                      result);
                return result;
            }

            result = data.readBool(&enable);
            if (result != NO_ERROR) {
                ALOGE("setDisplayContentSamplingEnabled failure in reading enable: %d", result);
                return result;
            }

            result = data.readByte(static_cast<int8_t*>(&componentMask));
            if (result != NO_ERROR) {
                ALOGE("setDisplayContentSamplingEnabled failure in reading component mask: %d",
                      result);
                return result;
            }

            result = data.readUint64(&maxFrames);
            if (result != NO_ERROR) {
                ALOGE("setDisplayContentSamplingEnabled failure in reading max frames: %d", result);
                return result;
            }

            return setDisplayContentSamplingEnabled(display, enable,
                                                    static_cast<uint8_t>(componentMask), maxFrames);
        }
        case GET_DISPLAYED_CONTENT_SAMPLE: {
            CHECK_INTERFACE(ISurfaceComposer, data, reply);

            sp<IBinder> display = data.readStrongBinder();
            uint64_t maxFrames = 0;
            uint64_t timestamp = 0;

            status_t result = data.readUint64(&maxFrames);
            if (result != NO_ERROR) {
                ALOGE("getDisplayedContentSample failure in reading max frames: %d", result);
                return result;
            }

            result = data.readUint64(&timestamp);
            if (result != NO_ERROR) {
                ALOGE("getDisplayedContentSample failure in reading timestamp: %d", result);
                return result;
            }

            DisplayedFrameStats stats;
            result = getDisplayedContentSample(display, maxFrames, timestamp, &stats);
            if (result == NO_ERROR) {
                reply->writeUint64(stats.numFrames);
                reply->writeUint64Vector(stats.component_0_sample);
                reply->writeUint64Vector(stats.component_1_sample);
                reply->writeUint64Vector(stats.component_2_sample);
                reply->writeUint64Vector(stats.component_3_sample);
            }
            return result;
        }
        case GET_PROTECTED_CONTENT_SUPPORT: {
            CHECK_INTERFACE(ISurfaceComposer, data, reply);
            bool result;
            status_t error = getProtectedContentSupport(&result);
            if (error == NO_ERROR) {
                reply->writeBool(result);
            }
            return error;
        }
        case IS_WIDE_COLOR_DISPLAY: {
            CHECK_INTERFACE(ISurfaceComposer, data, reply);
            sp<IBinder> display = nullptr;
            status_t error = data.readStrongBinder(&display);
            if (error != NO_ERROR) {
                return error;
            }
            bool result;
            error = isWideColorDisplay(display, &result);
            if (error == NO_ERROR) {
                reply->writeBool(result);
            }
            return error;
        }
        case GET_PHYSICAL_DISPLAY_IDS: {
            CHECK_INTERFACE(ISurfaceComposer, data, reply);
            return reply->writeUint64Vector(getPhysicalDisplayIds());
        }
        case ADD_REGION_SAMPLING_LISTENER: {
            CHECK_INTERFACE(ISurfaceComposer, data, reply);
            Rect samplingArea;
            status_t result = data.read(samplingArea);
            if (result != NO_ERROR) {
                ALOGE("addRegionSamplingListener: Failed to read sampling area");
                return result;
            }
            sp<IBinder> stopLayerHandle;
            result = data.readNullableStrongBinder(&stopLayerHandle);
            if (result != NO_ERROR) {
                ALOGE("addRegionSamplingListener: Failed to read stop layer handle");
                return result;
            }
            sp<IRegionSamplingListener> listener;
            result = data.readNullableStrongBinder(&listener);
            if (result != NO_ERROR) {
                ALOGE("addRegionSamplingListener: Failed to read listener");
                return result;
            }
            return addRegionSamplingListener(samplingArea, stopLayerHandle, listener);
        }
        case REMOVE_REGION_SAMPLING_LISTENER: {
            CHECK_INTERFACE(ISurfaceComposer, data, reply);
            sp<IRegionSamplingListener> listener;
            status_t result = data.readNullableStrongBinder(&listener);
            if (result != NO_ERROR) {
                ALOGE("removeRegionSamplingListener: Failed to read listener");
                return result;
            }
            return removeRegionSamplingListener(listener);
        }
        case SET_ALLOWED_DISPLAY_CONFIGS: {
            CHECK_INTERFACE(ISurfaceComposer, data, reply);
            sp<IBinder> displayToken = data.readStrongBinder();
            std::vector<int32_t> allowedConfigs;
            data.readInt32Vector(&allowedConfigs);
            status_t result = setAllowedDisplayConfigs(displayToken, allowedConfigs);
            reply->writeInt32(result);
            return result;
        }
        case GET_ALLOWED_DISPLAY_CONFIGS: {
            CHECK_INTERFACE(ISurfaceComposer, data, reply);
            sp<IBinder> displayToken = data.readStrongBinder();
            std::vector<int32_t> allowedConfigs;
            status_t result = getAllowedDisplayConfigs(displayToken, &allowedConfigs);
            reply->writeInt32Vector(allowedConfigs);
            reply->writeInt32(result);
            return result;
        }
<<<<<<< HEAD
=======
        case GET_DISPLAY_BRIGHTNESS_SUPPORT: {
            CHECK_INTERFACE(ISurfaceComposer, data, reply);
            sp<IBinder> displayToken;
            status_t error = data.readNullableStrongBinder(&displayToken);
            if (error != NO_ERROR) {
                ALOGE("getDisplayBrightnessSupport: failed to read display token: %d", error);
                return error;
            }
            bool support = false;
            error = getDisplayBrightnessSupport(displayToken, &support);
            reply->writeBool(support);
            return error;
        }
        case SET_DISPLAY_BRIGHTNESS: {
            CHECK_INTERFACE(ISurfaceComposer, data, reply);
            sp<IBinder> displayToken;
            status_t error = data.readNullableStrongBinder(&displayToken);
            if (error != NO_ERROR) {
                ALOGE("setDisplayBrightness: failed to read display token: %d", error);
                return error;
            }
            float brightness = -1.0f;
            error = data.readFloat(&brightness);
            if (error != NO_ERROR) {
                ALOGE("setDisplayBrightness: failed to read brightness: %d", error);
                return error;
            }
            return setDisplayBrightness(displayToken, brightness);
        }
>>>>>>> 4b02403d
        default: {
            return BBinder::onTransact(code, data, reply, flags);
        }
    }
}

} // namespace android<|MERGE_RESOLUTION|>--- conflicted
+++ resolved
@@ -860,8 +860,6 @@
         }
         return reply.readInt32();
     }
-<<<<<<< HEAD
-=======
 
     virtual status_t getDisplayBrightnessSupport(const sp<IBinder>& displayToken,
                                                  bool* outSupport) const {
@@ -915,7 +913,6 @@
         }
         return NO_ERROR;
     }
->>>>>>> 4b02403d
 };
 
 // Out-of-line virtual method definition to trigger vtable emission in this
@@ -1446,8 +1443,6 @@
             reply->writeInt32(result);
             return result;
         }
-<<<<<<< HEAD
-=======
         case GET_DISPLAY_BRIGHTNESS_SUPPORT: {
             CHECK_INTERFACE(ISurfaceComposer, data, reply);
             sp<IBinder> displayToken;
@@ -1477,7 +1472,6 @@
             }
             return setDisplayBrightness(displayToken, brightness);
         }
->>>>>>> 4b02403d
         default: {
             return BBinder::onTransact(code, data, reply, flags);
         }
