--- conflicted
+++ resolved
@@ -200,11 +200,8 @@
     }
     other.mListenerCallbacks.clear();
 
-<<<<<<< HEAD
-=======
     mInputWindowCommands.merge(other.mInputWindowCommands);
 
->>>>>>> eed5d453
     return *this;
 }
 
@@ -478,10 +475,6 @@
     }
     s->what |= layer_state_t::eCropChanged_legacy;
     s->crop_legacy = crop;
-<<<<<<< HEAD
-
-    registerSurfaceControlForCallback(sc);
-=======
 
     registerSurfaceControlForCallback(sc);
     return *this;
@@ -496,7 +489,6 @@
     }
     s->what |= layer_state_t::eCornerRadiusChanged;
     s->cornerRadius = cornerRadius;
->>>>>>> eed5d453
     return *this;
 }
 
@@ -622,8 +614,6 @@
     return *this;
 }
 
-<<<<<<< HEAD
-=======
 SurfaceComposerClient::Transaction& SurfaceComposerClient::Transaction::setFrame(
         const sp<SurfaceControl>& sc, const Rect& frame) {
     layer_state_t* s = getLayerState(sc);
@@ -638,7 +628,6 @@
     return *this;
 }
 
->>>>>>> eed5d453
 SurfaceComposerClient::Transaction& SurfaceComposerClient::Transaction::setBuffer(
         const sp<SurfaceControl>& sc, const sp<GraphicBuffer>& buffer) {
     layer_state_t* s = getLayerState(sc);
@@ -802,26 +791,8 @@
     s->what |= layer_state_t::eGeometryAppliesWithResize;
 
     registerSurfaceControlForCallback(sc);
-<<<<<<< HEAD
-    return *this;
-}
-
-#ifndef NO_INPUT
-SurfaceComposerClient::Transaction& SurfaceComposerClient::Transaction::setInputWindowInfo(
-        const sp<SurfaceControl>& sc,
-        const InputWindowInfo& info) {
-    layer_state_t* s = getLayerState(sc);
-    if (!s) {
-        mStatus = BAD_INDEX;
-        return *this;
-    }
-    s->inputInfo = info;
-    s->what |= layer_state_t::eInputInfoChanged;
-=======
->>>>>>> eed5d453
-    return *this;
-}
-#endif
+    return *this;
+}
 
 #ifndef NO_INPUT
 SurfaceComposerClient::Transaction& SurfaceComposerClient::Transaction::setInputWindowInfo(
@@ -1156,8 +1127,6 @@
                                                     outComponentMask);
 }
 
-<<<<<<< HEAD
-=======
 status_t SurfaceComposerClient::setDisplayContentSamplingEnabled(const sp<IBinder>& display,
                                                                  bool enable, uint8_t componentMask,
                                                                  uint64_t maxFrames) {
@@ -1172,7 +1141,6 @@
     return ComposerService::getComposerService()->getDisplayedContentSample(display, maxFrames,
                                                                             timestamp, outStats);
 }
->>>>>>> eed5d453
 // ----------------------------------------------------------------------------
 
 status_t ScreenshotClient::capture(const sp<IBinder>& display, const ui::Dataspace reqDataSpace,
