--- conflicted
+++ resolved
@@ -37,23 +37,6 @@
 LOCAL_CLANG := true
 include $(BUILD_EXECUTABLE)
 
-<<<<<<< HEAD
-# OTA chroot tool
-
-include $(CLEAR_VARS)
-LOCAL_MODULE := otapreopt_chroot
-LOCAL_MODULE_TAGS := optional
-LOCAL_CFLAGS := $(common_cflags)
-
-LOCAL_SRC_FILES := otapreopt_chroot.cpp
-LOCAL_SHARED_LIBRARIES := \
-    libbase \
-    liblog \
-
-LOCAL_ADDITIONAL_DEPENDENCIES += $(LOCAL_PATH)/Android.mk
-LOCAL_CLANG := true
-include $(BUILD_EXECUTABLE)
-
 # OTA slot script
 
 include $(CLEAR_VARS)
@@ -65,8 +48,6 @@
 
 include $(BUILD_PREBUILT)
 
-=======
->>>>>>> 35ea9f85
 # OTA postinstall script
 
 include $(CLEAR_VARS)
