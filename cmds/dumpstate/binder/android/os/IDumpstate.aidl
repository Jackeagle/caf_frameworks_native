/**
 * Copyright (c) 2016, The Android Open Source Project
 *
 * Licensed under the Apache License, Version 2.0 (the "License");
 * you may not use this file except in compliance with the License.
 * You may obtain a copy of the License at
 *
 *     http://www.apache.org/licenses/LICENSE-2.0
 *
 * Unless required by applicable law or agreed to in writing, software
 * distributed under the License is distributed on an "AS IS" BASIS,
 * WITHOUT WARRANTIES OR CONDITIONS OF ANY KIND, either express or implied.
 * See the License for the specific language governing permissions and
 * limitations under the License.
 */

package android.os;

import android.os.IDumpstateListener;
import android.os.IDumpstateToken;
import android.os.DumpstateOptions;

/**
  * Binder interface for the currently running dumpstate process.
  * {@hide}
  */
interface IDumpstate {


    // TODO: remove method once startBugReport is used by Shell.
    /*
     * Sets the listener for this dumpstate progress.
     *
     * Returns a token used to monitor dumpstate death, or `nullptr` if the listener was already
     * set (the listener behaves like a Highlander: There Can be Only One).
     * Set {@code getSectionDetails} to true in order to receive callbacks with per section
     * progress details
     */
    IDumpstateToken setListener(@utf8InCpp String name, IDumpstateListener listener,
                                boolean getSectionDetails);

    // These modes encapsulate a set of run time options for generating bugreports.
<<<<<<< HEAD
    // A zipped bugreport; default mode.
=======
    // Takes a bugreport without user interference.
>>>>>>> eed5d453
    const int BUGREPORT_MODE_FULL = 0;

    // Interactive bugreport, i.e. triggered by the user.
    const int BUGREPORT_MODE_INTERACTIVE = 1;

    // Remote bugreport triggered by DevicePolicyManager, for e.g.
    const int BUGREPORT_MODE_REMOTE = 2;

    // Bugreport triggered on a wear device.
    const int BUGREPORT_MODE_WEAR = 3;

    // Bugreport limited to only telephony info.
    const int BUGREPORT_MODE_TELEPHONY = 4;

    // Bugreport limited to only wifi info.
    const int BUGREPORT_MODE_WIFI = 5;

<<<<<<< HEAD
=======
    // Default mode.
    const int BUGREPORT_MODE_DEFAULT = 6;

>>>>>>> eed5d453
    /*
     * Starts a bugreport in the background.
     */
    int startBugreport(int fd, int bugreportMode);
}<|MERGE_RESOLUTION|>--- conflicted
+++ resolved
@@ -40,11 +40,7 @@
                                 boolean getSectionDetails);
 
     // These modes encapsulate a set of run time options for generating bugreports.
-<<<<<<< HEAD
-    // A zipped bugreport; default mode.
-=======
     // Takes a bugreport without user interference.
->>>>>>> eed5d453
     const int BUGREPORT_MODE_FULL = 0;
 
     // Interactive bugreport, i.e. triggered by the user.
@@ -62,12 +58,9 @@
     // Bugreport limited to only wifi info.
     const int BUGREPORT_MODE_WIFI = 5;
 
-<<<<<<< HEAD
-=======
     // Default mode.
     const int BUGREPORT_MODE_DEFAULT = 6;
 
->>>>>>> eed5d453
     /*
      * Starts a bugreport in the background.
      */
