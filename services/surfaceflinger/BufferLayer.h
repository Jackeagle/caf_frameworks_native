/*
 * Copyright (C) 2017 The Android Open Source Project
 *
 * Licensed under the Apache License, Version 2.0 (the "License");
 * you may not use this file except in compliance with the License.
 * You may obtain a copy of the License at
 *
 *      http://www.apache.org/licenses/LICENSE-2.0
 *
 * Unless required by applicable law or agreed to in writing, software
 * distributed under the License is distributed on an "AS IS" BASIS,
 * WITHOUT WARRANTIES OR CONDITIONS OF ANY KIND, either express or implied.
 * See the License for the specific language governing permissions and
 * limitations under the License.
 */

#pragma once

#include <sys/types.h>
#include <cstdint>
#include <list>

#include <gui/ISurfaceComposerClient.h>
#include <gui/LayerState.h>
#include <renderengine/Image.h>
#include <renderengine/Mesh.h>
#include <renderengine/Texture.h>
#include <system/window.h> // For NATIVE_WINDOW_SCALING_MODE_FREEZE
#include <ui/FrameStats.h>
#include <ui/GraphicBuffer.h>
#include <ui/PixelFormat.h>
#include <ui/Region.h>
#include <utils/RefBase.h>
#include <utils/String8.h>
#include <utils/Timers.h>

#include "BufferLayerConsumer.h"
#include "Client.h"
#include "DisplayHardware/HWComposer.h"
#include "FrameTracker.h"
#include "Layer.h"
#include "LayerVector.h"
#include "MonitoredProducer.h"
#include "SurfaceFlinger.h"

namespace android {

class BufferLayer : public Layer {
public:
    explicit BufferLayer(const LayerCreationArgs& args);
    ~BufferLayer() override;

    // -----------------------------------------------------------------------
    // Overriden from Layer
    // -----------------------------------------------------------------------
public:
    std::shared_ptr<compositionengine::Layer> getCompositionLayer() const override;

    // If we have received a new buffer this frame, we will pass its surface
    // damage down to hardware composer. Otherwise, we must send a region with
    // one empty rect.
    void useSurfaceDamage() override;
    void useEmptyDamage() override;

    // getTypeId - Provide unique string for each class type in the Layer
    // hierarchy
    const char* getTypeId() const override { return "BufferLayer"; }

    bool isOpaque(const Layer::State& s) const override;

    // isVisible - true if this layer is visible, false otherwise
    bool isVisible() const override;

    // isProtected - true if the layer may contain protected content in the
    // GRALLOC_USAGE_PROTECTED sense.
    bool isProtected() const override;
<<<<<<< HEAD

    // isFixedSize - true if content has a fixed size
    bool isFixedSize() const override;
=======

    // isFixedSize - true if content has a fixed size
    bool isFixedSize() const override;

    bool usesSourceCrop() const override;
>>>>>>> 4b02403d

    bool isHdrY410() const override;

    void setPerFrameData(const sp<const DisplayDevice>& display, const ui::Transform& transform,
                         const Rect& viewport, int32_t supportedPerFrameMetadata,
                         const ui::Dataspace targetDataspace) override;

    bool onPreComposition(nsecs_t refreshStartTime) override;
    bool onPostComposition(const std::optional<DisplayId>& displayId,
                           const std::shared_ptr<FenceTime>& glDoneFence,
                           const std::shared_ptr<FenceTime>& presentFence,
                           const CompositorTiming& compositorTiming) override;
<<<<<<< HEAD

    // latchBuffer - called each time the screen is redrawn and returns whether
    // the visible regions need to be recomputed (this is a fairly heavy
    // operation, so this should be set only if needed). Typically this is used
    // to figure out if the content or size of a surface has changed.
    bool latchBuffer(bool& recomputeVisibleRegions, nsecs_t latchTime) override;

=======

    // latchBuffer - called each time the screen is redrawn and returns whether
    // the visible regions need to be recomputed (this is a fairly heavy
    // operation, so this should be set only if needed). Typically this is used
    // to figure out if the content or size of a surface has changed.
    bool latchBuffer(bool& recomputeVisibleRegions, nsecs_t latchTime) override;

>>>>>>> 4b02403d
    bool isBufferLatched() const override { return mRefreshPending; }

    void notifyAvailableFrames() override;

    bool hasReadyFrame() const override;

    // Returns the current scaling mode, unless mOverrideScalingMode
    // is set, in which case, it returns mOverrideScalingMode
    uint32_t getEffectiveScalingMode() const override;
    // -----------------------------------------------------------------------

    // -----------------------------------------------------------------------
    // Functions that must be implemented by derived classes
    // -----------------------------------------------------------------------
private:
    virtual bool fenceHasSignaled() const = 0;

    virtual nsecs_t getDesiredPresentTime() = 0;
    virtual std::shared_ptr<FenceTime> getCurrentFenceTime() const = 0;

    virtual void getDrawingTransformMatrix(float *matrix) = 0;
    virtual uint32_t getDrawingTransform() const = 0;
    virtual ui::Dataspace getDrawingDataSpace() const = 0;
    virtual Rect getDrawingCrop() const = 0;
    virtual uint32_t getDrawingScalingMode() const = 0;
    virtual Region getDrawingSurfaceDamage() const = 0;
    virtual const HdrMetadata& getDrawingHdrMetadata() const = 0;
    virtual int getDrawingApi() const = 0;
    virtual PixelFormat getPixelFormat() const = 0;

    virtual uint64_t getFrameNumber() const = 0;

    virtual bool getAutoRefresh() const = 0;
    virtual bool getSidebandStreamChanged() const = 0;

    // Latch sideband stream and returns true if the dirty region should be updated.
    virtual bool latchSidebandStream(bool& recomputeVisibleRegions) = 0;

    virtual bool hasFrameUpdate() const = 0;

    virtual void setFilteringEnabled(bool enabled) = 0;

    virtual status_t bindTextureImage() = 0;
    virtual status_t updateTexImage(bool& recomputeVisibleRegions, nsecs_t latchTime) = 0;

    virtual status_t updateActiveBuffer() = 0;
    virtual status_t updateFrameNumber(nsecs_t latchTime) = 0;

    virtual void setHwcLayerBuffer(const sp<const DisplayDevice>& displayDevice) = 0;

protected:
    // Loads the corresponding system property once per process
    static bool latchUnsignaledBuffers();

    // Check all of the local sync points to ensure that all transactions
    // which need to have been applied prior to the frame which is about to
    // be latched have signaled
    bool allTransactionsSignaled();

    static bool getOpacityForFormat(uint32_t format);

    // from GLES
    const uint32_t mTextureName;

    bool mRefreshPending{false};

    // prepareClientLayer - constructs a RenderEngine layer for GPU composition.
    bool prepareClientLayer(const RenderArea& renderArea, const Region& clip,
                            bool useIdentityTransform, Region& clearRegion,
                            const bool supportProtectedContent,
                            renderengine::LayerSettings& layer) override;

private:
    // Returns true if this layer requires filtering
    bool needsFiltering(const sp<const DisplayDevice>& displayDevice) const;

    uint64_t getHeadFrameNumber() const;

    uint32_t mCurrentScalingMode{NATIVE_WINDOW_SCALING_MODE_FREEZE};

    bool mTransformToDisplayInverse{false};

    // main thread.
    bool mBufferLatched{false}; // TODO: Use mActiveBuffer?

<<<<<<< HEAD
=======
    // BufferStateLayers can return Rect::INVALID_RECT if the layer does not have a display frame
    // and its parent layer is not bounded
>>>>>>> 4b02403d
    Rect getBufferSize(const State& s) const override;

    std::shared_ptr<compositionengine::Layer> mCompositionLayer;

    FloatRect computeSourceBounds(const FloatRect& parentBounds) const override;
};

} // namespace android<|MERGE_RESOLUTION|>--- conflicted
+++ resolved
@@ -74,17 +74,11 @@
     // isProtected - true if the layer may contain protected content in the
     // GRALLOC_USAGE_PROTECTED sense.
     bool isProtected() const override;
-<<<<<<< HEAD
-
-    // isFixedSize - true if content has a fixed size
-    bool isFixedSize() const override;
-=======
 
     // isFixedSize - true if content has a fixed size
     bool isFixedSize() const override;
 
     bool usesSourceCrop() const override;
->>>>>>> 4b02403d
 
     bool isHdrY410() const override;
 
@@ -97,7 +91,6 @@
                            const std::shared_ptr<FenceTime>& glDoneFence,
                            const std::shared_ptr<FenceTime>& presentFence,
                            const CompositorTiming& compositorTiming) override;
-<<<<<<< HEAD
 
     // latchBuffer - called each time the screen is redrawn and returns whether
     // the visible regions need to be recomputed (this is a fairly heavy
@@ -105,15 +98,6 @@
     // to figure out if the content or size of a surface has changed.
     bool latchBuffer(bool& recomputeVisibleRegions, nsecs_t latchTime) override;
 
-=======
-
-    // latchBuffer - called each time the screen is redrawn and returns whether
-    // the visible regions need to be recomputed (this is a fairly heavy
-    // operation, so this should be set only if needed). Typically this is used
-    // to figure out if the content or size of a surface has changed.
-    bool latchBuffer(bool& recomputeVisibleRegions, nsecs_t latchTime) override;
-
->>>>>>> 4b02403d
     bool isBufferLatched() const override { return mRefreshPending; }
 
     void notifyAvailableFrames() override;
@@ -199,11 +183,8 @@
     // main thread.
     bool mBufferLatched{false}; // TODO: Use mActiveBuffer?
 
-<<<<<<< HEAD
-=======
     // BufferStateLayers can return Rect::INVALID_RECT if the layer does not have a display frame
     // and its parent layer is not bounded
->>>>>>> 4b02403d
     Rect getBufferSize(const State& s) const override;
 
     std::shared_ptr<compositionengine::Layer> mCompositionLayer;
