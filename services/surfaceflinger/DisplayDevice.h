--- conflicted
+++ resolved
@@ -342,19 +342,9 @@
     bool isSecure() const override { return mDevice->isSecure(); }
     bool needsFiltering() const override { return mDevice->needsFiltering(); }
     Rect getSourceCrop() const override { return mSourceCrop; }
-<<<<<<< HEAD
-    bool getWideColorSupport() const override { return mDevice->hasWideColorGamut(); }
-    ui::Dataspace getDataSpace() const override {
-        return mDevice->getCompositionDataSpace();
-    }
     int32_t getDisplayType() { return mDevice->getDisplayType(); }
     uint32_t getPanelMountFlip() { return mDevice->getPanelMountFlip(); }
     std::string getType() const override { return "DisplayRenderArea"; }
-    float getDisplayMaxLuminance() const override {
-        return mDevice->getHdrCapabilities().getDesiredMaxLuminance();
-    }
-=======
->>>>>>> 51a91e2c
 
 private:
     const sp<const DisplayDevice> mDevice;
