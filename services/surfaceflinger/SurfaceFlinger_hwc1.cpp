/*
 * Copyright (c) 2016, The Linux Foundation. All rights reserved.
 * Not a Contribution
 *
 *
 * Copyright (C) 2007 The Android Open Source Project
 *
 * Licensed under the Apache License, Version 2.0 (the "License");
 * you may not use this file except in compliance with the License.
 * You may obtain a copy of the License at
 *
 *      http://www.apache.org/licenses/LICENSE-2.0
 *
 * Unless required by applicable law or agreed to in writing, software
 * distributed under the License is distributed on an "AS IS" BASIS,
 * WITHOUT WARRANTIES OR CONDITIONS OF ANY KIND, either express or implied.
 * See the License for the specific language governing permissions and
 * limitations under the License.
 */

#define ATRACE_TAG ATRACE_TAG_GRAPHICS

#include <stdint.h>
#include <sys/types.h>
#include <errno.h>
#include <math.h>
#include <dlfcn.h>
#include <inttypes.h>
#include <stdatomic.h>

#include <EGL/egl.h>

#include <cutils/log.h>
#include <cutils/properties.h>

#include <binder/IPCThreadState.h>
#include <binder/IServiceManager.h>
#include <binder/MemoryHeapBase.h>
#include <binder/PermissionCache.h>

#include <ui/DisplayInfo.h>
#include <ui/DisplayStatInfo.h>

#include <gui/BitTube.h>
#include <gui/BufferQueue.h>
#include <gui/GuiConfig.h>
#include <gui/IDisplayEventConnection.h>
#include <gui/Surface.h>
#include <gui/GraphicBufferAlloc.h>

#include <ui/GraphicBufferAllocator.h>
#include <ui/HdrCapabilities.h>
#include <ui/PixelFormat.h>
#include <ui/UiConfig.h>

#include <utils/misc.h>
#include <utils/String8.h>
#include <utils/String16.h>
#include <utils/StopWatch.h>
#include <utils/Timers.h>
#include <utils/Trace.h>

#include <private/android_filesystem_config.h>
#include <private/gui/SyncFeatures.h>

<<<<<<< HEAD
#include "./DisplayUtils.h"
=======
#include <set>

>>>>>>> f14208e0
#include "Client.h"
#include "clz.h"
#include "Colorizer.h"
#include "DdmConnection.h"
#include "DisplayDevice.h"
#include "DispSync.h"
#include "EventControlThread.h"
#include "EventThread.h"
#include "Layer.h"
#include "LayerDim.h"
#include "SurfaceFlinger.h"

#include "DisplayHardware/FramebufferSurface.h"
#include "DisplayHardware/HWComposer.h"
#include "DisplayHardware/VirtualDisplaySurface.h"

#include "Effects/Daltonizer.h"

#include "RenderEngine/RenderEngine.h"
#include <cutils/compiler.h>

#include <ExSurfaceFlinger/ExSurfaceFlinger.h>


#define DISPLAY_COUNT       1

/*
 * DEBUG_SCREENSHOTS: set to true to check that screenshots are not all
 * black pixels.
 */
#define DEBUG_SCREENSHOTS   false

EGLAPI const char* eglQueryStringImplementationANDROID(EGLDisplay dpy, EGLint name);

namespace android {

// This is the phase offset in nanoseconds of the software vsync event
// relative to the vsync event reported by HWComposer.  The software vsync
// event is when SurfaceFlinger and Choreographer-based applications run each
// frame.
//
// This phase offset allows adjustment of the minimum latency from application
// wake-up (by Choregographer) time to the time at which the resulting window
// image is displayed.  This value may be either positive (after the HW vsync)
// or negative (before the HW vsync).  Setting it to 0 will result in a
// minimum latency of two vsync periods because the app and SurfaceFlinger
// will run just after the HW vsync.  Setting it to a positive number will
// result in the minimum latency being:
//
//     (2 * VSYNC_PERIOD - (vsyncPhaseOffsetNs % VSYNC_PERIOD))
//
// Note that reducing this latency makes it more likely for the applications
// to not have their window content image ready in time.  When this happens
// the latency will end up being an additional vsync period, and animations
// will hiccup.  Therefore, this latency should be tuned somewhat
// conservatively (or at least with awareness of the trade-off being made).
static const int64_t vsyncPhaseOffsetNs = VSYNC_EVENT_PHASE_OFFSET_NS;

// This is the phase offset at which SurfaceFlinger's composition runs.
static const int64_t sfVsyncPhaseOffsetNs = SF_VSYNC_EVENT_PHASE_OFFSET_NS;

// ---------------------------------------------------------------------------

const String16 sHardwareTest("android.permission.HARDWARE_TEST");
const String16 sAccessSurfaceFlinger("android.permission.ACCESS_SURFACE_FLINGER");
const String16 sReadFramebuffer("android.permission.READ_FRAME_BUFFER");
const String16 sDump("android.permission.DUMP");

// ---------------------------------------------------------------------------

SurfaceFlinger::SurfaceFlinger()
    :   BnSurfaceComposer(),
        mTransactionFlags(0),
        mTransactionPending(false),
        mAnimTransactionPending(false),
        mLayersRemoved(false),
        mRepaintEverything(0),
        mRenderEngine(NULL),
        mBootTime(systemTime()),
        mVisibleRegionsDirty(false),
        mHwWorkListDirty(false),
        mAnimCompositionPending(false),
        mDebugRegion(0),
        mDebugDDMS(0),
        mDebugDisableHWC(0),
        mDebugDisableTransformHint(0),
        mDebugInSwapBuffers(0),
        mLastSwapBufferTime(0),
        mDebugInTransaction(0),
        mLastTransactionTime(0),
        mBootFinished(false),
        mForceFullDamage(false),
        mPrimaryDispSync("PrimaryDispSync"),
        mPrimaryHWVsyncEnabled(false),
        mHWVsyncAvailable(false),
        mDaltonize(false),
        mHasColorMatrix(false),
        mHasPoweredOff(false),
        mFrameBuckets(),
        mTotalTime(0),
        mLastSwapTime(0)
{
    ALOGI("SurfaceFlinger is starting");

    // debugging stuff...
    char value[PROPERTY_VALUE_MAX];

    property_get("ro.bq.gpu_to_cpu_unsupported", value, "0");
    mGpuToCpuSupported = !atoi(value);

    property_get("debug.sf.showupdates", value, "0");
    mDebugRegion = atoi(value);

    property_get("debug.sf.ddms", value, "0");
    mDebugDDMS = atoi(value);
    if (mDebugDDMS) {
        if (!startDdmConnection()) {
            // start failed, and DDMS debugging not enabled
            mDebugDDMS = 0;
        }
    }
    ALOGI_IF(mDebugRegion, "showupdates enabled");
    ALOGI_IF(mDebugDDMS, "DDMS debugging enabled");

    property_get("debug.sf.disable_hwc_vds", value, "0");
    mUseHwcVirtualDisplays = !atoi(value);
    ALOGI_IF(!mUseHwcVirtualDisplays, "Disabling HWC virtual displays");
}

void SurfaceFlinger::onFirstRef()
{
    mEventQueue.init(this);
}

SurfaceFlinger::~SurfaceFlinger()
{
    EGLDisplay display = eglGetDisplay(EGL_DEFAULT_DISPLAY);
    eglMakeCurrent(display, EGL_NO_SURFACE, EGL_NO_SURFACE, EGL_NO_CONTEXT);
    eglTerminate(display);
}

void SurfaceFlinger::binderDied(const wp<IBinder>& /* who */)
{
    // the window manager died on us. prepare its eulogy.

    // restore initial conditions (default device unblank, etc)
    initializeDisplays();

    // restart the boot-animation
    startBootAnim();
}

sp<ISurfaceComposerClient> SurfaceFlinger::createConnection()
{
    sp<ISurfaceComposerClient> bclient;
    sp<Client> client(new Client(this));
    status_t err = client->initCheck();
    if (err == NO_ERROR) {
        bclient = client;
    }
    return bclient;
}

sp<IBinder> SurfaceFlinger::createDisplay(const String8& displayName,
        bool secure)
{
    class DisplayToken : public BBinder {
        sp<SurfaceFlinger> flinger;
        virtual ~DisplayToken() {
             // no more references, this display must be terminated
             Mutex::Autolock _l(flinger->mStateLock);
             flinger->mCurrentState.displays.removeItem(this);
             flinger->setTransactionFlags(eDisplayTransactionNeeded);
         }
     public:
        DisplayToken(const sp<SurfaceFlinger>& flinger)
            : flinger(flinger) {
        }
    };

    sp<BBinder> token = new DisplayToken(this);

    Mutex::Autolock _l(mStateLock);
    DisplayDeviceState info(DisplayDevice::DISPLAY_VIRTUAL, secure);
    info.displayName = displayName;
    mCurrentState.displays.add(token, info);

    return token;
}

void SurfaceFlinger::destroyDisplay(const sp<IBinder>& display) {
    Mutex::Autolock _l(mStateLock);

    ssize_t idx = mCurrentState.displays.indexOfKey(display);
    if (idx < 0) {
        ALOGW("destroyDisplay: invalid display token");
        return;
    }

    const DisplayDeviceState& info(mCurrentState.displays.valueAt(idx));
    if (!info.isVirtualDisplay()) {
        ALOGE("destroyDisplay called for non-virtual display");
        return;
    }

    mCurrentState.displays.removeItemsAt(idx);
    setTransactionFlags(eDisplayTransactionNeeded);
}

void SurfaceFlinger::createBuiltinDisplayLocked(DisplayDevice::DisplayType type) {
    ALOGW_IF(mBuiltinDisplays[type],
            "Overwriting display token for display type %d", type);
    mBuiltinDisplays[type] = new BBinder();
    // All non-virtual displays are currently considered secure.
    DisplayDeviceState info(type, true);
    mCurrentState.displays.add(mBuiltinDisplays[type], info);
}

sp<IBinder> SurfaceFlinger::getBuiltInDisplay(int32_t id) {
    if (uint32_t(id) >= DisplayDevice::NUM_BUILTIN_DISPLAY_TYPES) {
        ALOGE("getDefaultDisplay: id=%d is not a valid default display id", id);
        return NULL;
    }
    return mBuiltinDisplays[id];
}

sp<IGraphicBufferAlloc> SurfaceFlinger::createGraphicBufferAlloc()
{
    sp<GraphicBufferAlloc> gba(new GraphicBufferAlloc());
    return gba;
}

void SurfaceFlinger::bootFinished()
{
    const nsecs_t now = systemTime();
    const nsecs_t duration = now - mBootTime;
    ALOGI("Boot is finished (%ld ms)", long(ns2ms(duration)) );
    mBootFinished = true;

    // wait patiently for the window manager death
    const String16 name("window");
    sp<IBinder> window(defaultServiceManager()->getService(name));
    if (window != 0) {
        window->linkToDeath(static_cast<IBinder::DeathRecipient*>(this));
    }

    // stop boot animation
    // formerly we would just kill the process, but we now ask it to exit so it
    // can choose where to stop the animation.
    property_set("service.bootanim.exit", "1");

    const int LOGTAG_SF_STOP_BOOTANIM = 60110;
    LOG_EVENT_LONG(LOGTAG_SF_STOP_BOOTANIM,
                   ns2ms(systemTime(SYSTEM_TIME_MONOTONIC)));
}

void SurfaceFlinger::deleteTextureAsync(uint32_t texture) {
    class MessageDestroyGLTexture : public MessageBase {
        RenderEngine& engine;
        uint32_t texture;
    public:
        MessageDestroyGLTexture(RenderEngine& engine, uint32_t texture)
            : engine(engine), texture(texture) {
        }
        virtual bool handler() {
            engine.deleteTextures(1, &texture);
            return true;
        }
    };
    postMessageAsync(new MessageDestroyGLTexture(getRenderEngine(), texture));
}

class DispSyncSource : public VSyncSource, private DispSync::Callback {
public:
    DispSyncSource(DispSync* dispSync, nsecs_t phaseOffset, bool traceVsync,
        const char* name) :
            mName(name),
            mValue(0),
            mTraceVsync(traceVsync),
            mVsyncOnLabel(String8::format("VsyncOn-%s", name)),
            mVsyncEventLabel(String8::format("VSYNC-%s", name)),
            mDispSync(dispSync),
            mCallbackMutex(),
            mCallback(),
            mVsyncMutex(),
            mPhaseOffset(phaseOffset),
            mEnabled(false) {}

    virtual ~DispSyncSource() {}

    virtual void setVSyncEnabled(bool enable) {
        Mutex::Autolock lock(mVsyncMutex);
        if (enable) {
            status_t err = mDispSync->addEventListener(mName, mPhaseOffset,
                    static_cast<DispSync::Callback*>(this));
            if (err != NO_ERROR) {
                ALOGE("error registering vsync callback: %s (%d)",
                        strerror(-err), err);
            }
            //ATRACE_INT(mVsyncOnLabel.string(), 1);
        } else {
            status_t err = mDispSync->removeEventListener(
                    static_cast<DispSync::Callback*>(this));
            if (err != NO_ERROR) {
                ALOGE("error unregistering vsync callback: %s (%d)",
                        strerror(-err), err);
            }
            //ATRACE_INT(mVsyncOnLabel.string(), 0);
        }
        mEnabled = enable;
    }

    virtual void setCallback(const sp<VSyncSource::Callback>& callback) {
        Mutex::Autolock lock(mCallbackMutex);
        mCallback = callback;
    }

    virtual void setPhaseOffset(nsecs_t phaseOffset) {
        Mutex::Autolock lock(mVsyncMutex);

        // Normalize phaseOffset to [0, period)
        auto period = mDispSync->getPeriod();
        phaseOffset %= period;
        if (phaseOffset < 0) {
            // If we're here, then phaseOffset is in (-period, 0). After this
            // operation, it will be in (0, period)
            phaseOffset += period;
        }
        mPhaseOffset = phaseOffset;

        // If we're not enabled, we don't need to mess with the listeners
        if (!mEnabled) {
            return;
        }

        // Remove the listener with the old offset
        status_t err = mDispSync->removeEventListener(
                static_cast<DispSync::Callback*>(this));
        if (err != NO_ERROR) {
            ALOGE("error unregistering vsync callback: %s (%d)",
                    strerror(-err), err);
        }

        // Add a listener with the new offset
        err = mDispSync->addEventListener(mName, mPhaseOffset,
                static_cast<DispSync::Callback*>(this));
        if (err != NO_ERROR) {
            ALOGE("error registering vsync callback: %s (%d)",
                    strerror(-err), err);
        }
    }

private:
    virtual void onDispSyncEvent(nsecs_t when) {
        sp<VSyncSource::Callback> callback;
        {
            Mutex::Autolock lock(mCallbackMutex);
            callback = mCallback;

            if (mTraceVsync) {
                mValue = (mValue + 1) % 2;
                ATRACE_INT(mVsyncEventLabel.string(), mValue);
            }
        }

        if (callback != NULL) {
            callback->onVSyncEvent(when);
        }
    }

    const char* const mName;

    int mValue;

    const bool mTraceVsync;
    const String8 mVsyncOnLabel;
    const String8 mVsyncEventLabel;

    DispSync* mDispSync;

    Mutex mCallbackMutex; // Protects the following
    sp<VSyncSource::Callback> mCallback;

    Mutex mVsyncMutex; // Protects the following
    nsecs_t mPhaseOffset;
    bool mEnabled;
};

void SurfaceFlinger::init() {
    ALOGI(  "SurfaceFlinger's main thread ready to run. "
            "Initializing graphics H/W...");

    Mutex::Autolock _l(mStateLock);

    // initialize EGL for the default display
    mEGLDisplay = eglGetDisplay(EGL_DEFAULT_DISPLAY);
    eglInitialize(mEGLDisplay, NULL, NULL);

    // start the EventThread
    if (vsyncPhaseOffsetNs != sfVsyncPhaseOffsetNs) {
        sp<VSyncSource> vsyncSrc = new DispSyncSource(&mPrimaryDispSync,
                vsyncPhaseOffsetNs, true, "app");
        mEventThread = new EventThread(vsyncSrc, *this);
        sp<VSyncSource> sfVsyncSrc = new DispSyncSource(&mPrimaryDispSync,
                sfVsyncPhaseOffsetNs, true, "sf");
        mSFEventThread = new EventThread(sfVsyncSrc, *this);
        mEventQueue.setEventThread(mSFEventThread);
    } else {
        sp<VSyncSource> vsyncSrc = new DispSyncSource(&mPrimaryDispSync,
                         vsyncPhaseOffsetNs, true, "sf-app");
        mEventThread = new EventThread(vsyncSrc, *this);
        mEventQueue.setEventThread(mEventThread);
    }

    // set SFEventThread to SCHED_FIFO to minimize jitter
    struct sched_param param = {0};
    param.sched_priority = 2;
    if (sched_setscheduler(mSFEventThread->getTid(), SCHED_FIFO, &param) != 0) {
        ALOGE("Couldn't set SCHED_FIFO for SFEventThread");
    }


    // Initialize the H/W composer object.  There may or may not be an
    // actual hardware composer underneath.
    mHwc = DisplayUtils::getInstance()->getHWCInstance(this,
        *static_cast<HWComposer::EventHandler *>(this));

    // get a RenderEngine for the given display / config (can't fail)
    mRenderEngine = RenderEngine::create(mEGLDisplay, mHwc->getVisualID());

    // retrieve the EGL context that was selected/created
    mEGLContext = mRenderEngine->getEGLContext();

    LOG_ALWAYS_FATAL_IF(mEGLContext == EGL_NO_CONTEXT,
            "couldn't create EGLContext");

    // initialize our non-virtual displays
    for (size_t i=0 ; i<DisplayDevice::NUM_BUILTIN_DISPLAY_TYPES ; i++) {
        DisplayDevice::DisplayType type((DisplayDevice::DisplayType)i);
        // set-up the displays that are already connected
        if (mHwc->isConnected(i) || type==DisplayDevice::DISPLAY_PRIMARY) {
            // All non-virtual displays are currently considered secure.
            bool isSecure = true;
            createBuiltinDisplayLocked(type);
            wp<IBinder> token = mBuiltinDisplays[i];

            sp<IGraphicBufferProducer> producer;
            sp<IGraphicBufferConsumer> consumer;
            BufferQueue::createBufferQueue(&producer, &consumer,
                    new GraphicBufferAlloc());

            sp<FramebufferSurface> fbs = new FramebufferSurface(*mHwc, i,
                    consumer);
            int32_t hwcId = allocateHwcDisplayId(type);
            sp<DisplayDevice> hw = new DisplayDevice(this,
                    type, hwcId, mHwc->getFormat(hwcId), isSecure, token,
                    fbs, producer,
                    mRenderEngine->getEGLConfig());
            if (i > DisplayDevice::DISPLAY_PRIMARY) {
                // FIXME: currently we don't get blank/unblank requests
                // for displays other than the main display, so we always
                // assume a connected display is unblanked.
                ALOGD("marking display %zu as acquired/unblanked", i);
                hw->setPowerMode(HWC_POWER_MODE_NORMAL);
            }

            // When a non-virtual display device is added at boot time,
            // update the active config by querying HWC otherwise the
            // default config (config 0) will be used.
            int activeConfig = mHwc->getActiveConfig(hwcId);
            if (activeConfig >= 0) {
                hw->setActiveConfig(activeConfig);
            }
            mDisplays.add(token, hw);
        }
    }

    // make the GLContext current so that we can create textures when creating Layers
    // (which may happens before we render something)
    getDefaultDisplayDevice()->makeCurrent(mEGLDisplay, mEGLContext);

    mEventControlThread = new EventControlThread(this);
    mEventControlThread->run("EventControl", PRIORITY_URGENT_DISPLAY);

    // set a fake vsync period if there is no HWComposer
    if (mHwc->initCheck() != NO_ERROR) {
        mPrimaryDispSync.setPeriod(16666667);
    }

    // initialize our drawing state
    mDrawingState = mCurrentState;

    // set initial conditions (e.g. unblank default device)
    initializeDisplays();

    mRenderEngine->primeCache();

    // start boot animation
    startBootAnim();
}

int32_t SurfaceFlinger::allocateHwcDisplayId(DisplayDevice::DisplayType type) {
    return (uint32_t(type) < DisplayDevice::NUM_BUILTIN_DISPLAY_TYPES) ?
            type : mHwc->allocateDisplayId();
}

void SurfaceFlinger::startBootAnim() {
    // start boot animation
    property_set("service.bootanim.exit", "0");
    property_set("ctl.start", "bootanim");
}

size_t SurfaceFlinger::getMaxTextureSize() const {
    return mRenderEngine->getMaxTextureSize();
}

size_t SurfaceFlinger::getMaxViewportDims() const {
    return mRenderEngine->getMaxViewportDims();
}

// ----------------------------------------------------------------------------

bool SurfaceFlinger::authenticateSurfaceTexture(
        const sp<IGraphicBufferProducer>& bufferProducer) const {
    Mutex::Autolock _l(mStateLock);
    sp<IBinder> surfaceTextureBinder(IInterface::asBinder(bufferProducer));
    return mGraphicBufferProducerList.indexOf(surfaceTextureBinder) >= 0;
}

status_t SurfaceFlinger::getDisplayConfigs(const sp<IBinder>& display,
        Vector<DisplayInfo>* configs) {
    if ((configs == NULL) || (display.get() == NULL)) {
        return BAD_VALUE;
    }

    int32_t type = getDisplayType(display);
    if (type < 0) return type;

    // TODO: Not sure if display density should handled by SF any longer
    class Density {
        static int getDensityFromProperty(char const* propName) {
            char property[PROPERTY_VALUE_MAX];
            int density = 0;
            if (property_get(propName, property, NULL) > 0) {
                density = atoi(property);
            }
            return density;
        }
    public:
        static int getEmuDensity() {
            return getDensityFromProperty("qemu.sf.lcd_density"); }
        static int getBuildDensity()  {
            return getDensityFromProperty("ro.sf.lcd_density"); }
    };

    configs->clear();

    const Vector<HWComposer::DisplayConfig>& hwConfigs =
            getHwComposer().getConfigs(type);
    for (size_t c = 0; c < hwConfigs.size(); ++c) {
        const HWComposer::DisplayConfig& hwConfig = hwConfigs[c];
        DisplayInfo info = DisplayInfo();

        float xdpi = hwConfig.xdpi;
        float ydpi = hwConfig.ydpi;

        if (type == DisplayDevice::DISPLAY_PRIMARY) {
            // The density of the device is provided by a build property
            float density = Density::getBuildDensity() / 160.0f;
            if (density == 0) {
                // the build doesn't provide a density -- this is wrong!
                // use xdpi instead
                ALOGE("ro.sf.lcd_density must be defined as a build property");
                density = xdpi / 160.0f;
            }
            if (Density::getEmuDensity()) {
                // if "qemu.sf.lcd_density" is specified, it overrides everything
                xdpi = ydpi = density = Density::getEmuDensity();
                density /= 160.0f;
            }
            info.density = density;

            // TODO: this needs to go away (currently needed only by webkit)
            sp<const DisplayDevice> hw(getDefaultDisplayDevice());
            info.orientation = hw->getOrientation();
        } else {
            // TODO: where should this value come from?
            static const int TV_DENSITY = 213;
            info.density = TV_DENSITY / 160.0f;
            info.orientation = 0;
        }

        info.w = hwConfig.width;
        info.h = hwConfig.height;
        info.xdpi = xdpi;
        info.ydpi = ydpi;
        info.fps = float(1e9 / hwConfig.refresh);
        info.appVsyncOffset = VSYNC_EVENT_PHASE_OFFSET_NS;

        // This is how far in advance a buffer must be queued for
        // presentation at a given time.  If you want a buffer to appear
        // on the screen at time N, you must submit the buffer before
        // (N - presentationDeadline).
        //
        // Normally it's one full refresh period (to give SF a chance to
        // latch the buffer), but this can be reduced by configuring a
        // DispSync offset.  Any additional delays introduced by the hardware
        // composer or panel must be accounted for here.
        //
        // We add an additional 1ms to allow for processing time and
        // differences between the ideal and actual refresh rate.
        info.presentationDeadline =
                hwConfig.refresh - SF_VSYNC_EVENT_PHASE_OFFSET_NS + 1000000;

        // All non-virtual displays are currently considered secure.
        info.secure = true;

        configs->push_back(info);
    }

    return NO_ERROR;
}

status_t SurfaceFlinger::getDisplayStats(const sp<IBinder>& /* display */,
        DisplayStatInfo* stats) {
    if (stats == NULL) {
        return BAD_VALUE;
    }

    // FIXME for now we always return stats for the primary display
    memset(stats, 0, sizeof(*stats));
    stats->vsyncTime   = mPrimaryDispSync.computeNextRefresh(0);
    stats->vsyncPeriod = mPrimaryDispSync.getPeriod();
    return NO_ERROR;
}

int SurfaceFlinger::getActiveConfig(const sp<IBinder>& display) {
    sp<DisplayDevice> device(getDisplayDevice(display));
    if (device != NULL) {
        return device->getActiveConfig();
    }
    return BAD_VALUE;
}

void SurfaceFlinger::setActiveConfigInternal(const sp<DisplayDevice>& hw, int mode) {
    ALOGD("Set active config mode=%d, type=%d flinger=%p", mode, hw->getDisplayType(),
          this);
    int32_t type = hw->getDisplayType();
    int currentMode = hw->getActiveConfig();

    if (mode == currentMode) {
        ALOGD("Screen type=%d is already mode=%d", hw->getDisplayType(), mode);
        return;
    }

    if (type >= DisplayDevice::NUM_BUILTIN_DISPLAY_TYPES) {
        ALOGW("Trying to set config for virtual display");
        return;
    }

    status_t status = getHwComposer().setActiveConfig(type, mode);
    if (status == NO_ERROR) {
        hw->setActiveConfig(mode);
    }
}

status_t SurfaceFlinger::setActiveConfig(const sp<IBinder>& display, int mode) {
    class MessageSetActiveConfig: public MessageBase {
        SurfaceFlinger& mFlinger;
        sp<IBinder> mDisplay;
        int mMode;
    public:
        MessageSetActiveConfig(SurfaceFlinger& flinger, const sp<IBinder>& disp,
                               int mode) :
            mFlinger(flinger), mDisplay(disp) { mMode = mode; }
        virtual bool handler() {
            Vector<DisplayInfo> configs;
            mFlinger.getDisplayConfigs(mDisplay, &configs);
            if (mMode < 0 || mMode >= static_cast<int>(configs.size())) {
                ALOGE("Attempt to set active config = %d for display with %zu configs",
                        mMode, configs.size());
            }
            sp<DisplayDevice> hw(mFlinger.getDisplayDevice(mDisplay));
            if (hw == NULL) {
                ALOGE("Attempt to set active config = %d for null display %p",
                        mMode, mDisplay.get());
            } else if (hw->getDisplayType() >= DisplayDevice::DISPLAY_VIRTUAL) {
                ALOGW("Attempt to set active config = %d for virtual display",
                        mMode);
            } else {
                mFlinger.setActiveConfigInternal(hw, mMode);
            }
            return true;
        }
    };
    sp<MessageBase> msg = new MessageSetActiveConfig(*this, display, mode);
    postMessageSync(msg);
    return NO_ERROR;
}

status_t SurfaceFlinger::getDisplayColorModes(const sp<IBinder>& display,
        Vector<android_color_mode_t>* outColorModes) {
    if (outColorModes == nullptr || display.get() == nullptr) {
        return BAD_VALUE;
    }

    int32_t type = getDisplayType(display);
    if (type < 0) return type;

    std::set<android_color_mode_t> colorModes;
    for (const HWComposer::DisplayConfig& hwConfig : getHwComposer().getConfigs(type)) {
        colorModes.insert(hwConfig.colorMode);
    }

    outColorModes->clear();
    std::copy(colorModes.cbegin(), colorModes.cend(), std::back_inserter(*outColorModes));

    return NO_ERROR;
}

android_color_mode_t SurfaceFlinger::getActiveColorMode(const sp<IBinder>& display) {
    if (display.get() == nullptr) return static_cast<android_color_mode_t>(BAD_VALUE);

    int32_t type = getDisplayType(display);
    if (type < 0) return static_cast<android_color_mode_t>(type);

    return getHwComposer().getColorMode(type);
}

status_t SurfaceFlinger::setActiveColorMode(const sp<IBinder>& display,
        android_color_mode_t colorMode) {
    if (display.get() == nullptr || colorMode < 0) {
        return BAD_VALUE;
    }

    int32_t type = getDisplayType(display);
    if (type < 0) return type;
    const Vector<HWComposer::DisplayConfig>& hwConfigs = getHwComposer().getConfigs(type);
    HWComposer::DisplayConfig desiredConfig = hwConfigs[getHwComposer().getCurrentConfig(type)];
    desiredConfig.colorMode = colorMode;
    for (size_t c = 0; c < hwConfigs.size(); ++c) {
        const HWComposer::DisplayConfig config = hwConfigs[c];
        if (config == desiredConfig) {
            return setActiveConfig(display, c);
        }
    }
    return BAD_VALUE;
}

status_t SurfaceFlinger::clearAnimationFrameStats() {
    Mutex::Autolock _l(mStateLock);
    mAnimFrameTracker.clearStats();
    return NO_ERROR;
}

status_t SurfaceFlinger::getAnimationFrameStats(FrameStats* outStats) const {
    Mutex::Autolock _l(mStateLock);
    mAnimFrameTracker.getStats(outStats);
    return NO_ERROR;
}

status_t SurfaceFlinger::getHdrCapabilities(const sp<IBinder>& display,
        HdrCapabilities* outCapabilities) const {

    if (!display.get())
        return NAME_NOT_FOUND;

    int32_t type = NAME_NOT_FOUND;
    for (int i=0 ; i < DisplayDevice::NUM_BUILTIN_DISPLAY_TYPES ; i++) {
        if (display == mBuiltinDisplays[i]) {
            type = i;
            break;
        }
    }

    if (type < 0) {
        return type;
    }

#ifdef QTI_BSP
    // Call into display.qservice
    Parcel reply;
    sp<IServiceManager> sm(defaultServiceManager());
    sp<IBinder> binder =
        sm->getService(String16("display.qservice"));
    Parcel input;
    input.writeInterfaceToken(String16("android.display.IQService"));
    input.writeInt32(type);
    // GET_HDR_CAPABILITIES = 35 from IQService.h
    binder->transact(35, input, &reply);
    if (outCapabilities != nullptr) {
        outCapabilities->readFromParcel(&reply);
        if (outCapabilities->getSupportedHdrTypes().size() != 0) {
            ALOGD("HDR support on display: %d", type);
            for (auto hdrtype : outCapabilities->getSupportedHdrTypes()) {
                ALOGD(" HDR type: %d", hdrtype);
            }
            ALOGD(" HDR max luminance: %f", outCapabilities->getDesiredMaxLuminance());
            ALOGD(" HDR max avg luminance: %f",
                  outCapabilities->getDesiredMaxAverageLuminance());
            ALOGD(" HDR min luminance: %f", outCapabilities->getDesiredMinLuminance());
        } else {
            ALOGI("HDR is not supported on display: %d", type);
        }
    }
#else
    *outCapabilities = HdrCapabilities();
#endif
    return NO_ERROR;
}

// ----------------------------------------------------------------------------

sp<IDisplayEventConnection> SurfaceFlinger::createDisplayEventConnection() {
    return mEventThread->createEventConnection();
}

// ----------------------------------------------------------------------------

void SurfaceFlinger::waitForEvent() {
    mEventQueue.waitMessage();
}

void SurfaceFlinger::signalTransaction() {
    mEventQueue.invalidate();
}

void SurfaceFlinger::signalLayerUpdate() {
    mEventQueue.invalidate();
}

void SurfaceFlinger::signalRefresh() {
    mEventQueue.refresh();
}

status_t SurfaceFlinger::postMessageAsync(const sp<MessageBase>& msg,
        nsecs_t reltime, uint32_t /* flags */) {
    return mEventQueue.postMessage(msg, reltime);
}

status_t SurfaceFlinger::postMessageSync(const sp<MessageBase>& msg,
        nsecs_t reltime, uint32_t /* flags */) {
    status_t res = mEventQueue.postMessage(msg, reltime);
    if (res == NO_ERROR) {
        msg->wait();
    }
    return res;
}

void SurfaceFlinger::run() {
    do {
        waitForEvent();
    } while (true);
}

void SurfaceFlinger::enableHardwareVsync() {
    Mutex::Autolock _l(mHWVsyncLock);
    if (!mPrimaryHWVsyncEnabled && mHWVsyncAvailable) {
        mPrimaryDispSync.beginResync();
        //eventControl(HWC_DISPLAY_PRIMARY, SurfaceFlinger::EVENT_VSYNC, true);
        mEventControlThread->setVsyncEnabled(true);
        mPrimaryHWVsyncEnabled = true;
    }
}

void SurfaceFlinger::resyncToHardwareVsync(bool makeAvailable) {
    Mutex::Autolock _l(mHWVsyncLock);

    if (makeAvailable) {
        mHWVsyncAvailable = true;
    } else if (!mHWVsyncAvailable) {
        // Hardware vsync is not currently available, so abort the resync
        // attempt for now
        return;
    }

    const nsecs_t period =
            getHwComposer().getRefreshPeriod(HWC_DISPLAY_PRIMARY);

    mPrimaryDispSync.reset();
    mPrimaryDispSync.setPeriod(period);

    if (!mPrimaryHWVsyncEnabled) {
        mPrimaryDispSync.beginResync();
        //eventControl(HWC_DISPLAY_PRIMARY, SurfaceFlinger::EVENT_VSYNC, true);
        mEventControlThread->setVsyncEnabled(true);
        mPrimaryHWVsyncEnabled = true;
    }
}

void SurfaceFlinger::disableHardwareVsync(bool makeUnavailable) {
    Mutex::Autolock _l(mHWVsyncLock);
    if (mPrimaryHWVsyncEnabled) {
        //eventControl(HWC_DISPLAY_PRIMARY, SurfaceFlinger::EVENT_VSYNC, false);
        mEventControlThread->setVsyncEnabled(false);
        mPrimaryDispSync.endResync();
        mPrimaryHWVsyncEnabled = false;
    }
    if (makeUnavailable) {
        mHWVsyncAvailable = false;
    }
}

void SurfaceFlinger::resyncWithRateLimit() {
    static constexpr nsecs_t kIgnoreDelay = ms2ns(500);
    if (systemTime() - mLastSwapTime > kIgnoreDelay) {
        resyncToHardwareVsync(false);
    }
}

void SurfaceFlinger::onVSyncReceived(int type, nsecs_t timestamp) {
    bool needsHwVsync = false;

    { // Scope for the lock
        Mutex::Autolock _l(mHWVsyncLock);
        if (type == 0 && mPrimaryHWVsyncEnabled) {
            needsHwVsync = mPrimaryDispSync.addResyncSample(timestamp);
        }
    }

    if (needsHwVsync) {
        enableHardwareVsync();
    } else {
        disableHardwareVsync(false);
    }
}

void SurfaceFlinger::onHotplugReceived(int type, bool connected) {
    if (mEventThread == NULL) {
        // This is a temporary workaround for b/7145521.  A non-null pointer
        // does not mean EventThread has finished initializing, so this
        // is not a correct fix.
        ALOGW("WARNING: EventThread not started, ignoring hotplug");
        return;
    }

    if (uint32_t(type) < DisplayDevice::NUM_BUILTIN_DISPLAY_TYPES) {
        Mutex::Autolock _l(mStateLock);
        if (connected) {
            createBuiltinDisplayLocked((DisplayDevice::DisplayType)type);
        } else {
            mCurrentState.displays.removeItem(mBuiltinDisplays[type]);
            mBuiltinDisplays[type].clear();
            updateVisibleRegionsDirty();
        }
        setTransactionFlags(eDisplayTransactionNeeded);

        // Defer EventThread notification until SF has updated mDisplays.
    }
}

void SurfaceFlinger::eventControl(int disp, int event, int enabled) {
    ATRACE_CALL();
    getHwComposer().eventControl(disp, event, enabled);
}

void SurfaceFlinger::onMessageReceived(int32_t what) {
    ATRACE_CALL();
    switch (what) {
        case MessageQueue::INVALIDATE: {
            bool refreshNeeded = handleMessageTransaction();
            refreshNeeded |= handleMessageInvalidate();
            refreshNeeded |= mRepaintEverything;
            if (refreshNeeded) {
                // Signal a refresh if a transaction modified the window state,
                // a new buffer was latched, or if HWC has requested a full
                // repaint
                signalRefresh();
            }
            break;
        }
        case MessageQueue::REFRESH: {
            handleMessageRefresh();
            break;
        }
    }
}

bool SurfaceFlinger::handleMessageTransaction() {
    uint32_t transactionFlags = peekTransactionFlags(eTransactionMask);
    if (transactionFlags) {
        handleTransaction(transactionFlags);
        return true;
    }
    return false;
}

bool SurfaceFlinger::handleMessageInvalidate() {
    ATRACE_CALL();
    return handlePageFlip();
}

void SurfaceFlinger::handleMessageRefresh() {
    ATRACE_CALL();

    nsecs_t refreshStartTime = systemTime(SYSTEM_TIME_MONOTONIC);

    preComposition();
    rebuildLayerStacks();
    setUpHWComposer();
    doDebugFlashRegions();
    doComposition();
    postComposition(refreshStartTime);
}

void SurfaceFlinger::doDebugFlashRegions()
{
    // is debugging enabled
    if (CC_LIKELY(!mDebugRegion))
        return;

    const bool repaintEverything = mRepaintEverything;
    for (size_t dpy=0 ; dpy<mDisplays.size() ; dpy++) {
        const sp<DisplayDevice>& hw(mDisplays[dpy]);
        if (hw->isDisplayOn()) {
            // transform the dirty region into this screen's coordinate space
            const Region dirtyRegion(hw->getDirtyRegion(repaintEverything));
            if (!dirtyRegion.isEmpty()) {
                // redraw the whole screen
                doComposeSurfaces(hw, Region(hw->bounds()));

                // and draw the dirty region
                const int32_t height = hw->getHeight();
                RenderEngine& engine(getRenderEngine());
                engine.fillRegionWithColor(dirtyRegion, height, 1, 0, 1, 1);

                hw->compositionComplete();
                hw->swapBuffers(getHwComposer());
            }
        }
    }

    postFramebuffer();

    if (mDebugRegion > 1) {
        usleep(mDebugRegion * 1000);
    }

    HWComposer& hwc(getHwComposer());
    if (hwc.initCheck() == NO_ERROR) {
        status_t err = hwc.prepare();
        ALOGE_IF(err, "HWComposer::prepare failed (%s)", strerror(-err));
    }
}

void SurfaceFlinger::preComposition()
{
    bool needExtraInvalidate = false;
    const LayerVector& layers(mDrawingState.layersSortedByZ);
    const size_t count = layers.size();
    for (size_t i=0 ; i<count ; i++) {
        if (layers[i]->onPreComposition()) {
            needExtraInvalidate = true;
        }
    }
    if (needExtraInvalidate) {
        signalLayerUpdate();
    }
}

void SurfaceFlinger::postComposition(nsecs_t refreshStartTime)
{
    const LayerVector& layers(mDrawingState.layersSortedByZ);
    const size_t count = layers.size();
    for (size_t i=0 ; i<count ; i++) {
        bool frameLatched = layers[i]->onPostComposition();
        if (frameLatched) {
            recordBufferingStats(layers[i]->getName().string(),
                    layers[i]->getOccupancyHistory(false));
        }
    }

    const HWComposer& hwc = getHwComposer();
    sp<Fence> presentFence = hwc.getDisplayFence(HWC_DISPLAY_PRIMARY);

    if (presentFence->isValid()) {
        if (mPrimaryDispSync.addPresentFence(presentFence)) {
            enableHardwareVsync();
        } else {
            disableHardwareVsync(false);
        }
    }

    const sp<const DisplayDevice> hw(getDefaultDisplayDevice());
    if (kIgnorePresentFences) {
        if (hw->isDisplayOn()) {
            enableHardwareVsync();
        }
    }

    mFenceTracker.addFrame(refreshStartTime, presentFence,
            hw->getVisibleLayersSortedByZ(), hw->getClientTargetAcquireFence());

    if (mAnimCompositionPending) {
        mAnimCompositionPending = false;

        if (presentFence->isValid()) {
            mAnimFrameTracker.setActualPresentFence(presentFence);
        } else {
            // The HWC doesn't support present fences, so use the refresh
            // timestamp instead.
            nsecs_t presentTime = hwc.getRefreshTimestamp(HWC_DISPLAY_PRIMARY);
            mAnimFrameTracker.setActualPresentTime(presentTime);
        }
        mAnimFrameTracker.advanceFrame();
    }

    dumpDrawCycle(true);

    if (hw->getPowerMode() == HWC_POWER_MODE_OFF) {
        return;
    }

    nsecs_t currentTime = systemTime();
    if (mHasPoweredOff) {
        mHasPoweredOff = false;
    } else {
        nsecs_t period = mPrimaryDispSync.getPeriod();
        nsecs_t elapsedTime = currentTime - mLastSwapTime;
        size_t numPeriods = static_cast<size_t>(elapsedTime / period);
        if (numPeriods < NUM_BUCKETS - 1) {
            mFrameBuckets[numPeriods] += elapsedTime;
        } else {
            mFrameBuckets[NUM_BUCKETS - 1] += elapsedTime;
        }
        mTotalTime += elapsedTime;
    }
    mLastSwapTime = currentTime;
}

void SurfaceFlinger::rebuildLayerStacks() {
    updateExtendedMode();
    // rebuild the visible layer list per screen
    if (CC_UNLIKELY(mVisibleRegionsDirty)) {
        ATRACE_CALL();
        mVisibleRegionsDirty = false;
        invalidateHwcGeometry();

        const LayerVector& layers(mDrawingState.layersSortedByZ);
        for (size_t dpy=0 ; dpy<mDisplays.size() ; dpy++) {
            Region opaqueRegion;
            Region dirtyRegion;
            Vector< sp<Layer> > layersSortedByZ;
            const sp<DisplayDevice>& hw(mDisplays[dpy]);
            const Transform& tr(hw->getTransform());
            const Rect bounds(hw->getBounds());
            if (hw->isDisplayOn()) {
                computeVisibleRegions(hw->getHwcDisplayId(), layers,
                        hw->getLayerStack(), dirtyRegion, opaqueRegion);

                const size_t count = layers.size();
                for (size_t i=0 ; i<count ; i++) {
                    const sp<Layer>& layer(layers[i]);
                    {
                        Region drawRegion(tr.transform(
                                layer->visibleNonTransparentRegion));
                        drawRegion.andSelf(bounds);
                        if (!drawRegion.isEmpty()) {
                            layersSortedByZ.add(layer);
                        }
                    }
                }
            }
            hw->setVisibleLayersSortedByZ(layersSortedByZ);
            hw->undefinedRegion.set(bounds);
            hw->undefinedRegion.subtractSelf(tr.transform(opaqueRegion));
            hw->dirtyRegion.orSelf(dirtyRegion);
        }
    }
}

void SurfaceFlinger::setUpHWComposer() {
    for (size_t dpy=0 ; dpy<mDisplays.size() ; dpy++) {
        bool dirty = !mDisplays[dpy]->getDirtyRegion(false).isEmpty();
        bool empty = mDisplays[dpy]->getVisibleLayersSortedByZ().size() == 0;
        bool wasEmpty = !mDisplays[dpy]->lastCompositionHadVisibleLayers;

        // If nothing has changed (!dirty), don't recompose.
        // If something changed, but we don't currently have any visible layers,
        //   and didn't when we last did a composition, then skip it this time.
        // The second rule does two things:
        // - When all layers are removed from a display, we'll emit one black
        //   frame, then nothing more until we get new layers.
        // - When a display is created with a private layer stack, we won't
        //   emit any black frames until a layer is added to the layer stack.
        bool mustRecompose = dirty && !(empty && wasEmpty);

        ALOGV_IF(mDisplays[dpy]->getDisplayType() == DisplayDevice::DISPLAY_VIRTUAL,
                "dpy[%zu]: %s composition (%sdirty %sempty %swasEmpty)", dpy,
                mustRecompose ? "doing" : "skipping",
                dirty ? "+" : "-",
                empty ? "+" : "-",
                wasEmpty ? "+" : "-");

        mDisplays[dpy]->beginFrame(mustRecompose);

        if (mustRecompose) {
            mDisplays[dpy]->lastCompositionHadVisibleLayers = !empty;
        }
    }

    HWComposer& hwc(getHwComposer());
    if (hwc.initCheck() == NO_ERROR) {
        // build the h/w work list
        if (CC_UNLIKELY(mHwWorkListDirty)) {
            mHwWorkListDirty = false;
            for (size_t dpy=0 ; dpy<mDisplays.size() ; dpy++) {
                sp<const DisplayDevice> hw(mDisplays[dpy]);
                const int32_t id = hw->getHwcDisplayId();
                if (id >= 0) {
                    const Vector< sp<Layer> >& currentLayers(
                        hw->getVisibleLayersSortedByZ());
                    const size_t count = currentLayers.size();
                    if (hwc.createWorkList(id, count) == NO_ERROR) {
                        HWComposer::LayerListIterator cur = hwc.begin(id);
                        const HWComposer::LayerListIterator end = hwc.end(id);
                        for (size_t i=0 ; cur!=end && i<count ; ++i, ++cur) {
                            const sp<Layer>& layer(currentLayers[i]);
                            layer->setGeometry(hw, *cur);
                            if (mDebugDisableHWC || mDebugRegion || mDaltonize || mHasColorMatrix) {
                                cur->setSkip(true);
                            }
                        }
                    }
                }
            }
        }

        // set the per-frame data
        for (size_t dpy=0 ; dpy<mDisplays.size() ; dpy++) {
            sp<const DisplayDevice> hw(mDisplays[dpy]);
            const int32_t id = hw->getHwcDisplayId();
            if (id >= 0) {
                bool freezeSurfacePresent = false;
                isfreezeSurfacePresent(freezeSurfacePresent, hw, id);
                const Vector< sp<Layer> >& currentLayers(
                    hw->getVisibleLayersSortedByZ());
                const size_t count = currentLayers.size();
                HWComposer::LayerListIterator cur = hwc.begin(id);
                const HWComposer::LayerListIterator end = hwc.end(id);
                for (size_t i=0 ; cur!=end && i<count ; ++i, ++cur) {
                    /*
                     * update the per-frame h/w composer data for each layer
                     * and build the transparent region of the FB
                     */
                    const sp<Layer>& layer(currentLayers[i]);
                    layer->setPerFrameData(hw, *cur);
                    setOrientationEventControl(freezeSurfacePresent,id);
                }
            }
        }

        // If possible, attempt to use the cursor overlay on each display.
        for (size_t dpy=0 ; dpy<mDisplays.size() ; dpy++) {
            sp<const DisplayDevice> hw(mDisplays[dpy]);
            const int32_t id = hw->getHwcDisplayId();
            if (id >= 0) {
                const Vector< sp<Layer> >& currentLayers(
                    hw->getVisibleLayersSortedByZ());
                const size_t count = currentLayers.size();
                HWComposer::LayerListIterator cur = hwc.begin(id);
                const HWComposer::LayerListIterator end = hwc.end(id);
                for (size_t i=0 ; cur!=end && i<count ; ++i, ++cur) {
                    const sp<Layer>& layer(currentLayers[i]);
                    if (layer->isPotentialCursor()) {
                        cur->setIsCursorLayerHint();
                        break;
                    }
                }
            }
        }

        dumpDrawCycle(true);

        status_t err = hwc.prepare();
        ALOGE_IF(err, "HWComposer::prepare failed (%s)", strerror(-err));

        for (size_t dpy=0 ; dpy<mDisplays.size() ; dpy++) {
            sp<const DisplayDevice> hw(mDisplays[dpy]);
            hw->prepareFrame(hwc);
        }
    }
}

void SurfaceFlinger::doComposition() {
    ATRACE_CALL();
    const bool repaintEverything = android_atomic_and(0, &mRepaintEverything);
    for (size_t dpy=0 ; dpy<mDisplays.size() ; dpy++) {
        const sp<DisplayDevice>& hw(mDisplays[dpy]);
        if (hw->isDisplayOn()) {
            // transform the dirty region into this screen's coordinate space
            const Region dirtyRegion(hw->getDirtyRegion(repaintEverything));

            // repaint the framebuffer (if needed)
            doDisplayComposition(hw, dirtyRegion);

            hw->dirtyRegion.clear();
            hw->flip(hw->swapRegion);
            hw->swapRegion.clear();
        }
        // inform the h/w that we're done compositing
        hw->compositionComplete();
    }
    postFramebuffer();
}

void SurfaceFlinger::postFramebuffer()
{
    ATRACE_CALL();

    const nsecs_t now = systemTime();
    mDebugInSwapBuffers = now;

    HWComposer& hwc(getHwComposer());
    if (hwc.initCheck() == NO_ERROR) {
        if (!hwc.supportsFramebufferTarget()) {
            // EGL spec says:
            //   "surface must be bound to the calling thread's current context,
            //    for the current rendering API."
            getDefaultDisplayDevice()->makeCurrent(mEGLDisplay, mEGLContext);
        }
        hwc.commit();
    }

    // make the default display current because the VirtualDisplayDevice code cannot
    // deal with dequeueBuffer() being called outside of the composition loop; however
    // the code below can call glFlush() which is allowed (and does in some case) call
    // dequeueBuffer().
    getDefaultDisplayDevice()->makeCurrent(mEGLDisplay, mEGLContext);

    for (size_t dpy=0 ; dpy<mDisplays.size() ; dpy++) {
        sp<const DisplayDevice> hw(mDisplays[dpy]);
        const Vector< sp<Layer> >& currentLayers(hw->getVisibleLayersSortedByZ());
        hw->onSwapBuffersCompleted(hwc);
        const size_t count = currentLayers.size();
        int32_t id = hw->getHwcDisplayId();
        if (id >=0 && hwc.initCheck() == NO_ERROR) {
            HWComposer::LayerListIterator cur = hwc.begin(id);
            const HWComposer::LayerListIterator end = hwc.end(id);
            for (size_t i = 0; cur != end && i < count; ++i, ++cur) {
                currentLayers[i]->onLayerDisplayed(hw, &*cur);
            }
        } else {
            for (size_t i = 0; i < count; i++) {
                currentLayers[i]->onLayerDisplayed(hw, NULL);
            }
        }
    }

    mLastSwapBufferTime = systemTime() - now;
    mDebugInSwapBuffers = 0;

    uint32_t flipCount = getDefaultDisplayDevice()->getPageFlipCount();
    if (flipCount % LOG_FRAME_STATS_PERIOD == 0) {
        logFrameStats();
    }
}

void SurfaceFlinger::handleTransaction(uint32_t transactionFlags)
{
    ATRACE_CALL();

    // here we keep a copy of the drawing state (that is the state that's
    // going to be overwritten by handleTransactionLocked()) outside of
    // mStateLock so that the side-effects of the State assignment
    // don't happen with mStateLock held (which can cause deadlocks).
    State drawingState(mDrawingState);

    Mutex::Autolock _l(mStateLock);
    const nsecs_t now = systemTime();
    mDebugInTransaction = now;

    // Here we're guaranteed that some transaction flags are set
    // so we can call handleTransactionLocked() unconditionally.
    // We call getTransactionFlags(), which will also clear the flags,
    // with mStateLock held to guarantee that mCurrentState won't change
    // until the transaction is committed.

    transactionFlags = getTransactionFlags(eTransactionMask);
    handleTransactionLocked(transactionFlags);

    mLastTransactionTime = systemTime() - now;
    mDebugInTransaction = 0;
    invalidateHwcGeometry();
    // here the transaction has been committed
}

void SurfaceFlinger::handleTransactionLocked(uint32_t transactionFlags)
{
    const LayerVector& currentLayers(mCurrentState.layersSortedByZ);
    const size_t count = currentLayers.size();

    // Notify all layers of available frames
    for (size_t i = 0; i < count; ++i) {
        currentLayers[i]->notifyAvailableFrames();
    }

    /*
     * Traversal of the children
     * (perform the transaction for each of them if needed)
     */

    if (transactionFlags & eTraversalNeeded) {
        for (size_t i=0 ; i<count ; i++) {
            const sp<Layer>& layer(currentLayers[i]);
            uint32_t trFlags = layer->getTransactionFlags(eTransactionNeeded);
            if (!trFlags) continue;

            const uint32_t flags = layer->doTransaction(0);
            if (flags & Layer::eVisibleRegion)
                mVisibleRegionsDirty = true;
        }
    }

    /*
     * Perform display own transactions if needed
     */

    if (transactionFlags & eDisplayTransactionNeeded) {
        // here we take advantage of Vector's copy-on-write semantics to
        // improve performance by skipping the transaction entirely when
        // know that the lists are identical
        const KeyedVector<  wp<IBinder>, DisplayDeviceState>& curr(mCurrentState.displays);
        const KeyedVector<  wp<IBinder>, DisplayDeviceState>& draw(mDrawingState.displays);
        if (!curr.isIdenticalTo(draw)) {
            mVisibleRegionsDirty = true;
            const size_t cc = curr.size();
                  size_t dc = draw.size();

            // find the displays that were removed
            // (ie: in drawing state but not in current state)
            // also handle displays that changed
            // (ie: displays that are in both lists)
            for (size_t i=0 ; i<dc ; i++) {
                const ssize_t j = curr.indexOfKey(draw.keyAt(i));
                if (j < 0) {
                    // in drawing state but not in current state
                    if (!draw[i].isMainDisplay()) {
                        // Call makeCurrent() on the primary display so we can
                        // be sure that nothing associated with this display
                        // is current.
                        const sp<const DisplayDevice> defaultDisplay(getDefaultDisplayDevice());
                        defaultDisplay->makeCurrent(mEGLDisplay, mEGLContext);
                        sp<DisplayDevice> hw(getDisplayDevice(draw.keyAt(i)));
                        if (hw != NULL)
                            hw->disconnect(getHwComposer());
                        if (draw[i].type < DisplayDevice::NUM_BUILTIN_DISPLAY_TYPES)
                            mEventThread->onHotplugReceived(draw[i].type, false);
                        mDisplays.removeItem(draw.keyAt(i));
                    } else {
                        ALOGW("trying to remove the main display");
                    }
                } else {
                    // this display is in both lists. see if something changed.
                    const DisplayDeviceState& state(curr[j]);
                    const wp<IBinder>& display(curr.keyAt(j));
                    const sp<IBinder> state_binder = IInterface::asBinder(state.surface);
                    const sp<IBinder> draw_binder = IInterface::asBinder(draw[i].surface);
                    if (state_binder != draw_binder) {
                        // changing the surface is like destroying and
                        // recreating the DisplayDevice, so we just remove it
                        // from the drawing state, so that it get re-added
                        // below.
                        sp<DisplayDevice> hw(getDisplayDevice(display));
                        if (hw != NULL)
                            hw->disconnect(getHwComposer());
                        mDisplays.removeItem(display);
                        mDrawingState.displays.removeItemsAt(i);
                        dc--; i--;
                        // at this point we must loop to the next item
                        continue;
                    }

                    const sp<DisplayDevice> disp(getDisplayDevice(display));
                    if (disp != NULL) {
                        if (state.layerStack != draw[i].layerStack) {
                            disp->setLayerStack(state.layerStack);
                        }
                        if ((state.orientation != draw[i].orientation)
                                || (state.viewport != draw[i].viewport)
                                || (state.frame != draw[i].frame))
                        {
                            disp->setProjection(state.orientation,
                                    state.viewport, state.frame);
                        }
                        if (state.width != draw[i].width || state.height != draw[i].height) {
                            disp->setDisplaySize(state.width, state.height);
                        }
                    }
                }
            }

            // find displays that were added
            // (ie: in current state but not in drawing state)
            for (size_t i=0 ; i<cc ; i++) {
                if (draw.indexOfKey(curr.keyAt(i)) < 0) {
                    const DisplayDeviceState& state(curr[i]);

                    sp<DisplaySurface> dispSurface;
                    sp<IGraphicBufferProducer> producer;
                    sp<IGraphicBufferProducer> bqProducer;
                    sp<IGraphicBufferConsumer> bqConsumer;
                    BufferQueue::createBufferQueue(&bqProducer, &bqConsumer,
                            new GraphicBufferAlloc());

                    int32_t hwcDisplayId = -1;
                    if (state.isVirtualDisplay()) {
                        // Virtual displays without a surface are dormant:
                        // they have external state (layer stack, projection,
                        // etc.) but no internal state (i.e. a DisplayDevice).
                        if (state.surface != NULL) {

                            int width = 0;
                            DisplayUtils* displayUtils = DisplayUtils::getInstance();
                            int status = state.surface->query(
                                    NATIVE_WINDOW_WIDTH, &width);
                            ALOGE_IF(status != NO_ERROR,
                                    "Unable to query width (%d)", status);
                            int height = 0;
                            status = state.surface->query(
                                NATIVE_WINDOW_HEIGHT, &height);
                            ALOGE_IF(status != NO_ERROR,
<<<<<<< HEAD
                                "Unable to query height (%d)", status);
                            if (MAX_VIRTUAL_DISPLAY_DIMENSION == 0 ||
                                (width <= MAX_VIRTUAL_DISPLAY_DIMENSION &&
                                 height <= MAX_VIRTUAL_DISPLAY_DIMENSION)) {
                                int usage = 0;
                                status = state.surface->query(
                                    NATIVE_WINDOW_CONSUMER_USAGE_BITS, &usage);
                                ALOGW_IF(status != NO_ERROR,
                                    "Unable to query usage (%d)", status);
                                if ( (status == NO_ERROR) &&
                                      displayUtils->canAllocateHwcDisplayIdForVDS(usage)) {
                                    hwcDisplayId = allocateHwcDisplayId(state.type);
                                }
=======
                                    "Unable to query height (%d)", status);
                            if (mUseHwcVirtualDisplays &&
                                    (MAX_VIRTUAL_DISPLAY_DIMENSION == 0 ||
                                    (width <= MAX_VIRTUAL_DISPLAY_DIMENSION &&
                                     height <= MAX_VIRTUAL_DISPLAY_DIMENSION))) {
                                hwcDisplayId = allocateHwcDisplayId(state.type);
>>>>>>> f14208e0
                            }

                            displayUtils->initVDSInstance(mHwc, hwcDisplayId, state.surface,
                                    dispSurface, producer, bqProducer, bqConsumer,
                                    state.displayName, state.isSecure, state.type);
                        }
                    } else {
                        ALOGE_IF(state.surface!=NULL,
                                "adding a supported display, but rendering "
                                "surface is provided (%p), ignoring it",
                                state.surface.get());
                        hwcDisplayId = allocateHwcDisplayId(state.type);
                        // for supported (by hwc) displays we provide our
                        // own rendering surface
                        dispSurface = new FramebufferSurface(*mHwc, state.type,
                                bqConsumer);
                        producer = bqProducer;
                    }

                    const wp<IBinder>& display(curr.keyAt(i));
                    if (dispSurface != NULL && producer != NULL) {
                        sp<DisplayDevice> hw = new DisplayDevice(this,
                                state.type, hwcDisplayId,
                                mHwc->getFormat(hwcDisplayId), state.isSecure,
                                display, dispSurface, producer,
                                mRenderEngine->getEGLConfig());
                        hw->setLayerStack(state.layerStack);
                        hw->setProjection(state.orientation,
                                state.viewport, state.frame);
                        hw->setDisplayName(state.displayName);
                        // When a new display device is added update the active
                        // config by querying HWC otherwise the default config
                        // (config 0) will be used.
                        if (hwcDisplayId >= DisplayDevice::DISPLAY_PRIMARY &&
                                hwcDisplayId < DisplayDevice::NUM_BUILTIN_DISPLAY_TYPES) {
                            int activeConfig = mHwc->getActiveConfig(hwcDisplayId);
                            if (activeConfig >= 0) {
                                hw->setActiveConfig(activeConfig);
                            }
                        }
                        mDisplays.add(display, hw);
                        if (state.isVirtualDisplay()) {
                            if (hwcDisplayId >= 0) {
                                mHwc->setVirtualDisplayProperties(hwcDisplayId,
                                        hw->getWidth(), hw->getHeight(),
                                        hw->getFormat());
                            }
                        } else {
                            mEventThread->onHotplugReceived(state.type, true);
                        }
                    }
                }
            }
        }
    }

    if (transactionFlags & (eTraversalNeeded|eDisplayTransactionNeeded)) {
        // The transform hint might have changed for some layers
        // (either because a display has changed, or because a layer
        // as changed).
        //
        // Walk through all the layers in currentLayers,
        // and update their transform hint.
        //
        // If a layer is visible only on a single display, then that
        // display is used to calculate the hint, otherwise we use the
        // default display.
        //
        // NOTE: we do this here, rather than in rebuildLayerStacks() so that
        // the hint is set before we acquire a buffer from the surface texture.
        //
        // NOTE: layer transactions have taken place already, so we use their
        // drawing state. However, SurfaceFlinger's own transaction has not
        // happened yet, so we must use the current state layer list
        // (soon to become the drawing state list).
        //
        sp<const DisplayDevice> disp;
        uint32_t currentlayerStack = 0;
        for (size_t i=0; i<count; i++) {
            // NOTE: we rely on the fact that layers are sorted by
            // layerStack first (so we don't have to traverse the list
            // of displays for every layer).
            const sp<Layer>& layer(currentLayers[i]);
            uint32_t layerStack = layer->getDrawingState().layerStack;
            if (i==0 || currentlayerStack != layerStack) {
                currentlayerStack = layerStack;
                // figure out if this layerstack is mirrored
                // (more than one display) if so, pick the default display,
                // if not, pick the only display it's on.
                disp.clear();
                for (size_t dpy=0 ; dpy<mDisplays.size() ; dpy++) {
                    sp<const DisplayDevice> hw(mDisplays[dpy]);
                    if (hw->getLayerStack() == currentlayerStack) {
                        if (disp == NULL) {
                            disp = hw;
                        } else {
                            disp = NULL;
                            break;
                        }
                    }
                }
            }
            if (disp == NULL) {
                // NOTE: TEMPORARY FIX ONLY. Real fix should cause layers to
                // redraw after transform hint changes. See bug 8508397.

                // could be null when this layer is using a layerStack
                // that is not visible on any display. Also can occur at
                // screen off/on times.
                disp = getDefaultDisplayDevice();
            }
            layer->updateTransformHint(disp);
        }
    }


    /*
     * Perform our own transaction if needed
     */

    const LayerVector& layers(mDrawingState.layersSortedByZ);
    if (currentLayers.size() > layers.size()) {
        // layers have been added
        mVisibleRegionsDirty = true;
    }

    // some layers might have been removed, so
    // we need to update the regions they're exposing.
    if (mLayersRemoved) {
        mLayersRemoved = false;
        mVisibleRegionsDirty = true;
        const size_t count = layers.size();
        for (size_t i=0 ; i<count ; i++) {
            const sp<Layer>& layer(layers[i]);
            if (currentLayers.indexOf(layer) < 0) {
                // this layer is not visible anymore
                // TODO: we could traverse the tree from front to back and
                //       compute the actual visible region
                // TODO: we could cache the transformed region
                const Layer::State& s(layer->getDrawingState());
                Region visibleReg = s.active.transform.transform(
                        Region(Rect(s.active.w, s.active.h)));
                invalidateLayerStack(s.layerStack, visibleReg);
            }
        }
    }

    commitTransaction();

    updateCursorAsync();
}

void SurfaceFlinger::updateCursorAsync()
{
    HWComposer& hwc(getHwComposer());
    for (size_t dpy=0 ; dpy<mDisplays.size() ; dpy++) {
        sp<const DisplayDevice> hw(mDisplays[dpy]);
        const int32_t id = hw->getHwcDisplayId();
        if (id < 0) {
            continue;
        }
        const Vector< sp<Layer> >& currentLayers(
            hw->getVisibleLayersSortedByZ());
        const size_t count = currentLayers.size();
        HWComposer::LayerListIterator cur = hwc.begin(id);
        const HWComposer::LayerListIterator end = hwc.end(id);
        for (size_t i=0 ; cur!=end && i<count ; ++i, ++cur) {
            if (cur->getCompositionType() != HWC_CURSOR_OVERLAY) {
                continue;
            }
            const sp<Layer>& layer(currentLayers[i]);
            Rect cursorPos = layer->getPosition(hw);
            hwc.setCursorPositionAsync(id, cursorPos);
            break;
        }
    }
}

void SurfaceFlinger::commitTransaction()
{
    if (!mLayersPendingRemoval.isEmpty()) {
        // Notify removed layers now that they can't be drawn from
        for (size_t i = 0; i < mLayersPendingRemoval.size(); i++) {
            recordBufferingStats(mLayersPendingRemoval[i]->getName().string(),
                    mLayersPendingRemoval[i]->getOccupancyHistory(true));
            mLayersPendingRemoval[i]->onRemoved();
        }
        mLayersPendingRemoval.clear();
    }

    // If this transaction is part of a window animation then the next frame
    // we composite should be considered an animation as well.
    mAnimCompositionPending = mAnimTransactionPending;

    mDrawingState = mCurrentState;
    mTransactionPending = false;
    mAnimTransactionPending = false;
    mTransactionCV.broadcast();
}

void SurfaceFlinger::computeVisibleRegions(size_t dpy,
        const LayerVector& currentLayers, uint32_t layerStack,
        Region& outDirtyRegion, Region& outOpaqueRegion)
{
    ATRACE_CALL();

    Region aboveOpaqueLayers;
    Region aboveCoveredLayers;
    Region dirty;

    outDirtyRegion.clear();
    bool bIgnoreLayers = false;
    int indexLOI = -1;
    getIndexLOI(dpy, currentLayers, bIgnoreLayers, indexLOI);

    size_t i = currentLayers.size();
    while (i--) {
        const sp<Layer>& layer = currentLayers[i];

        // start with the whole surface at its current location
        const Layer::State& s(layer->getDrawingState());

        if(updateLayerVisibleNonTransparentRegion(dpy, layer,
                              bIgnoreLayers, indexLOI,
                              layerStack, i))
            continue;

        /*
         * opaqueRegion: area of a surface that is fully opaque.
         */
        Region opaqueRegion;

        /*
         * visibleRegion: area of a surface that is visible on screen
         * and not fully transparent. This is essentially the layer's
         * footprint minus the opaque regions above it.
         * Areas covered by a translucent surface are considered visible.
         */
        Region visibleRegion;

        /*
         * coveredRegion: area of a surface that is covered by all
         * visible regions above it (which includes the translucent areas).
         */
        Region coveredRegion;

        /*
         * transparentRegion: area of a surface that is hinted to be completely
         * transparent. This is only used to tell when the layer has no visible
         * non-transparent regions and can be removed from the layer list. It
         * does not affect the visibleRegion of this layer or any layers
         * beneath it. The hint may not be correct if apps don't respect the
         * SurfaceView restrictions (which, sadly, some don't).
         */
        Region transparentRegion;


        // handle hidden surfaces by setting the visible region to empty
        if (CC_LIKELY(layer->isVisible())) {
            const bool translucent = !layer->isOpaque(s);
            Rect bounds(s.active.transform.transform(layer->computeBounds()));
            visibleRegion.set(bounds);
            if (!visibleRegion.isEmpty()) {
                // Remove the transparent area from the visible region
                if (translucent) {
                    const Transform tr(s.active.transform);
                    if (tr.preserveRects()) {
                        // transform the transparent region
                        transparentRegion = tr.transform(s.activeTransparentRegion);
                    } else {
                        // transformation too complex, can't do the
                        // transparent region optimization.
                        transparentRegion.clear();
                    }
                }

                // compute the opaque region
                const int32_t layerOrientation = s.active.transform.getOrientation();
                if (s.alpha==255 && !translucent &&
                        ((layerOrientation & Transform::ROT_INVALID) == false)) {
                    // the opaque region is the layer's footprint
                    opaqueRegion = visibleRegion;
                }
            }
        }

        // Clip the covered region to the visible region
        coveredRegion = aboveCoveredLayers.intersect(visibleRegion);

        // Update aboveCoveredLayers for next (lower) layer
        aboveCoveredLayers.orSelf(visibleRegion);

        // subtract the opaque region covered by the layers above us
        visibleRegion.subtractSelf(aboveOpaqueLayers);

        // compute this layer's dirty region
        if (layer->contentDirty) {
            // we need to invalidate the whole region
            dirty = visibleRegion;
            // as well, as the old visible region
            dirty.orSelf(layer->visibleRegion);
            layer->contentDirty = false;
        } else {
            /* compute the exposed region:
             *   the exposed region consists of two components:
             *   1) what's VISIBLE now and was COVERED before
             *   2) what's EXPOSED now less what was EXPOSED before
             *
             * note that (1) is conservative, we start with the whole
             * visible region but only keep what used to be covered by
             * something -- which mean it may have been exposed.
             *
             * (2) handles areas that were not covered by anything but got
             * exposed because of a resize.
             */
            const Region newExposed = visibleRegion - coveredRegion;
            const Region oldVisibleRegion = layer->visibleRegion;
            const Region oldCoveredRegion = layer->coveredRegion;
            const Region oldExposed = oldVisibleRegion - oldCoveredRegion;
            dirty = (visibleRegion&oldCoveredRegion) | (newExposed-oldExposed);
        }
        dirty.subtractSelf(aboveOpaqueLayers);

        // accumulate to the screen dirty region
        outDirtyRegion.orSelf(dirty);

        // Update aboveOpaqueLayers for next (lower) layer
        aboveOpaqueLayers.orSelf(opaqueRegion);

        // Store the visible region in screen space
        layer->setVisibleRegion(visibleRegion);
        layer->setCoveredRegion(coveredRegion);
        layer->setVisibleNonTransparentRegion(
                visibleRegion.subtract(transparentRegion));
    }

    outOpaqueRegion = aboveOpaqueLayers;
}

void SurfaceFlinger::invalidateLayerStack(uint32_t layerStack,
        const Region& dirty) {
    for (size_t dpy=0 ; dpy<mDisplays.size() ; dpy++) {
        const sp<DisplayDevice>& hw(mDisplays[dpy]);
        if (hw->getLayerStack() == layerStack) {
            hw->dirtyRegion.orSelf(dirty);
        }
    }
}

bool SurfaceFlinger::handlePageFlip()
{
    Region dirtyRegion;

    bool visibleRegions = false;
    const LayerVector& layers(mDrawingState.layersSortedByZ);
    bool frameQueued = false;

    // Store the set of layers that need updates. This set must not change as
    // buffers are being latched, as this could result in a deadlock.
    // Example: Two producers share the same command stream and:
    // 1.) Layer 0 is latched
    // 2.) Layer 0 gets a new frame
    // 2.) Layer 1 gets a new frame
    // 3.) Layer 1 is latched.
    // Display is now waiting on Layer 1's frame, which is behind layer 0's
    // second frame. But layer 0's second frame could be waiting on display.
    Vector<Layer*> layersWithQueuedFrames;
    for (size_t i = 0, count = layers.size(); i<count ; i++) {
        const sp<Layer>& layer(layers[i]);
        if (layer->hasQueuedFrame()) {
            frameQueued = true;
            if (layer->shouldPresentNow(mPrimaryDispSync)) {
                layersWithQueuedFrames.push_back(layer.get());
            } else {
                layer->useEmptyDamage();
            }
        } else {
            layer->useEmptyDamage();
        }
    }
    for (size_t i = 0, count = layersWithQueuedFrames.size() ; i<count ; i++) {
        Layer* layer = layersWithQueuedFrames[i];
        const Region dirty(layer->latchBuffer(visibleRegions));
        layer->useSurfaceDamage();
        const Layer::State& s(layer->getDrawingState());
        invalidateLayerStack(s.layerStack, dirty);
    }

    mVisibleRegionsDirty |= visibleRegions;

    // If we will need to wake up at some time in the future to deal with a
    // queued frame that shouldn't be displayed during this vsync period, wake
    // up during the next vsync period to check again.
    if (frameQueued && layersWithQueuedFrames.empty()) {
        signalLayerUpdate();
    }

    // Only continue with the refresh if there is actually new work to do
    return !layersWithQueuedFrames.empty();
}

void SurfaceFlinger::invalidateHwcGeometry()
{
    mHwWorkListDirty = true;
}


void SurfaceFlinger::doDisplayComposition(const sp<const DisplayDevice>& hw,
        const Region& inDirtyRegion)
{
    // We only need to actually compose the display if:
    // 1) It is being handled by hardware composer, which may need this to
    //    keep its virtual display state machine in sync, or
    // 2) There is work to be done (the dirty region isn't empty)
    bool isHwcDisplay = hw->getHwcDisplayId() >= 0;
    if (!isHwcDisplay && inDirtyRegion.isEmpty()) {
        return;
    }

    Region dirtyRegion(inDirtyRegion);

    // compute the invalid region
    hw->swapRegion.orSelf(dirtyRegion);

    uint32_t flags = hw->getFlags();
    if (flags & DisplayDevice::SWAP_RECTANGLE) {
        // we can redraw only what's dirty, but since SWAP_RECTANGLE only
        // takes a rectangle, we must make sure to update that whole
        // rectangle in that case
        dirtyRegion.set(hw->swapRegion.bounds());
    } else {
        if (flags & DisplayDevice::PARTIAL_UPDATES) {
            // We need to redraw the rectangle that will be updated
            // (pushed to the framebuffer).
            // This is needed because PARTIAL_UPDATES only takes one
            // rectangle instead of a region (see DisplayDevice::flip())
            dirtyRegion.set(hw->swapRegion.bounds());
        } else {
            // we need to redraw everything (the whole screen)
            dirtyRegion.set(hw->bounds());
            hw->swapRegion = dirtyRegion;
        }
    }

    if (CC_LIKELY(!mDaltonize && !mHasColorMatrix)) {
        if (!doComposeSurfaces(hw, dirtyRegion)) return;
    } else {
        RenderEngine& engine(getRenderEngine());
        mat4 colorMatrix = mColorMatrix;
        if (mDaltonize) {
            colorMatrix = colorMatrix * mDaltonizer();
        }
        mat4 oldMatrix = engine.setupColorTransform(colorMatrix);
        doComposeSurfaces(hw, dirtyRegion);
        engine.setupColorTransform(oldMatrix);
    }

    // update the swap region and clear the dirty region
    hw->swapRegion.orSelf(dirtyRegion);

    // swap buffers (presentation)
    hw->swapBuffers(getHwComposer());
}

bool SurfaceFlinger::doComposeSurfaces(const sp<const DisplayDevice>& hw, const Region& dirty)
{
    RenderEngine& engine(getRenderEngine());
    const int32_t id = hw->getHwcDisplayId();
    HWComposer& hwc(getHwComposer());
    HWComposer::LayerListIterator cur = hwc.begin(id);
    const HWComposer::LayerListIterator end = hwc.end(id);

    bool hasGlesComposition = hwc.hasGlesComposition(id);
    if (hasGlesComposition) {
        if (!hw->makeCurrent(mEGLDisplay, mEGLContext)) {
            ALOGW("DisplayDevice::makeCurrent failed. Aborting surface composition for display %s",
                  hw->getDisplayName().string());
            eglMakeCurrent(mEGLDisplay, EGL_NO_SURFACE, EGL_NO_SURFACE, EGL_NO_CONTEXT);
            if(!getDefaultDisplayDevice()->makeCurrent(mEGLDisplay, mEGLContext)) {
              ALOGE("DisplayDevice::makeCurrent on default display failed. Aborting.");
            }
            return false;
        }

        // Never touch the framebuffer if we don't have any framebuffer layers
        const bool hasHwcComposition = hwc.hasHwcComposition(id) ||
                    isS3DLayerPresent(hw);
        if (hasHwcComposition) {
            // when using overlays, we assume a fully transparent framebuffer
            // NOTE: we could reduce how much we need to clear, for instance
            // remove where there are opaque FB layers. however, on some
            // GPUs doing a "clean slate" clear might be more efficient.
            // We'll revisit later if needed.
            engine.clearWithColor(0, 0, 0, 0);
        } else {
            // we start with the whole screen area
            const Region bounds(hw->getBounds());

            // we remove the scissor part
            // we're left with the letterbox region
            // (common case is that letterbox ends-up being empty)
            const Region letterbox(bounds.subtract(hw->getScissor()));

            // compute the area to clear
            Region region(hw->undefinedRegion.merge(letterbox));

            // but limit it to the dirty region
            region.andSelf(dirty);

            // screen is already cleared here
            if (!region.isEmpty()) {
                // can happen with SurfaceView
                drawWormHoleIfRequired(cur, end, hw, region);
            }
        }

        if (hw->getDisplayType() != DisplayDevice::DISPLAY_PRIMARY) {
            // just to be on the safe side, we don't set the
            // scissor on the main display. It should never be needed
            // anyways (though in theory it could since the API allows it).
            const Rect& bounds(hw->getBounds());
            const Rect& scissor(hw->getScissor());
            if (scissor != bounds) {
                // scissor doesn't match the screen's dimensions, so we
                // need to clear everything outside of it and enable
                // the GL scissor so we don't draw anything where we shouldn't

                // enable scissor for this frame
                const uint32_t height = hw->getHeight();
                engine.setScissor(scissor.left, height - scissor.bottom,
                        scissor.getWidth(), scissor.getHeight());
            }
        }
    }

    /*
     * and then, render the layers targeted at the framebuffer
     */

    const Vector< sp<Layer> >& layers(hw->getVisibleLayersSortedByZ());
    const size_t count = layers.size();
    const Transform& tr = hw->getTransform();
    if (cur != end) {
        // we're using h/w composer
        for (size_t i=0 ; i<count && cur!=end ; ++i, ++cur) {
            const sp<Layer>& layer(layers[i]);
            const Region clip(dirty.intersect(tr.transform(layer->visibleRegion)));
            if (!clip.isEmpty()) {
                switch (cur->getCompositionType()) {
                    case HWC_CURSOR_OVERLAY:
                    case HWC_OVERLAY: {
                        const Layer::State& state(layer->getDrawingState());
                        if ((cur->getHints() & HWC_HINT_CLEAR_FB)
                                && i
                                && layer->isOpaque(state) && (state.alpha == 0xFF)
                                && hasGlesComposition) {
                            // never clear the very first layer since we're
                            // guaranteed the FB is already cleared
                            layer->clearWithOpenGL(hw, clip);
                        }
                        break;
                    }
                    case HWC_FRAMEBUFFER: {
                        layer->draw(hw, clip);
                        break;
                    }
                    case HWC_FRAMEBUFFER_TARGET: {
                        // this should not happen as the iterator shouldn't
                        // let us get there.
                        ALOGW("HWC_FRAMEBUFFER_TARGET found in hwc list (index=%zu)", i);
                        break;
                    }
                }
            }
            layer->setAcquireFence(hw, *cur);
        }
    } else {
        // we're not using h/w composer
        for (size_t i=0 ; i<count ; ++i) {
            const sp<Layer>& layer(layers[i]);
            const Region clip(dirty.intersect(
                    tr.transform(layer->visibleRegion)));
            if (!clip.isEmpty()) {
                layer->draw(hw, clip);
            }
        }
    }

    // disable scissor at the end of the frame
    engine.disableScissor();
    return true;
}

void SurfaceFlinger::drawWormhole(const sp<const DisplayDevice>& hw, const Region& region) const {
    const int32_t height = hw->getHeight();
    RenderEngine& engine(getRenderEngine());
    engine.fillRegionWithColor(region, height, 0, 0, 0, 0);
}

status_t SurfaceFlinger::addClientLayer(const sp<Client>& client,
        const sp<IBinder>& handle,
        const sp<IGraphicBufferProducer>& gbc,
        const sp<Layer>& lbc)
{
    // add this layer to the current state list
    {
        Mutex::Autolock _l(mStateLock);
        if (mCurrentState.layersSortedByZ.size() >= MAX_LAYERS) {
            return NO_MEMORY;
        }
        mCurrentState.layersSortedByZ.add(lbc);
        mGraphicBufferProducerList.add(IInterface::asBinder(gbc));
    }

    // attach this layer to the client
    client->attachLayer(handle, lbc);

    return NO_ERROR;
}

status_t SurfaceFlinger::removeLayer(const wp<Layer>& weakLayer) {
    Mutex::Autolock _l(mStateLock);
    sp<Layer> layer = weakLayer.promote();
    if (layer == nullptr) {
        // The layer has already been removed, carry on
        return NO_ERROR;
    }

    ssize_t index = mCurrentState.layersSortedByZ.remove(layer);
    if (index >= 0) {
        mLayersPendingRemoval.push(layer);
        mLayersRemoved = true;
        setTransactionFlags(eTransactionNeeded);
        return NO_ERROR;
    }
    return status_t(index);
}

uint32_t SurfaceFlinger::peekTransactionFlags(uint32_t /* flags */) {
    return android_atomic_release_load(&mTransactionFlags);
}

uint32_t SurfaceFlinger::getTransactionFlags(uint32_t flags) {
    return android_atomic_and(~flags, &mTransactionFlags) & flags;
}

uint32_t SurfaceFlinger::setTransactionFlags(uint32_t flags) {
    uint32_t old = android_atomic_or(flags, &mTransactionFlags);
    if ((old & flags)==0) { // wake the server up
        signalTransaction();
    }
    return old;
}

void SurfaceFlinger::setTransactionState(
        const Vector<ComposerState>& state,
        const Vector<DisplayState>& displays,
        uint32_t flags)
{
    ATRACE_CALL();

    delayDPTransactionIfNeeded(displays);
    Mutex::Autolock _l(mStateLock);
    uint32_t transactionFlags = 0;

    if (flags & eAnimation) {
        // For window updates that are part of an animation we must wait for
        // previous animation "frames" to be handled.
        while (mAnimTransactionPending) {
            status_t err = mTransactionCV.waitRelative(mStateLock, s2ns(5));
            if (CC_UNLIKELY(err != NO_ERROR)) {
                // just in case something goes wrong in SF, return to the
                // caller after a few seconds.
                ALOGW_IF(err == TIMED_OUT, "setTransactionState timed out "
                        "waiting for previous animation frame");
                mAnimTransactionPending = false;
                break;
            }
        }
    }

    size_t count = displays.size();
    for (size_t i=0 ; i<count ; i++) {
        const DisplayState& s(displays[i]);
        transactionFlags |= setDisplayStateLocked(s);
    }

    count = state.size();
    for (size_t i=0 ; i<count ; i++) {
        const ComposerState& s(state[i]);
        // Here we need to check that the interface we're given is indeed
        // one of our own. A malicious client could give us a NULL
        // IInterface, or one of its own or even one of our own but a
        // different type. All these situations would cause us to crash.
        //
        // NOTE: it would be better to use RTTI as we could directly check
        // that we have a Client*. however, RTTI is disabled in Android.
        if (s.client != NULL) {
            sp<IBinder> binder = IInterface::asBinder(s.client);
            if (binder != NULL) {
                String16 desc(binder->getInterfaceDescriptor());
                if (desc == ISurfaceComposerClient::descriptor) {
                    sp<Client> client( static_cast<Client *>(s.client.get()) );
                    transactionFlags |= setClientStateLocked(client, s.state);
                }
            }
        }
    }

    // If a synchronous transaction is explicitly requested without any changes,
    // force a transaction anyway. This can be used as a flush mechanism for
    // previous async transactions.
    if (transactionFlags == 0 && (flags & eSynchronous)) {
        transactionFlags = eTransactionNeeded;
    }

    if (transactionFlags) {
        // this triggers the transaction
        setTransactionFlags(transactionFlags);

        // if this is a synchronous transaction, wait for it to take effect
        // before returning.
        if (flags & eSynchronous) {
            mTransactionPending = true;
        }
        if (flags & eAnimation) {
            mAnimTransactionPending = true;
        }
        while (mTransactionPending) {
            status_t err = mTransactionCV.waitRelative(mStateLock, s2ns(5));
            if (CC_UNLIKELY(err != NO_ERROR)) {
                // just in case something goes wrong in SF, return to the
                // called after a few seconds.
                ALOGW_IF(err == TIMED_OUT, "setTransactionState timed out!");
                mTransactionPending = false;
                break;
            }
        }
    }
}

uint32_t SurfaceFlinger::setDisplayStateLocked(const DisplayState& s)
{
    ssize_t dpyIdx = mCurrentState.displays.indexOfKey(s.token);
    if (dpyIdx < 0)
        return 0;

    uint32_t flags = 0;
    DisplayDeviceState& disp(mCurrentState.displays.editValueAt(dpyIdx));
    if (disp.isValid()) {
        const uint32_t what = s.what;
        if (what & DisplayState::eSurfaceChanged) {
            if (IInterface::asBinder(disp.surface) != IInterface::asBinder(s.surface)) {
                disp.surface = s.surface;
                flags |= eDisplayTransactionNeeded;
            }
        }
        if (what & DisplayState::eLayerStackChanged) {
            if (disp.layerStack != s.layerStack) {
                disp.layerStack = s.layerStack;
                flags |= eDisplayTransactionNeeded;
            }
        }
        if (what & DisplayState::eDisplayProjectionChanged) {
            if (disp.orientation != s.orientation) {
                disp.orientation = s.orientation;
                flags |= eDisplayTransactionNeeded;
            }
            if (disp.frame != s.frame) {
                disp.frame = s.frame;
                flags |= eDisplayTransactionNeeded;
            }
            if (disp.viewport != s.viewport) {
                disp.viewport = s.viewport;
                flags |= eDisplayTransactionNeeded;
            }
        }
        if (what & DisplayState::eDisplaySizeChanged) {
            if (disp.width != s.width) {
                disp.width = s.width;
                flags |= eDisplayTransactionNeeded;
            }
            if (disp.height != s.height) {
                disp.height = s.height;
                flags |= eDisplayTransactionNeeded;
            }
        }
    }
    return flags;
}

uint32_t SurfaceFlinger::setClientStateLocked(
        const sp<Client>& client,
        const layer_state_t& s)
{
    uint32_t flags = 0;
    sp<Layer> layer(client->getLayerUser(s.surface));
    if (layer != 0) {
        const uint32_t what = s.what;
        bool geometryAppliesWithResize =
                what & layer_state_t::eGeometryAppliesWithResize;
        if (what & layer_state_t::ePositionChanged) {
            if (layer->setPosition(s.x, s.y, !geometryAppliesWithResize)) {
                flags |= eTraversalNeeded;
            }
        }
        if (what & layer_state_t::eLayerChanged) {
            // NOTE: index needs to be calculated before we update the state
            ssize_t idx = mCurrentState.layersSortedByZ.indexOf(layer);
            if (layer->setLayer(s.z) && idx >= 0) {
                mCurrentState.layersSortedByZ.removeAt(idx);
                mCurrentState.layersSortedByZ.add(layer);
                // we need traversal (state changed)
                // AND transaction (list changed)
                flags |= eTransactionNeeded|eTraversalNeeded;
            }
        }
        if (what & layer_state_t::eSizeChanged) {
            if (layer->setSize(s.w, s.h)) {
                flags |= eTraversalNeeded;
            }
        }
        if (what & layer_state_t::eAlphaChanged) {
            if (layer->setAlpha(uint8_t(255.0f*s.alpha+0.5f)))
                flags |= eTraversalNeeded;
        }
        if (what & layer_state_t::eMatrixChanged) {
            if (layer->setMatrix(s.matrix))
                flags |= eTraversalNeeded;
        }
        if (what & layer_state_t::eTransparentRegionChanged) {
            if (layer->setTransparentRegionHint(s.transparentRegion))
                flags |= eTraversalNeeded;
        }
        if (what & layer_state_t::eFlagsChanged) {
            if (layer->setFlags(s.flags, s.mask))
                flags |= eTraversalNeeded;
        }
        if (what & layer_state_t::eCropChanged) {
            if (layer->setCrop(s.crop, !geometryAppliesWithResize))
                flags |= eTraversalNeeded;
        }
        if (what & layer_state_t::eFinalCropChanged) {
            if (layer->setFinalCrop(s.finalCrop))
                flags |= eTraversalNeeded;
        }
        if (what & layer_state_t::eLayerStackChanged) {
            // NOTE: index needs to be calculated before we update the state
            ssize_t idx = mCurrentState.layersSortedByZ.indexOf(layer);
            if (layer->setLayerStack(s.layerStack) && idx >= 0) {
                mCurrentState.layersSortedByZ.removeAt(idx);
                mCurrentState.layersSortedByZ.add(layer);
                // we need traversal (state changed)
                // AND transaction (list changed)
                flags |= eTransactionNeeded|eTraversalNeeded;
            }
        }
        if (what & layer_state_t::eDeferTransaction) {
            layer->deferTransactionUntil(s.handle, s.frameNumber);
            // We don't trigger a traversal here because if no other state is
            // changed, we don't want this to cause any more work
        }
        if (what & layer_state_t::eOverrideScalingModeChanged) {
            layer->setOverrideScalingMode(s.overrideScalingMode);
            // We don't trigger a traversal here because if no other state is
            // changed, we don't want this to cause any more work
        }
        if (what & layer_state_t::eColorChanged) {
            if (layer->setColor(s.color))
                flags |= eTraversalNeeded;
        }
    }
    return flags;
}

status_t SurfaceFlinger::createLayer(
        const String8& name,
        const sp<Client>& client,
        uint32_t w, uint32_t h, PixelFormat format, uint32_t flags,
        sp<IBinder>* handle, sp<IGraphicBufferProducer>* gbp)
{
    //ALOGD("createLayer for (%d x %d), name=%s", w, h, name.string());
    if (int32_t(w|h) < 0) {
        ALOGE("createLayer() failed, w or h is negative (w=%d, h=%d)",
                int(w), int(h));
        return BAD_VALUE;
    }

    status_t result = NO_ERROR;

    sp<Layer> layer;

    switch (flags & ISurfaceComposerClient::eFXSurfaceMask) {
        case ISurfaceComposerClient::eFXSurfaceNormal:
            result = createNormalLayer(client,
                    name, w, h, flags, format,
                    handle, gbp, &layer);
            break;
        case ISurfaceComposerClient::eFXSurfaceDim:
            result = createDimLayer(client,
                    name, w, h, flags,
                    handle, gbp, &layer);
            break;
        default:
            result = BAD_VALUE;
            break;
    }

    if (result != NO_ERROR) {
        return result;
    }

    result = addClientLayer(client, *handle, *gbp, layer);
    if (result != NO_ERROR) {
        return result;
    }

    setTransactionFlags(eTransactionNeeded);
    return result;
}

status_t SurfaceFlinger::createNormalLayer(const sp<Client>& client,
        const String8& name, uint32_t w, uint32_t h, uint32_t flags, PixelFormat& format,
        sp<IBinder>* handle, sp<IGraphicBufferProducer>* gbp, sp<Layer>* outLayer)
{
    // initialize the surfaces
    switch (format) {
    case PIXEL_FORMAT_TRANSPARENT:
    case PIXEL_FORMAT_TRANSLUCENT:
        format = PIXEL_FORMAT_RGBA_8888;
        break;
    case PIXEL_FORMAT_OPAQUE:
        format = PIXEL_FORMAT_RGBX_8888;
        break;
    }

    *outLayer = DisplayUtils::getInstance()->getLayerInstance(this, client, name, w, h, flags);
    status_t err = (*outLayer)->setBuffers(w, h, format, flags);
    if (err == NO_ERROR) {
        *handle = (*outLayer)->getHandle();
        *gbp = (*outLayer)->getProducer();
    }

    ALOGE_IF(err, "createNormalLayer() failed (%s)", strerror(-err));
    return err;
}

status_t SurfaceFlinger::createDimLayer(const sp<Client>& client,
        const String8& name, uint32_t w, uint32_t h, uint32_t flags,
        sp<IBinder>* handle, sp<IGraphicBufferProducer>* gbp, sp<Layer>* outLayer)
{
    *outLayer = new LayerDim(this, client, name, w, h, flags);
    *handle = (*outLayer)->getHandle();
    *gbp = (*outLayer)->getProducer();
    return NO_ERROR;
}

status_t SurfaceFlinger::onLayerRemoved(const sp<Client>& client, const sp<IBinder>& handle)
{
    // called by the window manager when it wants to remove a Layer
    status_t err = NO_ERROR;
    sp<Layer> l(client->getLayerUser(handle));
    if (l != NULL) {
        err = removeLayer(l);
        ALOGE_IF(err<0 && err != NAME_NOT_FOUND,
                "error removing layer=%p (%s)", l.get(), strerror(-err));
    }
    return err;
}

status_t SurfaceFlinger::onLayerDestroyed(const wp<Layer>& layer)
{
    // called by ~LayerCleaner() when all references to the IBinder (handle)
    // are gone
    return removeLayer(layer);
}

// ---------------------------------------------------------------------------

void SurfaceFlinger::onInitializeDisplays() {
    // reset screen orientation and use primary layer stack
    Vector<ComposerState> state;
    Vector<DisplayState> displays;
    DisplayState d;
    d.what = DisplayState::eDisplayProjectionChanged |
             DisplayState::eLayerStackChanged;
    d.token = mBuiltinDisplays[DisplayDevice::DISPLAY_PRIMARY];
    d.layerStack = 0;
    d.orientation = DisplayState::eOrientationDefault;
    d.frame.makeInvalid();
    d.viewport.makeInvalid();
    d.width = 0;
    d.height = 0;
    displays.add(d);
    setTransactionState(state, displays, 0);
    setPowerModeInternal(getDisplayDevice(d.token), HWC_POWER_MODE_NORMAL);

    const nsecs_t period =
            getHwComposer().getRefreshPeriod(HWC_DISPLAY_PRIMARY);
    mAnimFrameTracker.setDisplayRefreshPeriod(period);
}

void SurfaceFlinger::initializeDisplays() {
    class MessageScreenInitialized : public MessageBase {
        SurfaceFlinger* flinger;
    public:
        MessageScreenInitialized(SurfaceFlinger* flinger) : flinger(flinger) { }
        virtual bool handler() {
            flinger->onInitializeDisplays();
            return true;
        }
    };
    sp<MessageBase> msg = new MessageScreenInitialized(this);
    postMessageAsync(msg);  // we may be called from main thread, use async message
}

void SurfaceFlinger::setPowerModeInternal(const sp<DisplayDevice>& hw,
        int mode) {
    ALOGD("Set power mode=%d, type=%d flinger=%p", mode, hw->getDisplayType(),
            this);
    int32_t type = hw->getDisplayType();
    int currentMode = hw->getPowerMode();

    if (mode == currentMode) {
        ALOGD("Screen type=%d is already mode=%d", hw->getDisplayType(), mode);
        return;
    }

    hw->setPowerMode(mode);
    if (type >= DisplayDevice::NUM_BUILTIN_DISPLAY_TYPES) {
        ALOGW("Trying to set power mode for virtual display");
        return;
    }

    if (currentMode == HWC_POWER_MODE_OFF) {
        // Turn on the display
        getHwComposer().setPowerMode(type, mode);
        if (type == DisplayDevice::DISPLAY_PRIMARY) {
            // FIXME: eventthread only knows about the main display right now
            mEventThread->onScreenAcquired();
            resyncToHardwareVsync(true);
        }

        mVisibleRegionsDirty = true;
        mHasPoweredOff = true;
        repaintEverything();

        struct sched_param param = {0};
        param.sched_priority = 1;
        if (sched_setscheduler(0, SCHED_FIFO, &param) != 0) {
            ALOGW("Couldn't set SCHED_FIFO on display on");
        }
    } else if (mode == HWC_POWER_MODE_OFF) {
        // Turn off the display
        struct sched_param param = {0};
        if (sched_setscheduler(0, SCHED_OTHER, &param) != 0) {
            ALOGW("Couldn't set SCHED_OTHER on display off");
        }

        if (type == DisplayDevice::DISPLAY_PRIMARY) {
            disableHardwareVsync(true); // also cancels any in-progress resync

            // FIXME: eventthread only knows about the main display right now
            mEventThread->onScreenReleased();
        }

        getHwComposer().setPowerMode(type, mode);
        mVisibleRegionsDirty = true;
        // from this point on, SF will stop drawing on this display
    } else {
        getHwComposer().setPowerMode(type, mode);
    }
}

void SurfaceFlinger::setPowerMode(const sp<IBinder>& display, int mode) {
    class MessageSetPowerMode: public MessageBase {
        SurfaceFlinger& mFlinger;
        sp<IBinder> mDisplay;
        int mMode;
    public:
        MessageSetPowerMode(SurfaceFlinger& flinger,
                const sp<IBinder>& disp, int mode) : mFlinger(flinger),
                    mDisplay(disp) { mMode = mode; }
        virtual bool handler() {
            sp<DisplayDevice> hw(mFlinger.getDisplayDevice(mDisplay));
            if (hw == NULL) {
                ALOGE("Attempt to set power mode = %d for null display %p",
                        mMode, mDisplay.get());
            } else if (hw->getDisplayType() >= DisplayDevice::DISPLAY_VIRTUAL) {
                ALOGW("Attempt to set power mode = %d for virtual display",
                        mMode);
            } else {
                mFlinger.setPowerModeInternal(hw, mMode);
            }
            return true;
        }
    };
    sp<MessageBase> msg = new MessageSetPowerMode(*this, display, mode);
    postMessageSync(msg);
}

// ---------------------------------------------------------------------------

status_t SurfaceFlinger::dump(int fd, const Vector<String16>& args)
{
    String8 result;

    IPCThreadState* ipc = IPCThreadState::self();
    const int pid = ipc->getCallingPid();
    const int uid = ipc->getCallingUid();
    if ((uid != AID_SHELL) &&
            !PermissionCache::checkPermission(sDump, pid, uid)) {
        result.appendFormat("Permission Denial: "
                "can't dump SurfaceFlinger from pid=%d, uid=%d\n", pid, uid);
    } else {
        // Try to get the main lock, but give up after one second
        // (this would indicate SF is stuck, but we want to be able to
        // print something in dumpsys).
        status_t err = mStateLock.timedLock(s2ns(1));
        bool locked = (err == NO_ERROR);
        if (!locked) {
            result.appendFormat(
                    "SurfaceFlinger appears to be unresponsive (%s [%d]), "
                    "dumping anyways (no locks held)\n", strerror(-err), err);
        }

        bool dumpAll = true;
        size_t index = 0;
        size_t numArgs = args.size();
        if (numArgs) {
            if ((index < numArgs) &&
                    (args[index] == String16("--list"))) {
                index++;
                listLayersLocked(args, index, result);
                dumpAll = false;
            }

            if ((index < numArgs) &&
                    (args[index] == String16("--latency"))) {
                index++;
                dumpStatsLocked(args, index, result);
                dumpAll = false;
            }

            if ((index < numArgs) &&
                    (args[index] == String16("--latency-clear"))) {
                index++;
                clearStatsLocked(args, index, result);
                dumpAll = false;
            }

            if ((index < numArgs) &&
                    (args[index] == String16("--dispsync"))) {
                index++;
                mPrimaryDispSync.dump(result);
                dumpAll = false;
            }

            if ((index < numArgs) &&
                    (args[index] == String16("--static-screen"))) {
                index++;
                dumpStaticScreenStats(result);
                dumpAll = false;
            }

            if ((index < numArgs) &&
                    (args[index] == String16("--fences"))) {
                index++;
                mFenceTracker.dump(&result);
                dumpAll = false;
            }
        }

        if (dumpAll) {
            dumpAllLocked(args, index, result);
        }

        if (locked) {
            mStateLock.unlock();
        }
    }
    write(fd, result.string(), result.size());
    return NO_ERROR;
}

void SurfaceFlinger::listLayersLocked(const Vector<String16>& /* args */,
        size_t& /* index */, String8& result) const
{
    const LayerVector& currentLayers = mCurrentState.layersSortedByZ;
    const size_t count = currentLayers.size();
    for (size_t i=0 ; i<count ; i++) {
        const sp<Layer>& layer(currentLayers[i]);
        result.appendFormat("%s\n", layer->getName().string());
    }
}

void SurfaceFlinger::dumpStatsLocked(const Vector<String16>& args, size_t& index,
        String8& result) const
{
    String8 name;
    if (index < args.size()) {
        name = String8(args[index]);
        index++;
    }

    const nsecs_t period =
            getHwComposer().getRefreshPeriod(HWC_DISPLAY_PRIMARY);
    result.appendFormat("%" PRId64 "\n", period);

    if (name.isEmpty()) {
        mAnimFrameTracker.dumpStats(result);
    } else {
        const LayerVector& currentLayers = mCurrentState.layersSortedByZ;
        const size_t count = currentLayers.size();
        for (size_t i=0 ; i<count ; i++) {
            const sp<Layer>& layer(currentLayers[i]);
            if (name == layer->getName()) {
                layer->dumpFrameStats(result);
            }
        }
    }
}

void SurfaceFlinger::clearStatsLocked(const Vector<String16>& args, size_t& index,
        String8& /* result */)
{
    String8 name;
    if (index < args.size()) {
        name = String8(args[index]);
        index++;
    }

    const LayerVector& currentLayers = mCurrentState.layersSortedByZ;
    const size_t count = currentLayers.size();
    for (size_t i=0 ; i<count ; i++) {
        const sp<Layer>& layer(currentLayers[i]);
        if (name.isEmpty() || (name == layer->getName())) {
            layer->clearFrameStats();
        }
    }

    mAnimFrameTracker.clearStats();
}

// This should only be called from the main thread.  Otherwise it would need
// the lock and should use mCurrentState rather than mDrawingState.
void SurfaceFlinger::logFrameStats() {
    const LayerVector& drawingLayers = mDrawingState.layersSortedByZ;
    const size_t count = drawingLayers.size();
    for (size_t i=0 ; i<count ; i++) {
        const sp<Layer>& layer(drawingLayers[i]);
        layer->logFrameStats();
    }

    mAnimFrameTracker.logAndResetStats(String8("<win-anim>"));
}

/*static*/ void SurfaceFlinger::appendSfConfigString(String8& result)
{
    static const char* config =
            " [sf"
#ifdef HAS_CONTEXT_PRIORITY
            " HAS_CONTEXT_PRIORITY"
#endif
#ifdef NEVER_DEFAULT_TO_ASYNC_MODE
            " NEVER_DEFAULT_TO_ASYNC_MODE"
#endif
#ifdef TARGET_DISABLE_TRIPLE_BUFFERING
            " TARGET_DISABLE_TRIPLE_BUFFERING"
#endif
            "]";
    result.append(config);
}

void SurfaceFlinger::dumpStaticScreenStats(String8& result) const
{
    result.appendFormat("Static screen stats:\n");
    for (size_t b = 0; b < NUM_BUCKETS - 1; ++b) {
        float bucketTimeSec = mFrameBuckets[b] / 1e9;
        float percent = 100.0f *
                static_cast<float>(mFrameBuckets[b]) / mTotalTime;
        result.appendFormat("  < %zd frames: %.3f s (%.1f%%)\n",
                b + 1, bucketTimeSec, percent);
    }
    float bucketTimeSec = mFrameBuckets[NUM_BUCKETS - 1] / 1e9;
    float percent = 100.0f *
            static_cast<float>(mFrameBuckets[NUM_BUCKETS - 1]) / mTotalTime;
    result.appendFormat("  %zd+ frames: %.3f s (%.1f%%)\n",
            NUM_BUCKETS - 1, bucketTimeSec, percent);
}

void SurfaceFlinger::recordBufferingStats(const char* layerName,
        std::vector<OccupancyTracker::Segment>&& history) {
    Mutex::Autolock lock(mBufferingStatsMutex);
    auto& stats = mBufferingStats[layerName];
    for (const auto& segment : history) {
        if (!segment.usedThirdBuffer) {
            stats.twoBufferTime += segment.totalTime;
        }
        if (segment.occupancyAverage < 1.0f) {
            stats.doubleBufferedTime += segment.totalTime;
        } else if (segment.occupancyAverage < 2.0f) {
            stats.tripleBufferedTime += segment.totalTime;
        }
        ++stats.numSegments;
        stats.totalTime += segment.totalTime;
    }
}

void SurfaceFlinger::dumpBufferingStats(String8& result) const {
    result.append("Buffering stats:\n");
    result.append("  [Layer name] <Active time> <Two buffer> "
            "<Double buffered> <Triple buffered>\n");
    Mutex::Autolock lock(mBufferingStatsMutex);
    typedef std::tuple<std::string, float, float, float> BufferTuple;
    std::map<float, BufferTuple, std::greater<float>> sorted;
    for (const auto& statsPair : mBufferingStats) {
        const char* name = statsPair.first.c_str();
        const BufferingStats& stats = statsPair.second;
        if (stats.numSegments == 0) {
            continue;
        }
        float activeTime = ns2ms(stats.totalTime) / 1000.0f;
        float twoBufferRatio = static_cast<float>(stats.twoBufferTime) /
                stats.totalTime;
        float doubleBufferRatio = static_cast<float>(
                stats.doubleBufferedTime) / stats.totalTime;
        float tripleBufferRatio = static_cast<float>(
                stats.tripleBufferedTime) / stats.totalTime;
        sorted.insert({activeTime, {name, twoBufferRatio,
                doubleBufferRatio, tripleBufferRatio}});
    }
    for (const auto& sortedPair : sorted) {
        float activeTime = sortedPair.first;
        const BufferTuple& values = sortedPair.second;
        result.appendFormat("  [%s] %.2f %.3f %.3f %.3f\n",
                std::get<0>(values).c_str(), activeTime,
                std::get<1>(values), std::get<2>(values),
                std::get<3>(values));
    }
    result.append("\n");
}

void SurfaceFlinger::dumpAllLocked(const Vector<String16>& args, size_t& index,
        String8& result) const
{
    bool colorize = false;
    if (index < args.size()
            && (args[index] == String16("--color"))) {
        colorize = true;
        index++;
    }

    Colorizer colorizer(colorize);

    // figure out if we're stuck somewhere
    const nsecs_t now = systemTime();
    const nsecs_t inSwapBuffers(mDebugInSwapBuffers);
    const nsecs_t inTransaction(mDebugInTransaction);
    nsecs_t inSwapBuffersDuration = (inSwapBuffers) ? now-inSwapBuffers : 0;
    nsecs_t inTransactionDuration = (inTransaction) ? now-inTransaction : 0;

    /*
     * Dump library configuration.
     */

    colorizer.bold(result);
    result.append("Build configuration:");
    colorizer.reset(result);
    appendSfConfigString(result);
    appendUiConfigString(result);
    appendGuiConfigString(result);
    result.append("\n");

    colorizer.bold(result);
    result.append("Sync configuration: ");
    colorizer.reset(result);
    result.append(SyncFeatures::getInstance().toString());
    result.append("\n");

    colorizer.bold(result);
    result.append("DispSync configuration: ");
    colorizer.reset(result);
    result.appendFormat("app phase %" PRId64 " ns, sf phase %" PRId64 " ns, "
            "present offset %d ns (refresh %" PRId64 " ns)",
        vsyncPhaseOffsetNs, sfVsyncPhaseOffsetNs, PRESENT_TIME_OFFSET_FROM_VSYNC_NS,
        mHwc->getRefreshPeriod(HWC_DISPLAY_PRIMARY));
    result.append("\n");

    // Dump static screen stats
    result.append("\n");
    dumpStaticScreenStats(result);
    result.append("\n");

    dumpBufferingStats(result);

    /*
     * Dump the visible layer list
     */
    const LayerVector& currentLayers = mCurrentState.layersSortedByZ;
    const size_t count = currentLayers.size();
    colorizer.bold(result);
    result.appendFormat("Visible layers (count = %zu)\n", count);
    colorizer.reset(result);
    for (size_t i=0 ; i<count ; i++) {
        const sp<Layer>& layer(currentLayers[i]);
        layer->dump(result, colorizer);
    }

    /*
     * Dump Display state
     */

    colorizer.bold(result);
    result.appendFormat("Displays (%zu entries)\n", mDisplays.size());
    colorizer.reset(result);
    for (size_t dpy=0 ; dpy<mDisplays.size() ; dpy++) {
        const sp<const DisplayDevice>& hw(mDisplays[dpy]);
        hw->dump(result);
    }

    /*
     * Dump SurfaceFlinger global state
     */

    colorizer.bold(result);
    result.append("SurfaceFlinger global state:\n");
    colorizer.reset(result);

    HWComposer& hwc(getHwComposer());
    sp<const DisplayDevice> hw(getDefaultDisplayDevice());

    colorizer.bold(result);
    result.appendFormat("EGL implementation : %s\n",
            eglQueryStringImplementationANDROID(mEGLDisplay, EGL_VERSION));
    colorizer.reset(result);
    result.appendFormat("%s\n",
            eglQueryStringImplementationANDROID(mEGLDisplay, EGL_EXTENSIONS));

    mRenderEngine->dump(result);

    hw->undefinedRegion.dump(result, "undefinedRegion");
    result.appendFormat("  orientation=%d, isDisplayOn=%d\n",
            hw->getOrientation(), hw->isDisplayOn());
    result.appendFormat(
            "  last eglSwapBuffers() time: %f us\n"
            "  last transaction time     : %f us\n"
            "  transaction-flags         : %08x\n"
            "  refresh-rate              : %f fps\n"
            "  x-dpi                     : %f\n"
            "  y-dpi                     : %f\n"
            "  gpu_to_cpu_unsupported    : %d\n"
            ,
            mLastSwapBufferTime/1000.0,
            mLastTransactionTime/1000.0,
            mTransactionFlags,
            1e9 / hwc.getRefreshPeriod(HWC_DISPLAY_PRIMARY),
            hwc.getDpiX(HWC_DISPLAY_PRIMARY),
            hwc.getDpiY(HWC_DISPLAY_PRIMARY),
            !mGpuToCpuSupported);

    result.appendFormat("  eglSwapBuffers time: %f us\n",
            inSwapBuffersDuration/1000.0);

    result.appendFormat("  transaction time: %f us\n",
            inTransactionDuration/1000.0);

    /*
     * VSYNC state
     */
    mEventThread->dump(result);

    /*
     * Dump HWComposer state
     */
    colorizer.bold(result);
    result.append("h/w composer state:\n");
    colorizer.reset(result);
    result.appendFormat("  h/w composer %s and %s\n",
            hwc.initCheck()==NO_ERROR ? "present" : "not present",
                    (mDebugDisableHWC || mDebugRegion || mDaltonize
                            || mHasColorMatrix) ? "disabled" : "enabled");
    hwc.dump(result);

    /*
     * Dump gralloc state
     */
    const GraphicBufferAllocator& alloc(GraphicBufferAllocator::get());
    alloc.dump(result);
}

const Vector< sp<Layer> >&
SurfaceFlinger::getLayerSortedByZForHwcDisplay(int id) {
    // Note: mStateLock is held here
    wp<IBinder> dpy;
    for (size_t i=0 ; i<mDisplays.size() ; i++) {
        if (mDisplays.valueAt(i)->getHwcDisplayId() == id) {
            dpy = mDisplays.keyAt(i);
            break;
        }
    }
    if (dpy == NULL) {
        ALOGW("getLayerSortedByZForHwcDisplay: invalid hwc display id %d", id);
        // Just use the primary display so we have something to return
        dpy = getBuiltInDisplay(DisplayDevice::DISPLAY_PRIMARY);
    }
    return getDisplayDevice(dpy)->getVisibleLayersSortedByZ();
}

bool SurfaceFlinger::startDdmConnection()
{
    void* libddmconnection_dso =
            dlopen("libsurfaceflinger_ddmconnection.so", RTLD_NOW);
    if (!libddmconnection_dso) {
        return false;
    }
    void (*DdmConnection_start)(const char* name);
    DdmConnection_start =
            (decltype(DdmConnection_start))dlsym(libddmconnection_dso, "DdmConnection_start");
    if (!DdmConnection_start) {
        dlclose(libddmconnection_dso);
        return false;
    }
    (*DdmConnection_start)(getServiceName());
    return true;
}

status_t SurfaceFlinger::onTransact(
    uint32_t code, const Parcel& data, Parcel* reply, uint32_t flags)
{
    switch (code) {
        case CREATE_CONNECTION:
        case CREATE_DISPLAY:
        case SET_TRANSACTION_STATE:
        case BOOT_FINISHED:
        case CLEAR_ANIMATION_FRAME_STATS:
        case GET_ANIMATION_FRAME_STATS:
        case SET_POWER_MODE:
        case GET_HDR_CAPABILITIES:
        {
            // codes that require permission check
            IPCThreadState* ipc = IPCThreadState::self();
            const int pid = ipc->getCallingPid();
            const int uid = ipc->getCallingUid();
            if ((uid != AID_GRAPHICS && uid != AID_SYSTEM) &&
                    !PermissionCache::checkPermission(sAccessSurfaceFlinger, pid, uid)) {
                ALOGE("Permission Denial: "
                        "can't access SurfaceFlinger pid=%d, uid=%d", pid, uid);
                return PERMISSION_DENIED;
            }
            break;
        }
        case CAPTURE_SCREEN:
        {
            // codes that require permission check
            IPCThreadState* ipc = IPCThreadState::self();
            const int pid = ipc->getCallingPid();
            const int uid = ipc->getCallingUid();
            if ((uid != AID_GRAPHICS) &&
                    !PermissionCache::checkPermission(sReadFramebuffer, pid, uid)) {
                ALOGE("Permission Denial: "
                        "can't read framebuffer pid=%d, uid=%d", pid, uid);
                return PERMISSION_DENIED;
            }
            break;
        }
    }

    status_t err = BnSurfaceComposer::onTransact(code, data, reply, flags);
    if (err == UNKNOWN_TRANSACTION || err == PERMISSION_DENIED) {
        CHECK_INTERFACE(ISurfaceComposer, data, reply);
        if (CC_UNLIKELY(!PermissionCache::checkCallingPermission(sHardwareTest))) {
            IPCThreadState* ipc = IPCThreadState::self();
            const int pid = ipc->getCallingPid();
            const int uid = ipc->getCallingUid();
            ALOGE("Permission Denial: "
                    "can't access SurfaceFlinger pid=%d, uid=%d", pid, uid);
            return PERMISSION_DENIED;
        }
        int n;
        switch (code) {
            case 1000: // SHOW_CPU, NOT SUPPORTED ANYMORE
            case 1001: // SHOW_FPS, NOT SUPPORTED ANYMORE
                return NO_ERROR;
            case 1002:  // SHOW_UPDATES
                n = data.readInt32();
                mDebugRegion = n ? n : (mDebugRegion ? 0 : 1);
                invalidateHwcGeometry();
                repaintEverything();
                return NO_ERROR;
            case 1004:{ // repaint everything
                repaintEverything();
                return NO_ERROR;
            }
            case 1005:{ // force transaction
                setTransactionFlags(
                        eTransactionNeeded|
                        eDisplayTransactionNeeded|
                        eTraversalNeeded);
                return NO_ERROR;
            }
            case 1006:{ // send empty update
                signalRefresh();
                return NO_ERROR;
            }
            case 1008:  // toggle use of hw composer
                n = data.readInt32();
                mDebugDisableHWC = n ? 1 : 0;
                invalidateHwcGeometry();
                repaintEverything();
                return NO_ERROR;
            case 1009:  // toggle use of transform hint
                n = data.readInt32();
                mDebugDisableTransformHint = n ? 1 : 0;
                invalidateHwcGeometry();
                repaintEverything();
                return NO_ERROR;
            case 1010:  // interrogate.
                reply->writeInt32(0);
                reply->writeInt32(0);
                reply->writeInt32(mDebugRegion);
                reply->writeInt32(0);
                reply->writeInt32(mDebugDisableHWC);
                return NO_ERROR;
            case 1013: {
                Mutex::Autolock _l(mStateLock);
                sp<const DisplayDevice> hw(getDefaultDisplayDevice());
                reply->writeInt32(hw->getPageFlipCount());
                return NO_ERROR;
            }
            case 1014: {
                // daltonize
                n = data.readInt32();
                switch (n % 10) {
                    case 1:
                        mDaltonizer.setType(ColorBlindnessType::Protanomaly);
                        break;
                    case 2:
                        mDaltonizer.setType(ColorBlindnessType::Deuteranomaly);
                        break;
                    case 3:
                        mDaltonizer.setType(ColorBlindnessType::Tritanomaly);
                        break;
                }
                if (n >= 10) {
                    mDaltonizer.setMode(ColorBlindnessMode::Correction);
                } else {
                    mDaltonizer.setMode(ColorBlindnessMode::Simulation);
                }
                mDaltonize = n > 0;
                invalidateHwcGeometry();
                repaintEverything();
                return NO_ERROR;
            }
            case 1015: {
                // apply a color matrix
                n = data.readInt32();
                mHasColorMatrix = n ? 1 : 0;
                if (n) {
                    // color matrix is sent as mat3 matrix followed by vec3
                    // offset, then packed into a mat4 where the last row is
                    // the offset and extra values are 0
                    for (size_t i = 0 ; i < 4; i++) {
                      for (size_t j = 0; j < 4; j++) {
                          mColorMatrix[i][j] = data.readFloat();
                      }
                    }
                } else {
                    mColorMatrix = mat4();
                }
                invalidateHwcGeometry();
                repaintEverything();
                return NO_ERROR;
            }
            // This is an experimental interface
            // Needs to be shifted to proper binder interface when we productize
            case 1016: {
                n = data.readInt32();
                mPrimaryDispSync.setRefreshSkipCount(n);
                return NO_ERROR;
            }
            case 1017: {
                n = data.readInt32();
                mForceFullDamage = static_cast<bool>(n);
                return NO_ERROR;
            }
            case 1018: { // Modify Choreographer's phase offset
                n = data.readInt32();
                if (mEventThread != NULL)
                    mEventThread->setPhaseOffset(static_cast<nsecs_t>(n));
                return NO_ERROR;
            }
            case 1019: { // Modify SurfaceFlinger's phase offset
                n = data.readInt32();
                if (mSFEventThread != NULL)
                    mSFEventThread->setPhaseOffset(static_cast<nsecs_t>(n));
                return NO_ERROR;
            }
            case 1021: { // Disable HWC virtual displays
                n = data.readInt32();
                mUseHwcVirtualDisplays = !n;
                return NO_ERROR;
            }
        }
    }
    return err;
}

void SurfaceFlinger::repaintEverything() {
    android_atomic_or(1, &mRepaintEverything);
    signalTransaction();
}

// ---------------------------------------------------------------------------
// Capture screen into an IGraphiBufferProducer
// ---------------------------------------------------------------------------

/* The code below is here to handle b/8734824
 *
 * We create a IGraphicBufferProducer wrapper that forwards all calls
 * from the surfaceflinger thread to the calling binder thread, where they
 * are executed. This allows the calling thread in the calling process to be
 * reused and not depend on having "enough" binder threads to handle the
 * requests.
 */
class GraphicProducerWrapper : public BBinder, public MessageHandler {
    /* Parts of GraphicProducerWrapper are run on two different threads,
     * communicating by sending messages via Looper but also by shared member
     * data. Coherence maintenance is subtle and in places implicit (ugh).
     *
     * Don't rely on Looper's sendMessage/handleMessage providing
     * release/acquire semantics for any data not actually in the Message.
     * Data going from surfaceflinger to binder threads needs to be
     * synchronized explicitly.
     *
     * Barrier open/wait do provide release/acquire semantics. This provides
     * implicit synchronization for data coming back from binder to
     * surfaceflinger threads.
     */

    sp<IGraphicBufferProducer> impl;
    sp<Looper> looper;
    status_t result;
    bool exitPending;
    bool exitRequested;
    Barrier barrier;
    uint32_t code;
    Parcel const* data;
    Parcel* reply;

    enum {
        MSG_API_CALL,
        MSG_EXIT
    };

    /*
     * Called on surfaceflinger thread. This is called by our "fake"
     * BpGraphicBufferProducer. We package the data and reply Parcel and
     * forward them to the binder thread.
     */
    virtual status_t transact(uint32_t code,
            const Parcel& data, Parcel* reply, uint32_t /* flags */) {
        this->code = code;
        this->data = &data;
        this->reply = reply;
        if (exitPending) {
            // if we've exited, we run the message synchronously right here.
            // note (JH): as far as I can tell from looking at the code, this
            // never actually happens. if it does, i'm not sure if it happens
            // on the surfaceflinger or binder thread.
            handleMessage(Message(MSG_API_CALL));
        } else {
            barrier.close();
            // Prevent stores to this->{code, data, reply} from being
            // reordered later than the construction of Message.
            atomic_thread_fence(memory_order_release);
            looper->sendMessage(this, Message(MSG_API_CALL));
            barrier.wait();
        }
        return result;
    }

    /*
     * here we run on the binder thread. All we've got to do is
     * call the real BpGraphicBufferProducer.
     */
    virtual void handleMessage(const Message& message) {
        int what = message.what;
        // Prevent reads below from happening before the read from Message
        atomic_thread_fence(memory_order_acquire);
        if (what == MSG_API_CALL) {
            result = IInterface::asBinder(impl)->transact(code, data[0], reply);
            barrier.open();
        } else if (what == MSG_EXIT) {
            exitRequested = true;
        }
    }

public:
    GraphicProducerWrapper(const sp<IGraphicBufferProducer>& impl)
    :   impl(impl),
        looper(new Looper(true)),
        result(NO_ERROR),
        exitPending(false),
        exitRequested(false),
        code(0),
        data(NULL),
        reply(NULL)
    {}

    // Binder thread
    status_t waitForResponse() {
        do {
            looper->pollOnce(-1);
        } while (!exitRequested);
        return result;
    }

    // Client thread
    void exit(status_t result) {
        this->result = result;
        exitPending = true;
        // Ensure this->result is visible to the binder thread before it
        // handles the message.
        atomic_thread_fence(memory_order_release);
        looper->sendMessage(this, Message(MSG_EXIT));
    }
};


status_t SurfaceFlinger::captureScreen(const sp<IBinder>& display,
        const sp<IGraphicBufferProducer>& producer,
        Rect sourceCrop, uint32_t reqWidth, uint32_t reqHeight,
        uint32_t minLayerZ, uint32_t maxLayerZ,
        bool useIdentityTransform, ISurfaceComposer::Rotation rotation) {

    if (CC_UNLIKELY(display == 0))
        return BAD_VALUE;

    if (CC_UNLIKELY(producer == 0))
        return BAD_VALUE;

    // if we have secure windows on this display, never allow the screen capture
    // unless the producer interface is local (i.e.: we can take a screenshot for
    // ourselves).
    bool isLocalScreenshot = IInterface::asBinder(producer)->localBinder();

    // Convert to surfaceflinger's internal rotation type.
    Transform::orientation_flags rotationFlags;
    switch (rotation) {
        case ISurfaceComposer::eRotateNone:
            rotationFlags = Transform::ROT_0;
            break;
        case ISurfaceComposer::eRotate90:
            rotationFlags = Transform::ROT_90;
            break;
        case ISurfaceComposer::eRotate180:
            rotationFlags = Transform::ROT_180;
            break;
        case ISurfaceComposer::eRotate270:
            rotationFlags = Transform::ROT_270;
            break;
        default:
            rotationFlags = Transform::ROT_0;
            ALOGE("Invalid rotation passed to captureScreen(): %d\n", rotation);
            break;
    }

    class MessageCaptureScreen : public MessageBase {
        SurfaceFlinger* flinger;
        sp<IBinder> display;
        sp<IGraphicBufferProducer> producer;
        Rect sourceCrop;
        uint32_t reqWidth, reqHeight;
        uint32_t minLayerZ,maxLayerZ;
        bool useIdentityTransform;
        Transform::orientation_flags rotation;
        status_t result;
        bool isLocalScreenshot;
    public:
        MessageCaptureScreen(SurfaceFlinger* flinger,
                const sp<IBinder>& display,
                const sp<IGraphicBufferProducer>& producer,
                Rect sourceCrop, uint32_t reqWidth, uint32_t reqHeight,
                uint32_t minLayerZ, uint32_t maxLayerZ,
                bool useIdentityTransform,
                Transform::orientation_flags rotation,
                bool isLocalScreenshot)
            : flinger(flinger), display(display), producer(producer),
              sourceCrop(sourceCrop), reqWidth(reqWidth), reqHeight(reqHeight),
              minLayerZ(minLayerZ), maxLayerZ(maxLayerZ),
              useIdentityTransform(useIdentityTransform),
              rotation(rotation), result(PERMISSION_DENIED),
              isLocalScreenshot(isLocalScreenshot)
        {
        }
        status_t getResult() const {
            return result;
        }
        virtual bool handler() {
            Mutex::Autolock _l(flinger->mStateLock);
            sp<const DisplayDevice> hw(flinger->getDisplayDevice(display));
            result = flinger->captureScreenImplLocked(hw, producer,
                    sourceCrop, reqWidth, reqHeight, minLayerZ, maxLayerZ,
                    useIdentityTransform, rotation, isLocalScreenshot);
            static_cast<GraphicProducerWrapper*>(IInterface::asBinder(producer).get())->exit(result);
            return true;
        }
    };

    // this creates a "fake" BBinder which will serve as a "fake" remote
    // binder to receive the marshaled calls and forward them to the
    // real remote (a BpGraphicBufferProducer)
    sp<GraphicProducerWrapper> wrapper = new GraphicProducerWrapper(producer);

    // the asInterface() call below creates our "fake" BpGraphicBufferProducer
    // which does the marshaling work forwards to our "fake remote" above.
    sp<MessageBase> msg = new MessageCaptureScreen(this,
            display, IGraphicBufferProducer::asInterface( wrapper ),
            sourceCrop, reqWidth, reqHeight, minLayerZ, maxLayerZ,
            useIdentityTransform, rotationFlags, isLocalScreenshot);

    status_t res = postMessageAsync(msg);
    if (res == NO_ERROR) {
        res = wrapper->waitForResponse();
    }
    return res;
}


void SurfaceFlinger::renderScreenImplLocked(
        const sp<const DisplayDevice>& hw,
        Rect sourceCrop, uint32_t reqWidth, uint32_t reqHeight,
        uint32_t minLayerZ, uint32_t maxLayerZ,
        bool yswap, bool useIdentityTransform, Transform::orientation_flags rotation)
{
    ATRACE_CALL();
    RenderEngine& engine(getRenderEngine());

    // get screen geometry
    const int32_t hw_w = hw->getWidth();
    const int32_t hw_h = hw->getHeight();
    const bool filtering = static_cast<int32_t>(reqWidth) != hw_w ||
                           static_cast<int32_t>(reqHeight) != hw_h;

    // if a default or invalid sourceCrop is passed in, set reasonable values
    if (sourceCrop.width() == 0 || sourceCrop.height() == 0 ||
            !sourceCrop.isValid()) {
        sourceCrop.setLeftTop(Point(0, 0));
        sourceCrop.setRightBottom(Point(hw_w, hw_h));
    }

    // ensure that sourceCrop is inside screen
    if (sourceCrop.left < 0) {
        ALOGE("Invalid crop rect: l = %d (< 0)", sourceCrop.left);
    }
    if (sourceCrop.right > hw_w) {
        ALOGE("Invalid crop rect: r = %d (> %d)", sourceCrop.right, hw_w);
    }
    if (sourceCrop.top < 0) {
        ALOGE("Invalid crop rect: t = %d (< 0)", sourceCrop.top);
    }
    if (sourceCrop.bottom > hw_h) {
        ALOGE("Invalid crop rect: b = %d (> %d)", sourceCrop.bottom, hw_h);
    }

    // make sure to clear all GL error flags
    engine.checkErrors();

    if (DisplayDevice::DISPLAY_PRIMARY == hw->getDisplayType()) {
        rotation = (Transform::orientation_flags)
                (rotation ^ hw->getPanelMountFlip());
        if(hw->getPanelMountFlip() == Transform::orientation_flags::ROT_180)
        {
            sourceCrop.top = hw_h - sourceCrop.top;
            sourceCrop.bottom = hw_h - sourceCrop.bottom;
            yswap = false;
        }
    }

    // set-up our viewport
    engine.setViewportAndProjection(
        reqWidth, reqHeight, sourceCrop, hw_h, yswap, rotation);
    engine.disableTexturing();

    // redraw the screen entirely...
    engine.clearWithColor(0, 0, 0, 1);

    const LayerVector& layers( mDrawingState.layersSortedByZ );
    const size_t count = layers.size();
    for (size_t i=0 ; i<count ; ++i) {
        const sp<Layer>& layer(layers[i]);
        const Layer::State& state(layer->getDrawingState());
        if (state.layerStack == hw->getLayerStack()) {
            if (state.z >= minLayerZ && state.z <= maxLayerZ) {
                if (canDrawLayerinScreenShot(hw,layer)) {
                    if (filtering) layer->setFiltering(true);
                    layer->draw(hw, useIdentityTransform);
                    if (filtering) layer->setFiltering(false);
                }
            }
        }
    }

    // compositionComplete is needed for older driver
    hw->compositionComplete();
    hw->setViewportAndProjection();
}


status_t SurfaceFlinger::captureScreenImplLocked(
        const sp<const DisplayDevice>& hw,
        const sp<IGraphicBufferProducer>& producer,
        Rect sourceCrop, uint32_t reqWidth, uint32_t reqHeight,
        uint32_t minLayerZ, uint32_t maxLayerZ,
        bool useIdentityTransform, Transform::orientation_flags rotation,
        bool isLocalScreenshot)
{
    ATRACE_CALL();

    // get screen geometry
    uint32_t hw_w = hw->getWidth();
    uint32_t hw_h = hw->getHeight();

    if (rotation & Transform::ROT_90) {
        std::swap(hw_w, hw_h);
    }

    if ((reqWidth > hw_w) || (reqHeight > hw_h)) {
        ALOGE("size mismatch (%d, %d) > (%d, %d)",
                reqWidth, reqHeight, hw_w, hw_h);
        return BAD_VALUE;
    }

    reqWidth  = (!reqWidth)  ? hw_w : reqWidth;
    reqHeight = (!reqHeight) ? hw_h : reqHeight;

    bool secureLayerIsVisible = false;
    const LayerVector& layers(mDrawingState.layersSortedByZ);
    const size_t count = layers.size();
    for (size_t i = 0 ; i < count ; ++i) {
        const sp<Layer>& layer(layers[i]);
        const Layer::State& state(layer->getDrawingState());
        if (state.layerStack == hw->getLayerStack() && state.z >= minLayerZ &&
                state.z <= maxLayerZ && layer->isVisible() &&
                layer->isSecure()) {
            secureLayerIsVisible = true;
        }
    }

    if (!isLocalScreenshot && secureLayerIsVisible) {
        ALOGW("FB is protected: PERMISSION_DENIED");
        return PERMISSION_DENIED;
    }

    // create a surface (because we're a producer, and we need to
    // dequeue/queue a buffer)
    sp<Surface> sur = new Surface(producer, false);
    ANativeWindow* window = sur.get();

    status_t result = native_window_api_connect(window, NATIVE_WINDOW_API_EGL);
    if (result == NO_ERROR) {
        uint32_t usage = GRALLOC_USAGE_SW_READ_OFTEN | GRALLOC_USAGE_SW_WRITE_OFTEN |
                        GRALLOC_USAGE_HW_RENDER | GRALLOC_USAGE_HW_TEXTURE;

        int err = 0;
        err = native_window_set_buffers_dimensions(window, reqWidth, reqHeight);
        err |= native_window_set_scaling_mode(window, NATIVE_WINDOW_SCALING_MODE_SCALE_TO_WINDOW);
        err |= native_window_set_buffers_format(window, HAL_PIXEL_FORMAT_RGBA_8888);
        err |= native_window_set_usage(window, usage);

        if (err == NO_ERROR) {
            ANativeWindowBuffer* buffer;
            /* TODO: Once we have the sync framework everywhere this can use
             * server-side waits on the fence that dequeueBuffer returns.
             */
            result = native_window_dequeue_buffer_and_wait(window,  &buffer);
            if (result == NO_ERROR) {
                int syncFd = -1;
                // create an EGLImage from the buffer so we can later
                // turn it into a texture
                EGLImageKHR image = eglCreateImageKHR(mEGLDisplay, EGL_NO_CONTEXT,
                        EGL_NATIVE_BUFFER_ANDROID, buffer, NULL);
                if (image != EGL_NO_IMAGE_KHR) {
                    // this binds the given EGLImage as a framebuffer for the
                    // duration of this scope.
                    RenderEngine::BindImageAsFramebuffer imageBond(getRenderEngine(), image);
                    if (imageBond.getStatus() == NO_ERROR) {
                        // this will in fact render into our dequeued buffer
                        // via an FBO, which means we didn't have to create
                        // an EGLSurface and therefore we're not
                        // dependent on the context's EGLConfig.
                        renderScreenImplLocked(
                            hw, sourceCrop, reqWidth, reqHeight, minLayerZ, maxLayerZ, true,
                            useIdentityTransform, rotation);

                        // Attempt to create a sync khr object that can produce a sync point. If that
                        // isn't available, create a non-dupable sync object in the fallback path and
                        // wait on it directly.
                        EGLSyncKHR sync;
                        if (!DEBUG_SCREENSHOTS) {
                           sync = eglCreateSyncKHR(mEGLDisplay, EGL_SYNC_NATIVE_FENCE_ANDROID, NULL);
                           // native fence fd will not be populated until flush() is done.
                           getRenderEngine().flush();
                        } else {
                            sync = EGL_NO_SYNC_KHR;
                        }
                        if (sync != EGL_NO_SYNC_KHR) {
                            // get the sync fd
                            syncFd = eglDupNativeFenceFDANDROID(mEGLDisplay, sync);
                            if (syncFd == EGL_NO_NATIVE_FENCE_FD_ANDROID) {
                                ALOGW("captureScreen: failed to dup sync khr object");
                                syncFd = -1;
                            }
                            eglDestroySyncKHR(mEGLDisplay, sync);
                        } else {
                            // fallback path
                            sync = eglCreateSyncKHR(mEGLDisplay, EGL_SYNC_FENCE_KHR, NULL);
                            if (sync != EGL_NO_SYNC_KHR) {
                                EGLint result = eglClientWaitSyncKHR(mEGLDisplay, sync,
                                    EGL_SYNC_FLUSH_COMMANDS_BIT_KHR, 2000000000 /*2 sec*/);
                                EGLint eglErr = eglGetError();
                                if (result == EGL_TIMEOUT_EXPIRED_KHR) {
                                    ALOGW("captureScreen: fence wait timed out");
                                } else {
                                    ALOGW_IF(eglErr != EGL_SUCCESS,
                                            "captureScreen: error waiting on EGL fence: %#x", eglErr);
                                }
                                eglDestroySyncKHR(mEGLDisplay, sync);
                            } else {
                                ALOGW("captureScreen: error creating EGL fence: %#x", eglGetError());
                            }
                        }
                        if (DEBUG_SCREENSHOTS) {
                            uint32_t* pixels = new uint32_t[reqWidth*reqHeight];
                            getRenderEngine().readPixels(0, 0, reqWidth, reqHeight, pixels);
                            checkScreenshot(reqWidth, reqHeight, reqWidth, pixels,
                                    hw, minLayerZ, maxLayerZ);
                            delete [] pixels;
                        }

                    } else {
                        ALOGE("got GL_FRAMEBUFFER_COMPLETE_OES error while taking screenshot");
                        result = INVALID_OPERATION;
                        window->cancelBuffer(window, buffer, syncFd);
                        buffer = NULL;
                    }
                    // destroy our image
                    eglDestroyImageKHR(mEGLDisplay, image);
                } else {
                    result = BAD_VALUE;
                }
                if (buffer) {
                    // queueBuffer takes ownership of syncFd
                    result = window->queueBuffer(window, buffer, syncFd);
                }
            }
        } else {
            result = BAD_VALUE;
        }
        native_window_api_disconnect(window, NATIVE_WINDOW_API_EGL);
    }

    return result;
}

bool SurfaceFlinger::getFrameTimestamps(const Layer& layer,
        uint64_t frameNumber, FrameTimestamps* outTimestamps) {
    return mFenceTracker.getFrameTimestamps(layer, frameNumber, outTimestamps);
}

void SurfaceFlinger::checkScreenshot(size_t w, size_t s, size_t h, void const* vaddr,
        const sp<const DisplayDevice>& hw, uint32_t minLayerZ, uint32_t maxLayerZ) {
    if (DEBUG_SCREENSHOTS) {
        for (size_t y=0 ; y<h ; y++) {
            uint32_t const * p = (uint32_t const *)vaddr + y*s;
            for (size_t x=0 ; x<w ; x++) {
                if (p[x] != 0xFF000000) return;
            }
        }
        ALOGE("*** we just took a black screenshot ***\n"
                "requested minz=%d, maxz=%d, layerStack=%d",
                minLayerZ, maxLayerZ, hw->getLayerStack());
        const LayerVector& layers( mDrawingState.layersSortedByZ );
        const size_t count = layers.size();
        for (size_t i=0 ; i<count ; ++i) {
            const sp<Layer>& layer(layers[i]);
            const Layer::State& state(layer->getDrawingState());
            const bool visible = (state.layerStack == hw->getLayerStack())
                                && (state.z >= minLayerZ && state.z <= maxLayerZ)
                                && (layer->isVisible());
            ALOGE("%c index=%zu, name=%s, layerStack=%d, z=%d, visible=%d, flags=%x, alpha=%x",
                    visible ? '+' : '-',
                            i, layer->getName().string(), state.layerStack, state.z,
                            layer->isVisible(), state.flags, state.alpha);
        }
    }
}

/* ------------------------------------------------------------------------
 * Extensions 3503
 */
bool SurfaceFlinger::updateLayerVisibleNonTransparentRegion(const int& /*dpy*/,
    const sp<Layer>& layer, bool& /*bIgnoreLayers*/, int& /*indexLOI*/,
    uint32_t layerStack, const int& /*i*/) {

    const Layer::State& s(layer->getDrawingState());
    // only consider the layers on the given layer stack
    if (s.layerStack != layerStack) {
        /* set the visible region as empty since we have removed the
         * layerstack check in rebuildLayerStack() function
         */
        Region visibleNonTransRegion;
        visibleNonTransRegion.set(Rect(0,0));
        layer->setVisibleNonTransparentRegion(visibleNonTransRegion);

        return true;
    }

    return false;
}

bool SurfaceFlinger::canDrawLayerinScreenShot(
        const sp<const DisplayDevice>& /*hw*/,
        const sp<Layer>& layer) {
    return layer->isVisible();
}

void SurfaceFlinger::drawWormHoleIfRequired(HWComposer::LayerListIterator& /*cur*/,
        const HWComposer::LayerListIterator& /*end*/,
        const sp<const DisplayDevice>& hw,
        const Region& region) {
    drawWormhole(hw, region);
}

// ---------------------------------------------------------------------------

SurfaceFlinger::LayerVector::LayerVector() {
}

SurfaceFlinger::LayerVector::LayerVector(const LayerVector& rhs)
    : SortedVector<sp<Layer> >(rhs) {
}

int SurfaceFlinger::LayerVector::do_compare(const void* lhs,
    const void* rhs) const
{
    // sort layers per layer-stack, then by z-order and finally by sequence
    const sp<Layer>& l(*reinterpret_cast<const sp<Layer>*>(lhs));
    const sp<Layer>& r(*reinterpret_cast<const sp<Layer>*>(rhs));

    uint32_t ls = l->getCurrentState().layerStack;
    uint32_t rs = r->getCurrentState().layerStack;
    if (ls != rs)
        return ls - rs;

    uint32_t lz = l->getCurrentState().z;
    uint32_t rz = r->getCurrentState().z;
    if (lz != rz)
        return lz - rz;

    return l->sequence - r->sequence;
}

// ---------------------------------------------------------------------------

SurfaceFlinger::DisplayDeviceState::DisplayDeviceState()
    : type(DisplayDevice::DISPLAY_ID_INVALID),
      layerStack(DisplayDevice::NO_LAYER_STACK),
      orientation(0),
      width(0),
      height(0),
      isSecure(false) {
}

SurfaceFlinger::DisplayDeviceState::DisplayDeviceState(
    DisplayDevice::DisplayType type, bool isSecure)
    : type(type),
      layerStack(DisplayDevice::NO_LAYER_STACK),
      orientation(0),
      width(0),
      height(0),
      isSecure(isSecure) {
    viewport.makeInvalid();
    frame.makeInvalid();
}

// ---------------------------------------------------------------------------

}; // namespace android


#if defined(__gl_h_)
#error "don't include gl/gl.h in this file"
#endif

#if defined(__gl2_h_)
#error "don't include gl2/gl2.h in this file"
#endif<|MERGE_RESOLUTION|>--- conflicted
+++ resolved
@@ -63,12 +63,9 @@
 #include <private/android_filesystem_config.h>
 #include <private/gui/SyncFeatures.h>
 
-<<<<<<< HEAD
 #include "./DisplayUtils.h"
-=======
 #include <set>
 
->>>>>>> f14208e0
 #include "Client.h"
 #include "clz.h"
 #include "Colorizer.h"
@@ -476,20 +473,26 @@
                 sfVsyncPhaseOffsetNs, true, "sf");
         mSFEventThread = new EventThread(sfVsyncSrc, *this);
         mEventQueue.setEventThread(mSFEventThread);
+		
+       // set SFEventThread to SCHED_FIFO to minimize jitter
+       struct sched_param param = {0};
+       param.sched_priority = 2;
+       if (sched_setscheduler(mSFEventThread->getTid(), SCHED_FIFO, &param) != 0) {
+           ALOGE("Couldn't set SCHED_FIFO for SFEventThread");
+       }
     } else {
         sp<VSyncSource> vsyncSrc = new DispSyncSource(&mPrimaryDispSync,
                          vsyncPhaseOffsetNs, true, "sf-app");
         mEventThread = new EventThread(vsyncSrc, *this);
         mEventQueue.setEventThread(mEventThread);
-    }
-
-    // set SFEventThread to SCHED_FIFO to minimize jitter
-    struct sched_param param = {0};
-    param.sched_priority = 2;
-    if (sched_setscheduler(mSFEventThread->getTid(), SCHED_FIFO, &param) != 0) {
-        ALOGE("Couldn't set SCHED_FIFO for SFEventThread");
-    }
-
+		
+       // set EventThread to SCHED_FIFO to minimize jitter
+       struct sched_param param = {0};
+       param.sched_priority = 2;
+       if (sched_setscheduler(mEventThread->getTid(), SCHED_FIFO, &param) != 0) {
+           ALOGE("Couldn't set SCHED_FIFO for SFEventThread");
+       }
+    }
 
     // Initialize the H/W composer object.  There may or may not be an
     // actual hardware composer underneath.
@@ -1591,7 +1594,6 @@
                             status = state.surface->query(
                                 NATIVE_WINDOW_HEIGHT, &height);
                             ALOGE_IF(status != NO_ERROR,
-<<<<<<< HEAD
                                 "Unable to query height (%d)", status);
                             if (MAX_VIRTUAL_DISPLAY_DIMENSION == 0 ||
                                 (width <= MAX_VIRTUAL_DISPLAY_DIMENSION &&
@@ -1605,14 +1607,6 @@
                                       displayUtils->canAllocateHwcDisplayIdForVDS(usage)) {
                                     hwcDisplayId = allocateHwcDisplayId(state.type);
                                 }
-=======
-                                    "Unable to query height (%d)", status);
-                            if (mUseHwcVirtualDisplays &&
-                                    (MAX_VIRTUAL_DISPLAY_DIMENSION == 0 ||
-                                    (width <= MAX_VIRTUAL_DISPLAY_DIMENSION &&
-                                     height <= MAX_VIRTUAL_DISPLAY_DIMENSION))) {
-                                hwcDisplayId = allocateHwcDisplayId(state.type);
->>>>>>> f14208e0
                             }
 
                             displayUtils->initVDSInstance(mHwc, hwcDisplayId, state.surface,
