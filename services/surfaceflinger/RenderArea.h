--- conflicted
+++ resolved
@@ -25,12 +25,9 @@
     virtual bool isSecure() const = 0;
     virtual bool needsFiltering() const = 0;
     virtual Rect getSourceCrop() const = 0;
-<<<<<<< HEAD
-    virtual std::string getType() const = 0;
-=======
     virtual bool getWideColorSupport() const = 0;
     virtual ui::Dataspace getDataSpace() const = 0;
->>>>>>> 79ca7086
+    virtual std::string getType() const = 0;
 
     virtual void render(std::function<void()> drawLayers) { drawLayers(); }
 
