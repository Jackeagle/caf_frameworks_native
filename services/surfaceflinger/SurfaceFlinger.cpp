--- conflicted
+++ resolved
@@ -418,26 +418,6 @@
         // for production purposes later on.
         setenv("TREBLE_TESTING_OVERRIDE", "true", true);
     }
-<<<<<<< HEAD
-
-    mDolphinHandle = dlopen("libdolphin.so", RTLD_NOW);
-    if (!mDolphinHandle) {
-        ALOGW("Unable to open libdolphin.so: %s.", dlerror());
-    } else {
-        mDolphinInit = (bool (*) ())dlsym(mDolphinHandle, "dolphinInit");
-        mDolphinOnFrameAvailable =
-            (void (*) (bool, int, int32_t, int32_t, String8))dlsym(mDolphinHandle,
-                                                                   "dolphinOnFrameAvailable");
-        mDolphinMonitor = (bool (*) (int))dlsym(mDolphinHandle, "dolphinMonitor");
-        mDolphinRefresh = (void (*) ())dlsym(mDolphinHandle, "dolphinRefresh");
-        if (mDolphinInit != nullptr && mDolphinOnFrameAvailable != nullptr &&
-            mDolphinMonitor != nullptr && mDolphinRefresh != nullptr) {
-            if (mDolphinInit()) mDolphinFuncsEnabled = true;
-        }
-        if (!mDolphinFuncsEnabled) dlclose(mDolphinHandle);
-    }
-=======
->>>>>>> c34eb192
 }
 
 void SurfaceFlinger::onFirstRef()
@@ -1780,18 +1760,11 @@
         handleTransaction(transactionFlags);
     }
 
-<<<<<<< HEAD
-bool SurfaceFlinger::handleMessageInvalidate() {
-    ATRACE_CALL();
-    Mutex::Autolock lock(mStateLock);
-    return handlePageFlip();
-=======
     if (transactionNeeded) {
         setTransactionFlags(eTransactionNeeded);
     }
 
     return transactionFlags;
->>>>>>> c34eb192
 }
 
 void SurfaceFlinger::handleMessageRefresh() {
@@ -4417,16 +4390,6 @@
         mInterceptor->savePowerModeUpdate(display->getSequenceId(), mode);
     }
 
-<<<<<<< HEAD
-    if (mUpdateVSyncSourceOnDoze) {
-        mActiveDisplays[type] = (mode == HWC_POWER_MODE_NORMAL);
-    } else {
-        mActiveDisplays[type] = (mode != HWC_POWER_MODE_OFF &&
-                                 mode != HWC_POWER_MODE_DOZE_SUSPEND);
-    }
-
-=======
->>>>>>> c34eb192
     if (currentMode == HWC_POWER_MODE_OFF) {
         // Turn on the display
         getHwComposer().setPowerMode(*displayId, mode);
