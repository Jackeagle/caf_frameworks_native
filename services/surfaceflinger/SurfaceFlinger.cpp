/*
 * Copyright (C) 2007 The Android Open Source Project
 *
 * Licensed under the Apache License, Version 2.0 (the "License");
 * you may not use this file except in compliance with the License.
 * You may obtain a copy of the License at
 *
 *      http://www.apache.org/licenses/LICENSE-2.0
 *
 * Unless required by applicable law or agreed to in writing, software
 * distributed under the License is distributed on an "AS IS" BASIS,
 * WITHOUT WARRANTIES OR CONDITIONS OF ANY KIND, either express or implied.
 * See the License for the specific language governing permissions and
 * limitations under the License.
 */

//#define LOG_NDEBUG 0
#define ATRACE_TAG ATRACE_TAG_GRAPHICS

#include <sys/types.h>
#include <sys/stat.h>
#include <fstream>
#include <errno.h>
#include <dlfcn.h>

#include <algorithm>
#include <cinttypes>
#include <cmath>
#include <cstdint>
#include <functional>
#include <mutex>
#include <optional>
#include <unordered_map>

#include <cutils/properties.h>
#include <log/log.h>

#include <binder/IPCThreadState.h>
#include <binder/IServiceManager.h>
#include <binder/PermissionCache.h>

#include <compositionengine/CompositionEngine.h>
#include <compositionengine/Display.h>
#include <compositionengine/DisplayColorProfile.h>
#include <compositionengine/Layer.h>
#include <compositionengine/OutputLayer.h>
#include <compositionengine/RenderSurface.h>
#include <compositionengine/impl/LayerCompositionState.h>
#include <compositionengine/impl/OutputCompositionState.h>
#include <compositionengine/impl/OutputLayerCompositionState.h>
#include <dvr/vr_flinger.h>
#include <gui/BufferQueue.h>
#include <gui/GuiConfig.h>
#include <gui/IDisplayEventConnection.h>
#include <gui/IProducerListener.h>
#include <gui/LayerDebugInfo.h>
#include <gui/Surface.h>
#include <input/IInputFlinger.h>
#include <renderengine/RenderEngine.h>
#include <ui/ColorSpace.h>
#include <ui/DebugUtils.h>
#include <ui/DisplayInfo.h>
#include <ui/DisplayStatInfo.h>
#include <ui/GraphicBufferAllocator.h>
#include <ui/PixelFormat.h>
#include <ui/UiConfig.h>
#include <utils/StopWatch.h>
#include <utils/String16.h>
#include <utils/String8.h>
#include <utils/Timers.h>
#include <utils/Trace.h>
#include <utils/misc.h>

#include <private/android_filesystem_config.h>
#include <private/gui/SyncFeatures.h>

#include "BufferLayer.h"
#include "BufferQueueLayer.h"
#include "BufferStateLayer.h"
#include "Client.h"
#include "ColorLayer.h"
#include "Colorizer.h"
#include "ContainerLayer.h"
#include "DisplayDevice.h"
#include "Layer.h"
#include "LayerVector.h"
#include "MonitoredProducer.h"
#include "NativeWindowSurface.h"
#include "RefreshRateOverlay.h"
#include "StartPropertySetThread.h"
#include "SurfaceFlinger.h"
#include "SurfaceInterceptor.h"

#include "DisplayHardware/ComposerHal.h"
#include "DisplayHardware/DisplayIdentification.h"
#include "DisplayHardware/FramebufferSurface.h"
#include "DisplayHardware/HWComposer.h"
#include "DisplayHardware/VirtualDisplaySurface.h"
#include "Effects/Daltonizer.h"
#include "RegionSamplingThread.h"
#include "Scheduler/DispSync.h"
#include "Scheduler/DispSyncSource.h"
#include "Scheduler/EventControlThread.h"
#include "Scheduler/EventThread.h"
#include "Scheduler/InjectVSyncSource.h"
#include "Scheduler/MessageQueue.h"
#include "Scheduler/PhaseOffsets.h"
#include "Scheduler/Scheduler.h"
#include "TimeStats/TimeStats.h"

#include <cutils/compiler.h>

#include "android-base/stringprintf.h"

#include <android/hardware/configstore/1.0/ISurfaceFlingerConfigs.h>
#include <android/hardware/configstore/1.1/ISurfaceFlingerConfigs.h>
#include <android/hardware/configstore/1.1/types.h>
#include <android/hardware/power/1.0/IPower.h>
#include <configstore/Utils.h>
#include <vendor/display/config/1.1/IDisplayConfig.h>
#include <vendor/display/config/1.2/IDisplayConfig.h>
#include <vendor/display/config/1.6/IDisplayConfig.h>
#include <vendor/display/config/1.7/IDisplayConfig.h>
#include <vendor/display/config/1.9/IDisplayConfig.h>

#include <layerproto/LayerProtoParser.h>
#include "SurfaceFlingerProperties.h"
#include "gralloc_priv.h"
#include "smomo_interface.h"

namespace android {

using namespace android::hardware::configstore;
using namespace android::hardware::configstore::V1_0;
using namespace android::sysprop;

using android::hardware::power::V1_0::PowerHint;
using base::StringAppendF;
using ui::ColorMode;
using ui::Dataspace;
using ui::DisplayPrimaries;
using ui::Hdr;
using ui::RenderIntent;

namespace {

#pragma clang diagnostic push
#pragma clang diagnostic error "-Wswitch-enum"

bool isWideColorMode(const ColorMode colorMode) {
    switch (colorMode) {
        case ColorMode::DISPLAY_P3:
        case ColorMode::ADOBE_RGB:
        case ColorMode::DCI_P3:
        case ColorMode::BT2020:
        case ColorMode::DISPLAY_BT2020:
        case ColorMode::BT2100_PQ:
        case ColorMode::BT2100_HLG:
            return true;
        case ColorMode::NATIVE:
        case ColorMode::STANDARD_BT601_625:
        case ColorMode::STANDARD_BT601_625_UNADJUSTED:
        case ColorMode::STANDARD_BT601_525:
        case ColorMode::STANDARD_BT601_525_UNADJUSTED:
        case ColorMode::STANDARD_BT709:
        case ColorMode::SRGB:
            return false;
    }
    return false;
}

bool isHdrColorMode(const ColorMode colorMode) {
    switch (colorMode) {
        case ColorMode::BT2100_PQ:
        case ColorMode::BT2100_HLG:
            return true;
        case ColorMode::DISPLAY_P3:
        case ColorMode::ADOBE_RGB:
        case ColorMode::DCI_P3:
        case ColorMode::BT2020:
        case ColorMode::DISPLAY_BT2020:
        case ColorMode::NATIVE:
        case ColorMode::STANDARD_BT601_625:
        case ColorMode::STANDARD_BT601_625_UNADJUSTED:
        case ColorMode::STANDARD_BT601_525:
        case ColorMode::STANDARD_BT601_525_UNADJUSTED:
        case ColorMode::STANDARD_BT709:
        case ColorMode::SRGB:
            return false;
    }
    return false;
}

ui::Transform::orientation_flags fromSurfaceComposerRotation(ISurfaceComposer::Rotation rotation) {
    switch (rotation) {
        case ISurfaceComposer::eRotateNone:
            return ui::Transform::ROT_0;
        case ISurfaceComposer::eRotate90:
            return ui::Transform::ROT_90;
        case ISurfaceComposer::eRotate180:
            return ui::Transform::ROT_180;
        case ISurfaceComposer::eRotate270:
            return ui::Transform::ROT_270;
    }
    ALOGE("Invalid rotation passed to captureScreen(): %d\n", rotation);
    return ui::Transform::ROT_0;
}

#pragma clang diagnostic pop

class ConditionalLock {
public:
    ConditionalLock(Mutex& mutex, bool lock) : mMutex(mutex), mLocked(lock) {
        if (lock) {
            mMutex.lock();
        }
    }
    ~ConditionalLock() { if (mLocked) mMutex.unlock(); }
private:
    Mutex& mMutex;
    bool mLocked;
};

// Currently we only support V0_SRGB and DISPLAY_P3 as composition preference.
bool validateCompositionDataspace(Dataspace dataspace) {
    return dataspace == Dataspace::V0_SRGB || dataspace == Dataspace::DISPLAY_P3;
}

}  // namespace anonymous

// ---------------------------------------------------------------------------

const String16 sHardwareTest("android.permission.HARDWARE_TEST");
const String16 sAccessSurfaceFlinger("android.permission.ACCESS_SURFACE_FLINGER");
const String16 sReadFramebuffer("android.permission.READ_FRAME_BUFFER");
const String16 sDump("android.permission.DUMP");

// ---------------------------------------------------------------------------
int64_t SurfaceFlinger::dispSyncPresentTimeOffset;
bool SurfaceFlinger::useHwcForRgbToYuv;
uint64_t SurfaceFlinger::maxVirtualDisplaySize;
bool SurfaceFlinger::hasSyncFramework;
bool SurfaceFlinger::useVrFlinger;
int64_t SurfaceFlinger::maxFrameBufferAcquiredBuffers;
bool SurfaceFlinger::hasWideColorDisplay;
int SurfaceFlinger::primaryDisplayOrientation = DisplayState::eOrientationDefault;
bool SurfaceFlinger::useColorManagement;
bool SurfaceFlinger::useContextPriority;
Dataspace SurfaceFlinger::defaultCompositionDataspace = Dataspace::V0_SRGB;
ui::PixelFormat SurfaceFlinger::defaultCompositionPixelFormat = ui::PixelFormat::RGBA_8888;
Dataspace SurfaceFlinger::wideColorGamutCompositionDataspace = Dataspace::V0_SRGB;
ui::PixelFormat SurfaceFlinger::wideColorGamutCompositionPixelFormat = ui::PixelFormat::RGBA_8888;
bool SurfaceFlinger::sDirectStreaming;

std::string getHwcServiceName() {
    char value[PROPERTY_VALUE_MAX] = {};
    property_get("debug.sf.hwc_service_name", value, "default");
    ALOGI("Using HWComposer service: '%s'", value);
    return std::string(value);
}

bool useTrebleTestingOverride() {
    char value[PROPERTY_VALUE_MAX] = {};
    property_get("debug.sf.treble_testing_override", value, "false");
    ALOGI("Treble testing override: '%s'", value);
    return std::string(value) == "true";
}

std::string decodeDisplayColorSetting(DisplayColorSetting displayColorSetting) {
    switch(displayColorSetting) {
        case DisplayColorSetting::MANAGED:
            return std::string("Managed");
        case DisplayColorSetting::UNMANAGED:
            return std::string("Unmanaged");
        case DisplayColorSetting::ENHANCED:
            return std::string("Enhanced");
        default:
            return std::string("Unknown ") +
                std::to_string(static_cast<int>(displayColorSetting));
    }
}

SurfaceFlingerBE::SurfaceFlingerBE() : mHwcServiceName(getHwcServiceName()) {}

SurfaceFlinger::SurfaceFlinger(Factory& factory, SkipInitializationTag)
      : mFactory(factory),
        mPhaseOffsets(mFactory.createPhaseOffsets()),
        mInterceptor(mFactory.createSurfaceInterceptor(this)),
        mTimeStats(mFactory.createTimeStats()),
        mEventQueue(mFactory.createMessageQueue()),
        mCompositionEngine(mFactory.createCompositionEngine()) {}

SurfaceFlinger::SurfaceFlinger(Factory& factory) : SurfaceFlinger(factory, SkipInitialization) {
    ALOGI("SurfaceFlinger is starting");

    hasSyncFramework = running_without_sync_framework(true);

    dispSyncPresentTimeOffset = present_time_offset_from_vsync_ns(0);

    useHwcForRgbToYuv = force_hwc_copy_for_virtual_displays(false);

    maxVirtualDisplaySize = max_virtual_display_dimension(0);

    // Vr flinger is only enabled on Daydream ready devices.
    useVrFlinger = use_vr_flinger(false);

    maxFrameBufferAcquiredBuffers = max_frame_buffer_acquired_buffers(2);

    hasWideColorDisplay = has_wide_color_display(false);

    useColorManagement = use_color_management(false);

    mDefaultCompositionDataspace =
            static_cast<ui::Dataspace>(default_composition_dataspace(Dataspace::V0_SRGB));
    mWideColorGamutCompositionDataspace = static_cast<ui::Dataspace>(wcg_composition_dataspace(
            hasWideColorDisplay ? Dataspace::DISPLAY_P3 : Dataspace::V0_SRGB));
    defaultCompositionDataspace = mDefaultCompositionDataspace;
    wideColorGamutCompositionDataspace = mWideColorGamutCompositionDataspace;
    defaultCompositionPixelFormat = static_cast<ui::PixelFormat>(
            default_composition_pixel_format(ui::PixelFormat::RGBA_8888));
    wideColorGamutCompositionPixelFormat =
            static_cast<ui::PixelFormat>(wcg_composition_pixel_format(ui::PixelFormat::RGBA_8888));

    useContextPriority = use_context_priority(true);

    auto tmpPrimaryDisplayOrientation = primary_display_orientation(
            SurfaceFlingerProperties::primary_display_orientation_values::ORIENTATION_0);
    switch (tmpPrimaryDisplayOrientation) {
        case SurfaceFlingerProperties::primary_display_orientation_values::ORIENTATION_90:
            SurfaceFlinger::primaryDisplayOrientation = DisplayState::eOrientation90;
            break;
        case SurfaceFlingerProperties::primary_display_orientation_values::ORIENTATION_180:
            SurfaceFlinger::primaryDisplayOrientation = DisplayState::eOrientation180;
            break;
        case SurfaceFlingerProperties::primary_display_orientation_values::ORIENTATION_270:
            SurfaceFlinger::primaryDisplayOrientation = DisplayState::eOrientation270;
            break;
        default:
            SurfaceFlinger::primaryDisplayOrientation = DisplayState::eOrientationDefault;
            break;
    }
    ALOGV("Primary Display Orientation is set to %2d.", SurfaceFlinger::primaryDisplayOrientation);

    mInternalDisplayPrimaries = sysprop::getDisplayNativePrimaries();

    // debugging stuff...
    char value[PROPERTY_VALUE_MAX];

    property_get("ro.bq.gpu_to_cpu_unsupported", value, "0");
    mGpuToCpuSupported = !atoi(value);

    property_get("debug.sf.showupdates", value, "0");
    mDebugRegion = atoi(value);

    ALOGI_IF(mDebugRegion, "showupdates enabled");

    // DDMS debugging deprecated (b/120782499)
    property_get("debug.sf.ddms", value, "0");
    int debugDdms = atoi(value);
    ALOGI_IF(debugDdms, "DDMS debugging not supported");

    property_get("debug.sf.disable_backpressure", value, "0");
    mPropagateBackpressure = !atoi(value);
    ALOGI_IF(!mPropagateBackpressure, "Disabling backpressure propagation");

    property_get("debug.sf.enable_gl_backpressure", value, "0");
    mPropagateBackpressureClientComposition = atoi(value);
    ALOGI_IF(mPropagateBackpressureClientComposition,
             "Enabling backpressure propagation for Client Composition");

    property_get("debug.sf.enable_hwc_vds", value, "0");
    mUseHwcVirtualDisplays = atoi(value);
    ALOGI_IF(mUseHwcVirtualDisplays, "Enabling HWC virtual displays");

    property_get("ro.sf.disable_triple_buffer", value, "0");
    mLayerTripleBufferingDisabled = atoi(value);
    ALOGI_IF(mLayerTripleBufferingDisabled, "Disabling Triple Buffering");

    const size_t defaultListSize = MAX_LAYERS;
    auto listSize = property_get_int32("debug.sf.max_igbp_list_size", int32_t(defaultListSize));
    mMaxGraphicBufferProducerListSize = (listSize > 0) ? size_t(listSize) : defaultListSize;

    mUseSmart90ForVideo = use_smart_90_for_video(false);
    property_get("debug.sf.use_smart_90_for_video", value, "0");

    int int_value = atoi(value);
    if (int_value) {
        mUseSmart90ForVideo = true;
    }

    property_get("debug.sf.luma_sampling", value, "1");
    mLumaSampling = atoi(value);

    char property[PROPERTY_VALUE_MAX] = {0};
    if((property_get("vendor.display.vsync_reliable_on_doze", property, "0") > 0) &&
        (!strncmp(property, "1", PROPERTY_VALUE_MAX ) ||
        (!strncasecmp(property,"true", PROPERTY_VALUE_MAX )))) {
        mVsyncSourceReliableOnDoze = true;
    }

    const auto [early, gl, late] = mPhaseOffsets->getCurrentOffsets();
    mVsyncModulator.setPhaseOffsets(early, gl, late);

    // We should be reading 'persist.sys.sf.color_saturation' here
    // but since /data may be encrypted, we need to wait until after vold
    // comes online to attempt to read the property. The property is
    // instead read after the boot animation

    if (useTrebleTestingOverride()) {
        // Without the override SurfaceFlinger cannot connect to HIDL
        // services that are not listed in the manifests.  Considered
        // deriving the setting from the set service name, but it
        // would be brittle if the name that's not 'default' is used
        // for production purposes later on.
        setenv("TREBLE_TESTING_OVERRIDE", "true", true);
    }

    property_get("vendor.display.use_smooth_motion", value, "0");
    int_value = atoi(value);
    if (int_value) {
        mUseSmoMo = true;
    }

    mDolphinHandle = dlopen("libdolphin.so", RTLD_NOW);
    if (!mDolphinHandle) {
        ALOGW("Unable to open libdolphin.so: %s.", dlerror());
    } else {
        mDolphinInit = (bool (*) ())dlsym(mDolphinHandle, "dolphinInit");
        mDolphinOnFrameAvailable =
            (void (*) (bool, int, int32_t, int32_t, String8))dlsym(mDolphinHandle,
                                                                   "dolphinOnFrameAvailable");
        mDolphinMonitor = (bool (*) (int))dlsym(mDolphinHandle, "dolphinMonitor");
        mDolphinRefresh = (void (*) ())dlsym(mDolphinHandle, "dolphinRefresh");
        if (mDolphinInit != nullptr && mDolphinOnFrameAvailable != nullptr &&
            mDolphinMonitor != nullptr && mDolphinRefresh != nullptr) {
            if (mDolphinInit()) mDolphinFuncsEnabled = true;
        }
        if (!mDolphinFuncsEnabled) dlclose(mDolphinHandle);
    }
}

void SurfaceFlinger::onFirstRef()
{
    mEventQueue->init(this);
}

SurfaceFlinger::~SurfaceFlinger()
{
    if (mDolphinFuncsEnabled) dlclose(mDolphinHandle);
<<<<<<< HEAD
=======

    if(mUseSmoMo) {
        mSmoMoDestroyFunc(mSmoMo);
        dlclose(mSmoMoLibHandle);
    }
>>>>>>> 16c72cb5
}

void SurfaceFlinger::binderDied(const wp<IBinder>& /* who */)
{
    // the window manager died on us. prepare its eulogy.

    // restore initial conditions (default device unblank, etc)
    initializeDisplays();

    // restart the boot-animation
    startBootAnim();
}

static sp<ISurfaceComposerClient> initClient(const sp<Client>& client) {
    status_t err = client->initCheck();
    if (err == NO_ERROR) {
        return client;
    }
    return nullptr;
}

sp<ISurfaceComposerClient> SurfaceFlinger::createConnection() {
    return initClient(new Client(this));
}

sp<IBinder> SurfaceFlinger::createDisplay(const String8& displayName,
        bool secure)
{
    class DisplayToken : public BBinder {
        sp<SurfaceFlinger> flinger;
        virtual ~DisplayToken() {
             // no more references, this display must be terminated
             Mutex::Autolock _l(flinger->mStateLock);
             flinger->mCurrentState.displays.removeItem(this);
             flinger->setTransactionFlags(eDisplayTransactionNeeded);
         }
     public:
        explicit DisplayToken(const sp<SurfaceFlinger>& flinger)
            : flinger(flinger) {
        }
    };

    sp<BBinder> token = new DisplayToken(this);

    Mutex::Autolock _l(mStateLock);
    // Display ID is assigned when virtual display is allocated by HWC.
    DisplayDeviceState state;
    state.isSecure = secure;
    state.displayName = displayName;
    mCurrentState.displays.add(token, state);
    mInterceptor->saveDisplayCreation(state);
    return token;
}

void SurfaceFlinger::destroyDisplay(const sp<IBinder>& displayToken) {
    Mutex::Autolock _l(mStateLock);

    ssize_t index = mCurrentState.displays.indexOfKey(displayToken);
    if (index < 0) {
        ALOGE("destroyDisplay: Invalid display token %p", displayToken.get());
        return;
    }

    const DisplayDeviceState& state = mCurrentState.displays.valueAt(index);
    if (!state.isVirtual()) {
        ALOGE("destroyDisplay called for non-virtual display");
        return;
    }
    mInterceptor->saveDisplayDeletion(state.sequenceId);
    mCurrentState.displays.removeItemsAt(index);
    setTransactionFlags(eDisplayTransactionNeeded);
}

std::vector<PhysicalDisplayId> SurfaceFlinger::getPhysicalDisplayIds() const {
    Mutex::Autolock lock(mStateLock);

    const auto internalDisplayId = getInternalDisplayIdLocked();
    if (!internalDisplayId) {
        return {};
    }

    std::vector<PhysicalDisplayId> displayIds;
    displayIds.reserve(mPhysicalDisplayTokens.size());
    displayIds.push_back(internalDisplayId->value);

    for (const auto& [id, token] : mPhysicalDisplayTokens) {
        if (id != *internalDisplayId) {
            displayIds.push_back(id.value);
        }
    }

    return displayIds;
}

sp<IBinder> SurfaceFlinger::getPhysicalDisplayToken(PhysicalDisplayId displayId) const {
    Mutex::Autolock lock(mStateLock);
    return getPhysicalDisplayTokenLocked(DisplayId{displayId});
}

status_t SurfaceFlinger::getColorManagement(bool* outGetColorManagement) const {
    if (!outGetColorManagement) {
        return BAD_VALUE;
    }
    *outGetColorManagement = useColorManagement;
    return NO_ERROR;
}

HWComposer& SurfaceFlinger::getHwComposer() const {
    return mCompositionEngine->getHwComposer();
}

renderengine::RenderEngine& SurfaceFlinger::getRenderEngine() const {
    return mCompositionEngine->getRenderEngine();
}

compositionengine::CompositionEngine& SurfaceFlinger::getCompositionEngine() const {
    return *mCompositionEngine.get();
}

void SurfaceFlinger::bootFinished()
{
    if (mStartPropertySetThread->join() != NO_ERROR) {
        ALOGE("Join StartPropertySetThread failed!");
    }
    const nsecs_t now = systemTime();
    const nsecs_t duration = now - mBootTime;
    ALOGI("Boot is finished (%ld ms)", long(ns2ms(duration)) );

    // wait patiently for the window manager death
    const String16 name("window");
    sp<IBinder> window(defaultServiceManager()->getService(name));
    if (window != 0) {
        window->linkToDeath(static_cast<IBinder::DeathRecipient*>(this));
    }
    sp<IBinder> input(defaultServiceManager()->getService(
            String16("inputflinger")));
    if (input == nullptr) {
        ALOGE("Failed to link to input service");
    } else {
        mInputFlinger = interface_cast<IInputFlinger>(input);
    }

    if (mVrFlinger) {
      mVrFlinger->OnBootFinished();
    }

    // stop boot animation
    // formerly we would just kill the process, but we now ask it to exit so it
    // can choose where to stop the animation.
    property_set("service.bootanim.exit", "1");

    const int LOGTAG_SF_STOP_BOOTANIM = 60110;
    LOG_EVENT_LONG(LOGTAG_SF_STOP_BOOTANIM,
                   ns2ms(systemTime(SYSTEM_TIME_MONOTONIC)));

    postMessageAsync(new LambdaMessage([this]() NO_THREAD_SAFETY_ANALYSIS {
        readPersistentProperties();
        mBootStage = BootStage::FINISHED;

        // set the refresh rate according to the policy
        int maxSupportedType = (int)RefreshRateType::PERF2;
        int minSupportedType = (int)RefreshRateType::LOW0;

        for (int type = maxSupportedType; type >= minSupportedType; type--) {
            RefreshRateType refreshRateType = static_cast<RefreshRateType>(type);
            const auto& refreshRate = mRefreshRateConfigs.getRefreshRate(refreshRateType);
            if (refreshRate && isDisplayConfigAllowed(refreshRate->configId)) {
                setRefreshRateTo(refreshRateType, Scheduler::ConfigEvent::None);
                return;
            }
        }
    }));
}

uint32_t SurfaceFlinger::getNewTexture() {
    {
        std::lock_guard lock(mTexturePoolMutex);
        if (!mTexturePool.empty()) {
            uint32_t name = mTexturePool.back();
            mTexturePool.pop_back();
            ATRACE_INT("TexturePoolSize", mTexturePool.size());
            return name;
        }

        // The pool was too small, so increase it for the future
        ++mTexturePoolSize;
    }

    // The pool was empty, so we need to get a new texture name directly using a
    // blocking call to the main thread
    uint32_t name = 0;
    postMessageSync(new LambdaMessage([&]() { getRenderEngine().genTextures(1, &name); }));
    return name;
}

void SurfaceFlinger::deleteTextureAsync(uint32_t texture) {
    std::lock_guard lock(mTexturePoolMutex);
    // We don't change the pool size, so the fix-up logic in postComposition will decide whether
    // to actually delete this or not based on mTexturePoolSize
    mTexturePool.push_back(texture);
    ATRACE_INT("TexturePoolSize", mTexturePool.size());
}

// Do not call property_set on main thread which will be blocked by init
// Use StartPropertySetThread instead.
void SurfaceFlinger::init() {
    ALOGI(  "SurfaceFlinger's main thread ready to run. "
            "Initializing graphics H/W...");

    ALOGI("Phase offset NS: %" PRId64 "", mPhaseOffsets->getCurrentAppOffset());

    Mutex::Autolock _l(mStateLock);
    // start the EventThread
    mScheduler =
            getFactory().createScheduler([this](bool enabled) { setVsyncEnabled(enabled); },
                                         mRefreshRateConfigs);
    auto resyncCallback =
            mScheduler->makeResyncCallback(std::bind(&SurfaceFlinger::getVsyncPeriod, this));

    mAppConnectionHandle =
            mScheduler->createConnection("app", mPhaseOffsets->getCurrentAppOffset(),
                                         resyncCallback,
                                         impl::EventThread::InterceptVSyncsCallback());
    mSfConnectionHandle = mScheduler->createConnection("sf", mPhaseOffsets->getCurrentSfOffset(),
                                                       resyncCallback, [this](nsecs_t timestamp) {
                                                           mInterceptor->saveVSyncEvent(timestamp);
                                                       });

    mEventQueue->setEventConnection(mScheduler->getEventConnection(mSfConnectionHandle));
    mVsyncModulator.setSchedulerAndHandles(mScheduler.get(), mAppConnectionHandle.get(),
                                           mSfConnectionHandle.get());

    mRegionSamplingThread =
            new RegionSamplingThread(*this, *mScheduler,
                                     RegionSamplingThread::EnvironmentTimingTunables());

    // Get a RenderEngine for the given display / config (can't fail)
    int32_t renderEngineFeature = 0;
    renderEngineFeature |= (useColorManagement ?
                            renderengine::RenderEngine::USE_COLOR_MANAGEMENT : 0);
    renderEngineFeature |= (useContextPriority ?
                            renderengine::RenderEngine::USE_HIGH_PRIORITY_CONTEXT : 0);

    {
        using vendor::display::config::V1_7::IDisplayConfig;
            android::sp<IDisplayConfig> disp_config_v1_7 = IDisplayConfig::getService();
        if (disp_config_v1_7 != NULL) {
            disp_config_v1_7->getDebugProperty("protected_client_composition",
                [&] (const ::android::hardware::hidl_string& value, int32_t error) {
                    if (error == 0) {
                        renderEngineFeature |= atoi(value.c_str()) ?
                            renderengine::RenderEngine::ENABLE_PROTECTED_CONTEXT : 0;
                    }
            });
        }
    }

    // TODO(b/77156734): We need to stop casting and use HAL types when possible.
    // Sending maxFrameBufferAcquiredBuffers as the cache size is tightly tuned to single-display.
    mCompositionEngine->setRenderEngine(
            renderengine::RenderEngine::create(static_cast<int32_t>(defaultCompositionPixelFormat),
                                               renderEngineFeature, maxFrameBufferAcquiredBuffers));

    LOG_ALWAYS_FATAL_IF(mVrFlingerRequestsDisplay,
            "Starting with vr flinger active is not currently supported.");
    mCompositionEngine->setHwComposer(getFactory().createHWComposer(getBE().mHwcServiceName));
    mCompositionEngine->getHwComposer().registerCallback(this, getBE().mComposerSequenceId);
    // Process any initial hotplug and resulting display changes.
    processDisplayHotplugEventsLocked();
    const auto display = getDefaultDisplayDeviceLocked();
    LOG_ALWAYS_FATAL_IF(!display, "Missing internal display after registering composer callback.");
    LOG_ALWAYS_FATAL_IF(!getHwComposer().isConnected(*display->getId()),
                        "Internal display is disconnected.");

    if (useVrFlinger) {
        auto vrFlingerRequestDisplayCallback = [this](bool requestDisplay) {
            // This callback is called from the vr flinger dispatch thread. We
            // need to call signalTransaction(), which requires holding
            // mStateLock when we're not on the main thread. Acquiring
            // mStateLock from the vr flinger dispatch thread might trigger a
            // deadlock in surface flinger (see b/66916578), so post a message
            // to be handled on the main thread instead.
            postMessageAsync(new LambdaMessage([=] {
                ALOGI("VR request display mode: requestDisplay=%d", requestDisplay);
                mVrFlingerRequestsDisplay = requestDisplay;
                signalTransaction();
            }));
        };
        mVrFlinger = dvr::VrFlinger::Create(getHwComposer().getComposer(),
                                            getHwComposer()
                                                    .fromPhysicalDisplayId(*display->getId())
                                                    .value_or(0),
                                            vrFlingerRequestDisplayCallback);
        if (!mVrFlinger) {
            ALOGE("Failed to start vrflinger");
        }
    }

    // initialize our drawing state
    mDrawingState = mCurrentState;

    // set initial conditions (e.g. unblank default device)
    initializeDisplays();

    getRenderEngine().primeCache();

    // Inform native graphics APIs whether the present timestamp is supported:

    const bool presentFenceReliable =
            !getHwComposer().hasCapability(HWC2::Capability::PresentFenceIsNotReliable);
    mStartPropertySetThread = getFactory().createStartPropertySetThread(presentFenceReliable);

    if (mStartPropertySetThread->Start() != NO_ERROR) {
        ALOGE("Run StartPropertySetThread failed!");
    }

    mScheduler->setChangeRefreshRateCallback(
            [this](RefreshRateType type, Scheduler::ConfigEvent event) {
                Mutex::Autolock lock(mStateLock);
                setRefreshRateTo(type, event);
            });
    mScheduler->setGetVsyncPeriodCallback([this] {
        Mutex::Autolock lock(mStateLock);
        return getVsyncPeriod();
    });

    int active_config = getHwComposer().getActiveConfigIndex(*display->getId());
    mRefreshRateConfigs.setActiveConfig(active_config);
    mRefreshRateConfigs.populate(getHwComposer().getConfigs(*display->getId()));
    mRefreshRateStats.setConfigMode(active_config);

<<<<<<< HEAD
=======
    if (mUseSmoMo) {
        mSmoMoLibHandle = dlopen("libsmomo.qti.so", RTLD_NOW);
        if (!mSmoMoLibHandle) {
            ALOGE("Unable to open libsmomo: %s", dlerror());
        } else {
             mSmoMoCreateFunc =
                    reinterpret_cast<CreateSmoMoFuncPtr>(dlsym(mSmoMoLibHandle, "CreateSmomo"));
             mSmoMoDestroyFunc =
                    reinterpret_cast<DestroySmoMoFuncPtr>(dlsym(mSmoMoLibHandle, "DestroySmomo"));
             if (mSmoMoCreateFunc && mSmoMoDestroyFunc) {
                mSmoMo = mSmoMoCreateFunc();
             } else {
                ALOGE("Can't load libsmomo symbols: %s", dlerror());
             }
        }

        if (mSmoMo) {
            mSmoMo->SetChangeRefreshRateCallback(
                [this](int32_t refreshRate) {
                    Mutex::Autolock lock(mStateLock);
                    setRefreshRateTo(refreshRate);
                });

            std::vector<float> refreshRates;
            for (const auto& hwConfig : getHwComposer().getConfigs(*display->getId())) {
                refreshRates.push_back(1e9 / hwConfig->getVsyncPeriod());
            }
            mSmoMo->SetDisplayRefreshRates(refreshRates);

            ALOGI("SmoMo is enabled");
        } else {
            mUseSmoMo = false;
        }
    }

>>>>>>> 16c72cb5
    ALOGV("Done initializing");
}

void SurfaceFlinger::readPersistentProperties() {
    Mutex::Autolock _l(mStateLock);

    char value[PROPERTY_VALUE_MAX];

    property_get("persist.sys.sf.color_saturation", value, "1.0");
    mGlobalSaturationFactor = atof(value);
    updateColorMatrixLocked();
    ALOGV("Saturation is set to %.2f", mGlobalSaturationFactor);

    property_get("persist.sys.sf.native_mode", value, "0");
    mDisplayColorSetting = static_cast<DisplayColorSetting>(atoi(value));

    property_get("persist.sys.sf.color_mode", value, "0");
    mForceColorMode = static_cast<ColorMode>(atoi(value));
}

void SurfaceFlinger::startBootAnim() {
    // Start boot animation service by setting a property mailbox
    // if property setting thread is already running, Start() will be just a NOP
    mStartPropertySetThread->Start();
    // Wait until property was set
    if (mStartPropertySetThread->join() != NO_ERROR) {
        ALOGE("Join StartPropertySetThread failed!");
    }
}

size_t SurfaceFlinger::getMaxTextureSize() const {
    return getRenderEngine().getMaxTextureSize();
}

size_t SurfaceFlinger::getMaxViewportDims() const {
    return getRenderEngine().getMaxViewportDims();
}

// ----------------------------------------------------------------------------

bool SurfaceFlinger::authenticateSurfaceTexture(
        const sp<IGraphicBufferProducer>& bufferProducer) const {
    Mutex::Autolock _l(mStateLock);
    return authenticateSurfaceTextureLocked(bufferProducer);
}

bool SurfaceFlinger::authenticateSurfaceTextureLocked(
        const sp<IGraphicBufferProducer>& bufferProducer) const {
    sp<IBinder> surfaceTextureBinder(IInterface::asBinder(bufferProducer));
    return mGraphicBufferProducerList.count(surfaceTextureBinder.get()) > 0;
}

status_t SurfaceFlinger::getSupportedFrameTimestamps(
        std::vector<FrameEvent>* outSupported) const {
    *outSupported = {
        FrameEvent::REQUESTED_PRESENT,
        FrameEvent::ACQUIRE,
        FrameEvent::LATCH,
        FrameEvent::FIRST_REFRESH_START,
        FrameEvent::LAST_REFRESH_START,
        FrameEvent::GPU_COMPOSITION_DONE,
        FrameEvent::DEQUEUE_READY,
        FrameEvent::RELEASE,
    };
    ConditionalLock _l(mStateLock,
            std::this_thread::get_id() != mMainThreadId);
    if (!getHwComposer().hasCapability(
            HWC2::Capability::PresentFenceIsNotReliable)) {
        outSupported->push_back(FrameEvent::DISPLAY_PRESENT);
    }
    return NO_ERROR;
}

status_t SurfaceFlinger::getDisplayConfigs(const sp<IBinder>& displayToken,
                                           Vector<DisplayInfo>* configs) {
    if (!displayToken || !configs) {
        return BAD_VALUE;
    }

    Mutex::Autolock lock(mStateLock);

    const auto displayId = getPhysicalDisplayIdLocked(displayToken);
    if (!displayId) {
        return NAME_NOT_FOUND;
    }

    // TODO: Not sure if display density should handled by SF any longer
    class Density {
        static float getDensityFromProperty(char const* propName) {
            char property[PROPERTY_VALUE_MAX];
            float density = 0.0f;
            if (property_get(propName, property, nullptr) > 0) {
                density = strtof(property, nullptr);
            }
            return density;
        }
    public:
        static float getEmuDensity() {
            return getDensityFromProperty("qemu.sf.lcd_density"); }
        static float getBuildDensity()  {
            return getDensityFromProperty("ro.sf.lcd_density"); }
    };

    configs->clear();

    for (const auto& hwConfig : getHwComposer().getConfigs(*displayId)) {
        DisplayInfo info = DisplayInfo();

        float xdpi = hwConfig->getDpiX();
        float ydpi = hwConfig->getDpiY();

        info.w = hwConfig->getWidth();
        info.h = hwConfig->getHeight();
        // Default display viewport to display width and height
        info.viewportW = info.w;
        info.viewportH = info.h;

        if (displayId == getInternalDisplayIdLocked()) {
            // The density of the device is provided by a build property
            float density = Density::getBuildDensity() / 160.0f;
            if (density == 0) {
                // the build doesn't provide a density -- this is wrong!
                // use xdpi instead
                ALOGE("ro.sf.lcd_density must be defined as a build property");
                density = xdpi / 160.0f;
            }
            if (Density::getEmuDensity()) {
                // if "qemu.sf.lcd_density" is specified, it overrides everything
                xdpi = ydpi = density = Density::getEmuDensity();
                density /= 160.0f;
            }
            info.density = density;

            // TODO: this needs to go away (currently needed only by webkit)
            const auto display = getDefaultDisplayDeviceLocked();
            info.orientation = display ? display->getOrientation() : 0;

            // This is for screenrecord
            const Rect viewport = display->getViewport();
            if (viewport.isValid()) {
                info.viewportW = uint32_t(viewport.getWidth());
                info.viewportH = uint32_t(viewport.getHeight());
            }
        } else {
            // TODO: where should this value come from?
            static const int TV_DENSITY = 213;
            info.density = TV_DENSITY / 160.0f;
            info.orientation = 0;
        }

        info.xdpi = xdpi;
        info.ydpi = ydpi;
        info.fps = 1e9 / hwConfig->getVsyncPeriod();
        const auto refreshRateType = mRefreshRateConfigs.getRefreshRateType(hwConfig->getId());
        const auto offset = mPhaseOffsets->getOffsetsForRefreshRate(refreshRateType);
        info.appVsyncOffset = offset.late.app;

        // This is how far in advance a buffer must be queued for
        // presentation at a given time.  If you want a buffer to appear
        // on the screen at time N, you must submit the buffer before
        // (N - presentationDeadline).
        //
        // Normally it's one full refresh period (to give SF a chance to
        // latch the buffer), but this can be reduced by configuring a
        // DispSync offset.  Any additional delays introduced by the hardware
        // composer or panel must be accounted for here.
        //
        // We add an additional 1ms to allow for processing time and
        // differences between the ideal and actual refresh rate.
        info.presentationDeadline = hwConfig->getVsyncPeriod() - offset.late.sf + 1000000;

        // All non-virtual displays are currently considered secure.
        info.secure = true;

        if (displayId == getInternalDisplayIdLocked() &&
            primaryDisplayOrientation & DisplayState::eOrientationSwapMask) {
            std::swap(info.w, info.h);
        }

        configs->push_back(info);
    }

    return NO_ERROR;
}

status_t SurfaceFlinger::getDisplayStats(const sp<IBinder>&, DisplayStatInfo* stats) {
    if (!stats) {
        return BAD_VALUE;
    }

    mScheduler->getDisplayStatInfo(stats);
    return NO_ERROR;
}

int SurfaceFlinger::getActiveConfig(const sp<IBinder>& displayToken) {
    const auto display = getDisplayDevice(displayToken);
    if (!display) {
        ALOGE("getActiveConfig: Invalid display token %p", displayToken.get());
        return BAD_VALUE;
    }

    return display->getActiveConfig();
}

void SurfaceFlinger::setDesiredActiveConfig(const ActiveConfigInfo& info) {
    ATRACE_CALL();

    // Don't check against the current mode yet. Worst case we set the desired
    // config twice. However event generation config might have changed so we need to update it
    // accordingly
    std::lock_guard<std::mutex> lock(mActiveConfigLock);
    const Scheduler::ConfigEvent prevConfig = mDesiredActiveConfig.event;
    mDesiredActiveConfig = info;
    mDesiredActiveConfig.event = mDesiredActiveConfig.event | prevConfig;

    if (!mDesiredActiveConfigChanged) {
        // This will trigger HWC refresh without resetting the idle timer.
        repaintEverythingForHWC();
        // Start receiving vsync samples now, so that we can detect a period
        // switch.
        mScheduler->resyncToHardwareVsync(true, getVsyncPeriod());
        mPhaseOffsets->setRefreshRateType(info.type);
        const auto [early, gl, late] = mPhaseOffsets->getCurrentOffsets();
        mVsyncModulator.onRefreshRateChangeInitiated();
        mVsyncModulator.setPhaseOffsets(early, gl, late);
    }
    mDesiredActiveConfigChanged = true;
    ATRACE_INT("DesiredActiveConfigChanged", mDesiredActiveConfigChanged);

    if (mRefreshRateOverlay) {
        mRefreshRateOverlay->changeRefreshRate(mDesiredActiveConfig.type);
    }
}

status_t SurfaceFlinger::setActiveConfig(const sp<IBinder>& displayToken, int mode) {
    ATRACE_CALL();

    std::vector<int32_t> allowedConfig;
    allowedConfig.push_back(mode);

    const auto display = getDisplayDeviceLocked(displayToken);
    // RefreshRateConfigs are only supported on Primary display.
    if (display && display->isPrimary()) {
        mRefreshRateConfigs.setActiveConfig(mode);
        mRefreshRateConfigs.populate(getHwComposer().getConfigs(*display->getId()));
    }

    return setAllowedDisplayConfigs(displayToken, allowedConfig);
}

void SurfaceFlinger::setActiveConfigInternal() {
    ATRACE_CALL();

    const auto display = getDefaultDisplayDeviceLocked();
    if (!display) {
        return;
    }

    std::lock_guard<std::mutex> lock(mActiveConfigLock);
    mRefreshRateStats.setConfigMode(mUpcomingActiveConfig.configId);

    display->setActiveConfig(mUpcomingActiveConfig.configId);

    mScheduler->resyncToHardwareVsync(true, getVsyncPeriod());
    mPhaseOffsets->setRefreshRateType(mUpcomingActiveConfig.type);
    const auto [early, gl, late] = mPhaseOffsets->getCurrentOffsets();
    mVsyncModulator.setPhaseOffsets(early, gl, late);
    ATRACE_INT("ActiveConfigMode", mUpcomingActiveConfig.configId);

    if (mUpcomingActiveConfig.event != Scheduler::ConfigEvent::None) {
        mScheduler->onConfigChanged(mAppConnectionHandle, display->getId()->value,
                                    mUpcomingActiveConfig.configId);
    }
}

bool SurfaceFlinger::performSetActiveConfig() {
    ATRACE_CALL();
    if (mCheckPendingFence) {
        if (previousFrameMissed()) {
            // fence has not signaled yet. wait for the next invalidate
            mEventQueue->invalidate();
            return true;
        }

        // We received the present fence from the HWC, so we assume it successfully updated
        // the config, hence we update SF.
        mCheckPendingFence = false;
        setActiveConfigInternal();
    }

    // Store the local variable to release the lock.
    ActiveConfigInfo desiredActiveConfig;
    {
        std::lock_guard<std::mutex> lock(mActiveConfigLock);
        if (!mDesiredActiveConfigChanged) {
            return false;
        }
        desiredActiveConfig = mDesiredActiveConfig;
    }

    const auto display = getDefaultDisplayDeviceLocked();
    if (!display || display->getActiveConfig() == desiredActiveConfig.configId) {
        // display is not valid or we are already in the requested mode
        // on both cases there is nothing left to do
        std::lock_guard<std::mutex> lock(mActiveConfigLock);
        mDesiredActiveConfig.event = Scheduler::ConfigEvent::None;
        mDesiredActiveConfigChanged = false;
        ATRACE_INT("DesiredActiveConfigChanged", mDesiredActiveConfigChanged);
        return false;
    }

    // Desired active config was set, it is different than the config currently in use, however
    // allowed configs might have change by the time we process the refresh.
    // Make sure the desired config is still allowed
    if (!isDisplayConfigAllowed(desiredActiveConfig.configId)) {
        std::lock_guard<std::mutex> lock(mActiveConfigLock);
        mDesiredActiveConfig.event = Scheduler::ConfigEvent::None;
        mDesiredActiveConfig.configId = display->getActiveConfig();
        mDesiredActiveConfigChanged = false;
        ATRACE_INT("DesiredActiveConfigChanged", mDesiredActiveConfigChanged);
        return false;
    }
    mUpcomingActiveConfig = desiredActiveConfig;
    const auto displayId = display->getId();
    LOG_ALWAYS_FATAL_IF(!displayId);

    ATRACE_INT("ActiveConfigModeHWC", mUpcomingActiveConfig.configId);
    getHwComposer().setActiveConfig(*displayId, mUpcomingActiveConfig.configId);

    // we need to submit an empty frame to HWC to start the process
    mCheckPendingFence = true;
    mEventQueue->invalidate();
    return false;
}

status_t SurfaceFlinger::getDisplayColorModes(const sp<IBinder>& displayToken,
                                              Vector<ColorMode>* outColorModes) {
    if (!displayToken || !outColorModes) {
        return BAD_VALUE;
    }

    std::vector<ColorMode> modes;
    bool isInternalDisplay = false;
    {
        ConditionalLock lock(mStateLock, std::this_thread::get_id() != mMainThreadId);

        const auto displayId = getPhysicalDisplayIdLocked(displayToken);
        if (!displayId) {
            return NAME_NOT_FOUND;
        }

        modes = getHwComposer().getColorModes(*displayId);
        isInternalDisplay = displayId == getInternalDisplayIdLocked();
    }
    outColorModes->clear();

    // If it's built-in display and the configuration claims it's not wide color capable,
    // filter out all wide color modes. The typical reason why this happens is that the
    // hardware is not good enough to support GPU composition of wide color, and thus the
    // OEMs choose to disable this capability.
    if (isInternalDisplay && !hasWideColorDisplay) {
        std::remove_copy_if(modes.cbegin(), modes.cend(), std::back_inserter(*outColorModes),
                            isWideColorMode);
    } else {
        std::copy(modes.cbegin(), modes.cend(), std::back_inserter(*outColorModes));
    }

    return NO_ERROR;
}

status_t SurfaceFlinger::getDisplayNativePrimaries(const sp<IBinder>& displayToken,
                                                   ui::DisplayPrimaries &primaries) {
    if (!displayToken) {
        return BAD_VALUE;
    }

    // Currently we only support this API for a single internal display.
    if (getInternalDisplayToken() != displayToken) {
        return BAD_VALUE;
    }

    memcpy(&primaries, &mInternalDisplayPrimaries, sizeof(ui::DisplayPrimaries));
    return NO_ERROR;
}

ColorMode SurfaceFlinger::getActiveColorMode(const sp<IBinder>& displayToken) {
    if (const auto display = getDisplayDevice(displayToken)) {
        return display->getCompositionDisplay()->getState().colorMode;
    }
    return static_cast<ColorMode>(BAD_VALUE);
}

status_t SurfaceFlinger::setActiveColorMode(const sp<IBinder>& displayToken, ColorMode mode) {
    postMessageSync(new LambdaMessage([&] {
        Vector<ColorMode> modes;
        getDisplayColorModes(displayToken, &modes);
        bool exists = std::find(std::begin(modes), std::end(modes), mode) != std::end(modes);
        if (mode < ColorMode::NATIVE || !exists) {
            ALOGE("Attempt to set invalid active color mode %s (%d) for display token %p",
                  decodeColorMode(mode).c_str(), mode, displayToken.get());
            return;
        }
        const auto display = getDisplayDevice(displayToken);
        if (!display) {
            ALOGE("Attempt to set active color mode %s (%d) for invalid display token %p",
                  decodeColorMode(mode).c_str(), mode, displayToken.get());
        } else if (display->isVirtual()) {
            ALOGW("Attempt to set active color mode %s (%d) for virtual display",
                  decodeColorMode(mode).c_str(), mode);
        } else {
            display->getCompositionDisplay()->setColorMode(mode, Dataspace::UNKNOWN,
                                                           RenderIntent::COLORIMETRIC);
        }
    }));

    return NO_ERROR;
}

status_t SurfaceFlinger::clearAnimationFrameStats() {
    Mutex::Autolock _l(mStateLock);
    mAnimFrameTracker.clearStats();
    return NO_ERROR;
}

status_t SurfaceFlinger::getAnimationFrameStats(FrameStats* outStats) const {
    Mutex::Autolock _l(mStateLock);
    mAnimFrameTracker.getStats(outStats);
    return NO_ERROR;
}

status_t SurfaceFlinger::getHdrCapabilities(const sp<IBinder>& displayToken,
                                            HdrCapabilities* outCapabilities) const {
    Mutex::Autolock _l(mStateLock);

    const auto display = getDisplayDeviceLocked(displayToken);
    if (!display) {
        ALOGE("getHdrCapabilities: Invalid display token %p", displayToken.get());
        return BAD_VALUE;
    }

    // At this point the DisplayDeivce should already be set up,
    // meaning the luminance information is already queried from
    // hardware composer and stored properly.
    const HdrCapabilities& capabilities = display->getHdrCapabilities();
    *outCapabilities = HdrCapabilities(capabilities.getSupportedHdrTypes(),
                                       capabilities.getDesiredMaxLuminance(),
                                       capabilities.getDesiredMaxAverageLuminance(),
                                       capabilities.getDesiredMinLuminance());

    return NO_ERROR;
}

status_t SurfaceFlinger::getDisplayedContentSamplingAttributes(const sp<IBinder>& displayToken,
                                                               ui::PixelFormat* outFormat,
                                                               ui::Dataspace* outDataspace,
                                                               uint8_t* outComponentMask) const {
    if (!outFormat || !outDataspace || !outComponentMask) {
        return BAD_VALUE;
    }
    const auto display = getDisplayDevice(displayToken);
    if (!display || !display->getId()) {
        ALOGE("getDisplayedContentSamplingAttributes: Bad display token: %p", display.get());
        return BAD_VALUE;
    }
    return getHwComposer().getDisplayedContentSamplingAttributes(*display->getId(), outFormat,
                                                                 outDataspace, outComponentMask);
}

status_t SurfaceFlinger::setDisplayContentSamplingEnabled(const sp<IBinder>& displayToken,
                                                          bool enable, uint8_t componentMask,
                                                          uint64_t maxFrames) const {
    const auto display = getDisplayDevice(displayToken);
    if (!display || !display->getId()) {
        ALOGE("setDisplayContentSamplingEnabled: Bad display token: %p", display.get());
        return BAD_VALUE;
    }

    return getHwComposer().setDisplayContentSamplingEnabled(*display->getId(), enable,
                                                            componentMask, maxFrames);
}

status_t SurfaceFlinger::getDisplayedContentSample(const sp<IBinder>& displayToken,
                                                   uint64_t maxFrames, uint64_t timestamp,
                                                   DisplayedFrameStats* outStats) const {
    const auto display = getDisplayDevice(displayToken);
    if (!display || !display->getId()) {
        ALOGE("getDisplayContentSample: Bad display token: %p", displayToken.get());
        return BAD_VALUE;
    }

    return getHwComposer().getDisplayedContentSample(*display->getId(), maxFrames, timestamp,
                                                     outStats);
}

status_t SurfaceFlinger::getProtectedContentSupport(bool* outSupported) const {
    if (!outSupported) {
        return BAD_VALUE;
    }
    *outSupported = getRenderEngine().supportsProtectedContent();
    return NO_ERROR;
}

status_t SurfaceFlinger::isWideColorDisplay(const sp<IBinder>& displayToken,
                                            bool* outIsWideColorDisplay) const {
    if (!displayToken || !outIsWideColorDisplay) {
        return BAD_VALUE;
    }
    Mutex::Autolock _l(mStateLock);
    const auto display = getDisplayDeviceLocked(displayToken);
    if (!display) {
        return BAD_VALUE;
    }

    // Use hasWideColorDisplay to override built-in display.
    const auto displayId = display->getId();
    if (displayId && displayId == getInternalDisplayIdLocked()) {
        *outIsWideColorDisplay = hasWideColorDisplay;
        return NO_ERROR;
    }
    *outIsWideColorDisplay = display->hasWideColorGamut();
    return NO_ERROR;
}

status_t SurfaceFlinger::enableVSyncInjections(bool enable) {
    postMessageSync(new LambdaMessage([&] {
        Mutex::Autolock _l(mStateLock);

        if (mInjectVSyncs == enable) {
            return;
        }

        auto resyncCallback =
                mScheduler->makeResyncCallback(std::bind(&SurfaceFlinger::getVsyncPeriod, this));

        // TODO(b/128863962): Part of the Injector should be refactored, so that it
        // can be passed to Scheduler.
        if (enable) {
            ALOGV("VSync Injections enabled");
            if (mVSyncInjector.get() == nullptr) {
                mVSyncInjector = std::make_unique<InjectVSyncSource>();
                mInjectorEventThread = std::make_unique<
                        impl::EventThread>(mVSyncInjector.get(),
                                           impl::EventThread::InterceptVSyncsCallback(),
                                           "injEventThread");
            }
            mEventQueue->setEventThread(mInjectorEventThread.get(), std::move(resyncCallback));
        } else {
            ALOGV("VSync Injections disabled");
            mEventQueue->setEventThread(mScheduler->getEventThread(mSfConnectionHandle),
                                        std::move(resyncCallback));
        }

        mInjectVSyncs = enable;
    }));

    return NO_ERROR;
}

status_t SurfaceFlinger::injectVSync(nsecs_t when) {
    Mutex::Autolock _l(mStateLock);

    if (!mInjectVSyncs) {
        ALOGE("VSync Injections not enabled");
        return BAD_VALUE;
    }
    if (mInjectVSyncs && mInjectorEventThread.get() != nullptr) {
        ALOGV("Injecting VSync inside SurfaceFlinger");
        mVSyncInjector->onInjectSyncEvent(when);
    }
    return NO_ERROR;
}

status_t SurfaceFlinger::getLayerDebugInfo(std::vector<LayerDebugInfo>* outLayers) const
        NO_THREAD_SAFETY_ANALYSIS {
    // Try to acquire a lock for 1s, fail gracefully
    const status_t err = mStateLock.timedLock(s2ns(1));
    const bool locked = (err == NO_ERROR);
    if (!locked) {
        ALOGE("LayerDebugInfo: SurfaceFlinger unresponsive (%s [%d]) - exit", strerror(-err), err);
        return TIMED_OUT;
    }

    outLayers->clear();
    mCurrentState.traverseInZOrder([&](Layer* layer) {
        outLayers->push_back(layer->getLayerDebugInfo());
    });

    mStateLock.unlock();
    return NO_ERROR;
}

status_t SurfaceFlinger::getCompositionPreference(
        Dataspace* outDataspace, ui::PixelFormat* outPixelFormat,
        Dataspace* outWideColorGamutDataspace,
        ui::PixelFormat* outWideColorGamutPixelFormat) const {
    *outDataspace = mDefaultCompositionDataspace;
    *outPixelFormat = defaultCompositionPixelFormat;
    *outWideColorGamutDataspace = mWideColorGamutCompositionDataspace;
    *outWideColorGamutPixelFormat = wideColorGamutCompositionPixelFormat;
    return NO_ERROR;
}

status_t SurfaceFlinger::addRegionSamplingListener(const Rect& samplingArea,
                                                   const sp<IBinder>& stopLayerHandle,
                                                   const sp<IRegionSamplingListener>& listener) {
    if (!listener || samplingArea == Rect::INVALID_RECT) {
        return BAD_VALUE;
    }
    mRegionSamplingThread->addListener(samplingArea, stopLayerHandle, listener);
    return NO_ERROR;
}

status_t SurfaceFlinger::removeRegionSamplingListener(const sp<IRegionSamplingListener>& listener) {
    if (!listener) {
        return BAD_VALUE;
    }
    mRegionSamplingThread->removeListener(listener);
    return NO_ERROR;
}

status_t SurfaceFlinger::getDisplayBrightnessSupport(const sp<IBinder>& displayToken,
                                                     bool* outSupport) const {
    if (!displayToken || !outSupport) {
        return BAD_VALUE;
    }
    const auto displayId = getPhysicalDisplayIdLocked(displayToken);
    if (!displayId) {
        return NAME_NOT_FOUND;
    }
    *outSupport =
            getHwComposer().hasDisplayCapability(displayId, HWC2::DisplayCapability::Brightness);
    return NO_ERROR;
}

status_t SurfaceFlinger::setDisplayBrightness(const sp<IBinder>& displayToken,
                                              float brightness) const {
    if (!displayToken) {
        return BAD_VALUE;
    }
    const auto displayId = getPhysicalDisplayIdLocked(displayToken);
    if (!displayId) {
        return NAME_NOT_FOUND;
    }
    return getHwComposer().setDisplayBrightness(*displayId, brightness);
}

status_t SurfaceFlinger::notifyPowerHint(int32_t hintId) {
    PowerHint powerHint = static_cast<PowerHint>(hintId);

    if (powerHint == PowerHint::INTERACTION) {
        mScheduler->notifyTouchEvent();
    }

    return NO_ERROR;
}

// ----------------------------------------------------------------------------

sp<IDisplayEventConnection> SurfaceFlinger::createDisplayEventConnection(
        ISurfaceComposer::VsyncSource vsyncSource) {
    auto resyncCallback = mScheduler->makeResyncCallback([this] {
        Mutex::Autolock lock(mStateLock);
        return getVsyncPeriod();
    });

    const auto& handle =
            vsyncSource == eVsyncSourceSurfaceFlinger ? mSfConnectionHandle : mAppConnectionHandle;

    return mScheduler->createDisplayEventConnection(handle, std::move(resyncCallback));
}

// ----------------------------------------------------------------------------

void SurfaceFlinger::waitForEvent() {
    mEventQueue->waitMessage();
}

void SurfaceFlinger::signalTransaction() {
    mScheduler->resetIdleTimer();
    mEventQueue->invalidate();
}

void SurfaceFlinger::signalLayerUpdate() {
    mScheduler->resetIdleTimer();
    mEventQueue->invalidate();
}

void SurfaceFlinger::signalRefresh() {
    mRefreshPending = true;
    mEventQueue->refresh();
}

status_t SurfaceFlinger::postMessageAsync(const sp<MessageBase>& msg,
        nsecs_t reltime, uint32_t /* flags */) {
    return mEventQueue->postMessage(msg, reltime);
}

status_t SurfaceFlinger::postMessageSync(const sp<MessageBase>& msg,
        nsecs_t reltime, uint32_t /* flags */) {
    status_t res = mEventQueue->postMessage(msg, reltime);
    if (res == NO_ERROR) {
        msg->wait();
    }
    return res;
}

void SurfaceFlinger::run() {
    do {
        waitForEvent();
    } while (true);
}

nsecs_t SurfaceFlinger::getVsyncPeriod() const {
    const auto displayId = getInternalDisplayIdLocked();
    if (!displayId || !getHwComposer().isConnected(*displayId)) {
        return 0;
    }

    const auto config = getHwComposer().getActiveConfig(*displayId);
    return config ? config->getVsyncPeriod() : 0;
}

void SurfaceFlinger::onVsyncReceived(int32_t sequenceId, hwc2_display_t hwcDisplayId,
                                     int64_t timestamp) {
    ATRACE_NAME("SF onVsync");

    Mutex::Autolock lock(mStateLock);
    // Ignore any vsyncs from a previous hardware composer.
    if (sequenceId != getBE().mComposerSequenceId) {
        return;
    }

    if (!getHwComposer().onVsync(hwcDisplayId, timestamp)) {
        return;
    }

    bool periodChanged = false;
    mScheduler->addResyncSample(timestamp, &periodChanged);
    if (periodChanged) {
        mVsyncModulator.onRefreshRateChangeDetected();
    }
}

void SurfaceFlinger::getCompositorTiming(CompositorTiming* compositorTiming) {
    std::lock_guard<std::mutex> lock(getBE().mCompositorTimingLock);
    *compositorTiming = getBE().mCompositorTiming;
}

bool SurfaceFlinger::isDisplayConfigAllowed(int32_t configId) {
    return mAllowedDisplayConfigs.empty() || mAllowedDisplayConfigs.count(configId);
}

void SurfaceFlinger::setRefreshRateTo(RefreshRateType refreshRate, Scheduler::ConfigEvent event) {
    const auto display = getDefaultDisplayDeviceLocked();
    if (!display || mBootStage != BootStage::FINISHED) {
        return;
    }
    ATRACE_CALL();

    // Don't do any updating if the current fps is the same as the new one.
    const auto& refreshRateConfig = mRefreshRateConfigs.getRefreshRate(refreshRate);
    if (!refreshRateConfig) {
        ALOGV("Skipping refresh rate change request for unsupported rate.");
        return;
    }

    const int desiredConfigId = refreshRateConfig->configId;

    if (!isDisplayConfigAllowed(desiredConfigId)) {
        ALOGV("Skipping config %d as it is not part of allowed configs", desiredConfigId);
        return;
    }

    setDesiredActiveConfig({refreshRate, desiredConfigId, event});
}

void SurfaceFlinger::setRefreshRateTo(int32_t refreshRate) {
    //TODO: phase offset
    if (mBootStage != BootStage::FINISHED) {
        return;
    }
    ATRACE_CALL();

    // Don't do any updating if the current fps is the same as the new one.
    const nsecs_t currentVsyncPeriod = getVsyncPeriod();
    if (currentVsyncPeriod == 0) {
        return;
    }

    const float currentFps = 1e9 / currentVsyncPeriod;
    const float newFps = static_cast<float>(refreshRate);
    if (std::abs(currentFps - newFps) <= 1) {
        return;
    }

    const auto displayId = getInternalDisplayIdLocked();
    LOG_ALWAYS_FATAL_IF(!displayId);
    auto configs = getHwComposer().getConfigs(*displayId);

    int desiredConfigId = -1;
    for (int i = 0; i < configs.size(); i++) {
        const nsecs_t vsyncPeriod = configs.at(i)->getVsyncPeriod();
        const float fps = 1e9 / vsyncPeriod;
        if (std::abs(fps - newFps) <= 1) {
            desiredConfigId = i;
            break;
        }
    }

    if (desiredConfigId < 0) {
        ALOGV("Skipping refresh rate change request for unsupported rate.");
        return;
    }

    setDesiredActiveConfig({scheduler::RefreshRateConfigs::RefreshRateType::DEFAULT,
        desiredConfigId, Scheduler::ConfigEvent::Changed});
}

void SurfaceFlinger::onHotplugReceived(int32_t sequenceId, hwc2_display_t hwcDisplayId,
                                       HWC2::Connection connection) {
    ALOGV("%s(%d, %" PRIu64 ", %s)", __FUNCTION__, sequenceId, hwcDisplayId,
          connection == HWC2::Connection::Connected ? "connected" : "disconnected");

    // Ignore events that do not have the right sequenceId.
    if (sequenceId != getBE().mComposerSequenceId) {
        return;
    }

    // Only lock if we're not on the main thread. This function is normally
    // called on a hwbinder thread, but for the primary display it's called on
    // the main thread with the state lock already held, so don't attempt to
    // acquire it here.
    ConditionalLock lock(mStateLock, std::this_thread::get_id() != mMainThreadId);

    mPendingHotplugEvents.emplace_back(HotplugEvent{hwcDisplayId, connection});

    if (std::this_thread::get_id() == mMainThreadId) {
        // Process all pending hot plug events immediately if we are on the main thread.
        processDisplayHotplugEventsLocked();
    }

    setTransactionFlags(eDisplayTransactionNeeded);
}

void SurfaceFlinger::onRefreshReceived(int sequenceId, hwc2_display_t /*hwcDisplayId*/) {
    Mutex::Autolock lock(mStateLock);
    if (sequenceId != getBE().mComposerSequenceId) {
        return;
    }
    repaintEverythingForHWC();
}

void SurfaceFlinger::setVsyncEnabled(bool enabled) {
    ATRACE_CALL();
    Mutex::Autolock lock(mStateLock);
    auto displayId = getInternalDisplayIdLocked();
    if (mNextVsyncSource) {
        // Disable current vsync source before enabling the next source
        if (mActiveVsyncSource) {
            displayId = mActiveVsyncSource->getId();
            getHwComposer().setVsyncEnabled(*displayId, HWC2::Vsync::Disable);
        }
        displayId = mNextVsyncSource->getId();
    } else if (mActiveVsyncSource) {
        displayId = mActiveVsyncSource->getId();
    }
    getHwComposer().setVsyncEnabled(*displayId,
        enabled ? HWC2::Vsync::Enable : HWC2::Vsync::Disable);
    if (mNextVsyncSource) {
        mActiveVsyncSource = mNextVsyncSource;
        mNextVsyncSource = NULL;
    }
}

// Note: it is assumed the caller holds |mStateLock| when this is called
void SurfaceFlinger::resetDisplayState() {
    mScheduler->disableHardwareVsync(true);
    // Clear the drawing state so that the logic inside of
    // handleTransactionLocked will fire. It will determine the delta between
    // mCurrentState and mDrawingState and re-apply all changes when we make the
    // transition.
    mDrawingState.displays.clear();
    mDisplays.clear();
}

void SurfaceFlinger::updateVrFlinger() {
    ATRACE_CALL();
    if (!mVrFlinger)
        return;
    bool vrFlingerRequestsDisplay = mVrFlingerRequestsDisplay;
    if (vrFlingerRequestsDisplay == getHwComposer().isUsingVrComposer()) {
        return;
    }

    if (vrFlingerRequestsDisplay && !getHwComposer().getComposer()->isRemote()) {
        ALOGE("Vr flinger is only supported for remote hardware composer"
              " service connections. Ignoring request to transition to vr"
              " flinger.");
        mVrFlingerRequestsDisplay = false;
        return;
    }

    Mutex::Autolock _l(mStateLock);

    sp<DisplayDevice> display = getDefaultDisplayDeviceLocked();
    LOG_ALWAYS_FATAL_IF(!display);

    const int currentDisplayPowerMode = display->getPowerMode();

    // Clear out all the output layers from the composition engine for all
    // displays before destroying the hardware composer interface. This ensures
    // any HWC layers are destroyed through that interface before it becomes
    // invalid.
    for (const auto& [token, displayDevice] : mDisplays) {
        displayDevice->getCompositionDisplay()->setOutputLayersOrderedByZ(
                compositionengine::Output::OutputLayers());
    }

    // This DisplayDevice will no longer be relevant once resetDisplayState() is
    // called below. Clear the reference now so we don't accidentally use it
    // later.
    display.clear();

    if (!vrFlingerRequestsDisplay) {
        mVrFlinger->SeizeDisplayOwnership();
    }

    resetDisplayState();
    // Delete the current instance before creating the new one
    mCompositionEngine->setHwComposer(std::unique_ptr<HWComposer>());
    mCompositionEngine->setHwComposer(getFactory().createHWComposer(
            vrFlingerRequestsDisplay ? "vr" : getBE().mHwcServiceName));
    getHwComposer().registerCallback(this, ++getBE().mComposerSequenceId);

    LOG_ALWAYS_FATAL_IF(!getHwComposer().getComposer()->isRemote(),
                        "Switched to non-remote hardware composer");

    if (vrFlingerRequestsDisplay) {
        mVrFlinger->GrantDisplayOwnership();
    }

    mVisibleRegionsDirty = true;
    invalidateHwcGeometry();

    // Re-enable default display.
    display = getDefaultDisplayDeviceLocked();
    LOG_ALWAYS_FATAL_IF(!display);
    setPowerModeInternal(display, currentDisplayPowerMode);

    // Reset the timing values to account for the period of the swapped in HWC
    const nsecs_t vsyncPeriod = getVsyncPeriod();
    mAnimFrameTracker.setDisplayRefreshPeriod(vsyncPeriod);

    // The present fences returned from vr_hwc are not an accurate
    // representation of vsync times.
    mScheduler->setIgnorePresentFences(getHwComposer().isUsingVrComposer() || !hasSyncFramework);

    // Use phase of 0 since phase is not known.
    // Use latency of 0, which will snap to the ideal latency.
    DisplayStatInfo stats{0 /* vsyncTime */, vsyncPeriod};
    setCompositorTimingSnapped(stats, 0);

    mScheduler->resyncToHardwareVsync(false, vsyncPeriod);

    mRepaintEverything = true;
    setTransactionFlags(eDisplayTransactionNeeded);
}

bool SurfaceFlinger::previousFrameMissed() NO_THREAD_SAFETY_ANALYSIS {
    // We are storing the last 2 present fences. If sf's phase offset is to be
    // woken up before the actual vsync but targeting the next vsync, we need to check
    // fence N-2
    const sp<Fence>& fence =
            mVsyncModulator.getOffsets().sf < mPhaseOffsets->getOffsetThresholdForNextVsync()
            ? mPreviousPresentFences[0]
            : mPreviousPresentFences[1];

    return fence != Fence::NO_FENCE && (fence->getStatus() == Fence::Status::Unsignaled);
}

void SurfaceFlinger::onMessageReceived(int32_t what) NO_THREAD_SAFETY_ANALYSIS {
    ATRACE_CALL();
    switch (what) {
        case MessageQueue::INVALIDATE: {
            bool frameMissed = previousFrameMissed();
            bool hwcFrameMissed = mHadDeviceComposition && frameMissed;
            bool gpuFrameMissed = mHadClientComposition && frameMissed;
            ATRACE_INT("FrameMissed", static_cast<int>(frameMissed));
            ATRACE_INT("HwcFrameMissed", static_cast<int>(hwcFrameMissed));
            ATRACE_INT("GpuFrameMissed", static_cast<int>(gpuFrameMissed));
            if (frameMissed) {
                mFrameMissedCount++;
                mTimeStats->incrementMissedFrames();
            }

            if (hwcFrameMissed) {
                mHwcFrameMissedCount++;
            }

            if (gpuFrameMissed) {
                mGpuFrameMissedCount++;
            }

            if (mUseSmart90ForVideo) {
                // This call is made each time SF wakes up and creates a new frame. It is part
                // of video detection feature.
                mScheduler->updateFpsBasedOnContent();
            }

            if (performSetActiveConfig()) {
                break;
            }

            if (frameMissed && mPropagateBackpressure) {
                if ((hwcFrameMissed && !gpuFrameMissed) ||
                    mPropagateBackpressureClientComposition) {
                    signalLayerUpdate();
                    break;
                }
            }

            if (mDolphinFuncsEnabled) {
                int maxQueuedFrames = 0;
                mDrawingState.traverseInZOrder([&](Layer* layer) {
                    if (layer->hasReadyFrame()) {
                        nsecs_t expectedPresentTime;
                        expectedPresentTime = mScheduler->expectedPresentTime();
                        if (layer->shouldPresentNow(expectedPresentTime)) {
                            int layerQueuedFrames = layer->getQueuedFrameCount();
                            if (maxQueuedFrames < layerQueuedFrames &&
                                    !layer->visibleNonTransparentRegion.isEmpty()) {
                                maxQueuedFrames = layerQueuedFrames;
                            }
                        }
                    }
                });
                if(mDolphinMonitor(maxQueuedFrames)) {
                    signalLayerUpdate();
                    break;
                }
            }

            // Now that we're going to make it to the handleMessageTransaction()
            // call below it's safe to call updateVrFlinger(), which will
            // potentially trigger a display handoff.
            updateVrFlinger();

            bool refreshNeeded = handleMessageTransaction();
            refreshNeeded |= handleMessageInvalidate();

            updateCursorAsync();
            updateInputFlinger();

            refreshNeeded |= mRepaintEverything;
            if (refreshNeeded && CC_LIKELY(mBootStage != BootStage::BOOTLOADER)) {
                // Signal a refresh if a transaction modified the window state,
                // a new buffer was latched, or if HWC has requested a full
                // repaint
                signalRefresh();
            }
            break;
        }
        case MessageQueue::REFRESH: {
            if (mDolphinFuncsEnabled) {
                mDolphinRefresh();
            }
            handleMessageRefresh();
            break;
        }
    }
}

bool SurfaceFlinger::handleMessageTransaction() {
    ATRACE_CALL();
    uint32_t transactionFlags = peekTransactionFlags();

    bool flushedATransaction = flushTransactionQueues();

    bool runHandleTransaction = transactionFlags &&
            ((transactionFlags != eTransactionFlushNeeded) || flushedATransaction);

    if (runHandleTransaction) {
        handleTransaction(eTransactionMask);
    } else {
        getTransactionFlags(eTransactionFlushNeeded);
    }

    if (transactionFlushNeeded()) {
        setTransactionFlags(eTransactionFlushNeeded);
    }

    return runHandleTransaction;
}

void SurfaceFlinger::handleMessageRefresh() {
    ATRACE_CALL();

    mRefreshPending = false;

    const bool repaintEverything = mRepaintEverything.exchange(false);
    preComposition();
    rebuildLayerStacks();
    calculateWorkingSet();
    for (const auto& [token, display] : mDisplays) {
        beginFrame(display);
        prepareFrame(display);
        doDebugFlashRegions(display, repaintEverything);
        doComposition(display, repaintEverything);
    }

    logLayerStats();

    postFrame();
    postComposition();

    mHadClientComposition = false;
    mHadDeviceComposition = false;
    for (const auto& [token, displayDevice] : mDisplays) {
        auto display = displayDevice->getCompositionDisplay();
        const auto displayId = display->getId();
        mHadClientComposition =
                mHadClientComposition || getHwComposer().hasClientComposition(displayId);
        mHadDeviceComposition =
                mHadDeviceComposition || getHwComposer().hasDeviceComposition(displayId);
    }

    mVsyncModulator.onRefreshed(mHadClientComposition);

    mLayersWithQueuedFrames.clear();
}


bool SurfaceFlinger::handleMessageInvalidate() {
    ATRACE_CALL();
    bool refreshNeeded = handlePageFlip();

    if (mVisibleRegionsDirty) {
        computeLayerBounds();
        if (mTracingEnabled) {
            mTracing.notify("visibleRegionsDirty");
        }
    }

    for (auto& layer : mLayersPendingRefresh) {
        Region visibleReg;
        visibleReg.set(layer->getScreenBounds());
        invalidateLayerStack(layer, visibleReg);
    }
    mLayersPendingRefresh.clear();
    return refreshNeeded;
}

void SurfaceFlinger::setDisplayAnimating(const sp<DisplayDevice>& hw) {
    static android::sp<vendor::display::config::V1_1::IDisplayConfig> disp_config_v1_1 =
                                        vendor::display::config::V1_1::IDisplayConfig::getService();

    const std::optional<DisplayId>& displayId = hw->getId();
    const auto dpy = getHwComposer().fromPhysicalDisplayId(*displayId);

    if (disp_config_v1_1 == NULL || !dpy || hw->getIsDisplayBuiltInType()) {
        return;
    }

    bool hasScreenshot = false;
    mDrawingState.traverseInZOrder([&](Layer* layer) {
      if (layer->getLayerStack() == hw->getLayerStack()) {
          if (layer->isScreenshot()) {
              hasScreenshot = true;
          }
      }
    });

    if (hasScreenshot == hw->getAnimating()) {
        return;
    }

    disp_config_v1_1->setDisplayAnimating(*dpy, hasScreenshot);
    hw->setAnimating(hasScreenshot);
}


void SurfaceFlinger::calculateWorkingSet() {
    ATRACE_CALL();
    ALOGV(__FUNCTION__);

    // build the h/w work list
    if (CC_UNLIKELY(mGeometryInvalid)) {
        mGeometryInvalid = false;
        for (const auto& [token, displayDevice] : mDisplays) {
            auto display = displayDevice->getCompositionDisplay();
            setDisplayAnimating(displayDevice);

            uint32_t zOrder = 0;

            for (auto& layer : display->getOutputLayersOrderedByZ()) {
                auto& compositionState = layer->editState();
                compositionState.forceClientComposition = false;
                if (!compositionState.hwc || mDebugDisableHWC || mDebugRegion) {
                    compositionState.forceClientComposition = true;
                }

                // The output Z order is set here based on a simple counter.
                compositionState.z = zOrder++;

                // Update the display independent composition state. This goes
                // to the general composition layer state structure.
                // TODO: Do this once per compositionengine::CompositionLayer.
                layer->getLayerFE().latchCompositionState(layer->getLayer().editState().frontEnd,
                                                          true);

                // Recalculate the geometry state of the output layer.
                layer->updateCompositionState(true);

                // Write the updated geometry state to the HWC
                layer->writeStateToHWC(true);
            }
        }
    }

    // Set the per-frame data
    for (const auto& [token, displayDevice] : mDisplays) {
        auto display = displayDevice->getCompositionDisplay();
        const auto displayId = display->getId();
        if (!displayId) {
            continue;
        }
        auto* profile = display->getDisplayColorProfile();

        if (mDrawingState.colorMatrixChanged) {
            display->setColorTransform(mDrawingState.colorMatrix);
        }
        Dataspace targetDataspace = Dataspace::UNKNOWN;
        if (useColorManagement) {
            ColorMode colorMode;
            RenderIntent renderIntent;
            pickColorMode(displayDevice, &colorMode, &targetDataspace, &renderIntent);
            display->setColorMode(colorMode, targetDataspace, renderIntent);
        }
        for (auto& layer : displayDevice->getVisibleLayersSortedByZ()) {
            if (layer->isHdrY410()) {
                layer->forceClientComposition(displayDevice);
            } else if ((layer->getDataSpace() == Dataspace::BT2020_PQ ||
                        layer->getDataSpace() == Dataspace::BT2020_ITU_PQ) &&
                       !profile->hasHDR10Support()) {
                layer->forceClientComposition(displayDevice);
            } else if ((layer->getDataSpace() == Dataspace::BT2020_HLG ||
                        layer->getDataSpace() == Dataspace::BT2020_ITU_HLG) &&
                       !profile->hasHLGSupport()) {
                layer->forceClientComposition(displayDevice);
            }

            if (layer->getRoundedCornerState().radius > 0.0f) {
                layer->forceClientComposition(displayDevice);
            }

            if (layer->getForceClientComposition(displayDevice)) {
                ALOGV("[%s] Requesting Client composition", layer->getName().string());
                layer->setCompositionType(displayDevice,
                                          Hwc2::IComposerClient::Composition::CLIENT);
                continue;
            }

            const auto& displayState = display->getState();
            layer->setPerFrameData(displayDevice, displayState.transform, displayState.viewport,
                                   displayDevice->getSupportedPerFrameMetadata(),
                                   isHdrColorMode(displayState.colorMode) ? Dataspace::UNKNOWN
                                                                          : targetDataspace);
        }
    }

    mDrawingState.colorMatrixChanged = false;

    for (const auto& [token, displayDevice] : mDisplays) {
        auto display = displayDevice->getCompositionDisplay();
        for (auto& layer : displayDevice->getVisibleLayersSortedByZ()) {
            auto& layerState = layer->getCompositionLayer()->editState().frontEnd;
            layerState.compositionType = static_cast<Hwc2::IComposerClient::Composition>(
                    layer->getCompositionType(displayDevice));
        }
    }
}

void SurfaceFlinger::doDebugFlashRegions(const sp<DisplayDevice>& displayDevice,
                                         bool repaintEverything) {
    auto display = displayDevice->getCompositionDisplay();
    const auto& displayState = display->getState();

    // is debugging enabled
    if (CC_LIKELY(!mDebugRegion))
        return;

    if (displayState.isEnabled) {
        // transform the dirty region into this screen's coordinate space
        const Region dirtyRegion = display->getDirtyRegion(repaintEverything);
        if (!dirtyRegion.isEmpty()) {
            base::unique_fd readyFence;
            // redraw the whole screen
            doComposeSurfaces(displayDevice, dirtyRegion, &readyFence);

            display->getRenderSurface()->queueBuffer(std::move(readyFence));
        }
    }

    postFramebuffer(displayDevice);

    if (mDebugRegion > 1) {
        usleep(mDebugRegion * 1000);
    }

    prepareFrame(displayDevice);
}

void SurfaceFlinger::logLayerStats() {
    ATRACE_CALL();
    if (CC_UNLIKELY(mLayerStats.isEnabled())) {
        for (const auto& [token, display] : mDisplays) {
            if (display->isPrimary()) {
                mLayerStats.logLayerStats(dumpVisibleLayersProtoInfo(display));
                return;
            }
        }

        ALOGE("logLayerStats: no primary display");
    }
}

void SurfaceFlinger::preComposition()
{
    ATRACE_CALL();
    ALOGV("preComposition");

    mRefreshStartTime = systemTime(SYSTEM_TIME_MONOTONIC);

    bool needExtraInvalidate = false;
    mDrawingState.traverseInZOrder([&](Layer* layer) {
        if (layer->onPreComposition(mRefreshStartTime)) {
            needExtraInvalidate = true;
        }
    });

    if (needExtraInvalidate) {
        signalLayerUpdate();
    }
}

void SurfaceFlinger::updateCompositorTiming(const DisplayStatInfo& stats, nsecs_t compositeTime,
                                            std::shared_ptr<FenceTime>& presentFenceTime) {
    // Update queue of past composite+present times and determine the
    // most recently known composite to present latency.
    getBE().mCompositePresentTimes.push({compositeTime, presentFenceTime});
    nsecs_t compositeToPresentLatency = -1;
    while (!getBE().mCompositePresentTimes.empty()) {
        SurfaceFlingerBE::CompositePresentTime& cpt = getBE().mCompositePresentTimes.front();
        // Cached values should have been updated before calling this method,
        // which helps avoid duplicate syscalls.
        nsecs_t displayTime = cpt.display->getCachedSignalTime();
        if (displayTime == Fence::SIGNAL_TIME_PENDING) {
            break;
        }
        compositeToPresentLatency = displayTime - cpt.composite;
        getBE().mCompositePresentTimes.pop();
    }

    // Don't let mCompositePresentTimes grow unbounded, just in case.
    while (getBE().mCompositePresentTimes.size() > 16) {
        getBE().mCompositePresentTimes.pop();
    }

    setCompositorTimingSnapped(stats, compositeToPresentLatency);
}

void SurfaceFlinger::setCompositorTimingSnapped(const DisplayStatInfo& stats,
                                                nsecs_t compositeToPresentLatency) {
    // Integer division and modulo round toward 0 not -inf, so we need to
    // treat negative and positive offsets differently.
    nsecs_t idealLatency = (mPhaseOffsets->getCurrentSfOffset() > 0)
            ? (stats.vsyncPeriod - (mPhaseOffsets->getCurrentSfOffset() % stats.vsyncPeriod))
            : ((-mPhaseOffsets->getCurrentSfOffset()) % stats.vsyncPeriod);

    // Just in case mPhaseOffsets->getCurrentSfOffset() == -vsyncInterval.
    if (idealLatency <= 0) {
        idealLatency = stats.vsyncPeriod;
    }

    // Snap the latency to a value that removes scheduling jitter from the
    // composition and present times, which often have >1ms of jitter.
    // Reducing jitter is important if an app attempts to extrapolate
    // something (such as user input) to an accurate diasplay time.
    // Snapping also allows an app to precisely calculate mPhaseOffsets->getCurrentSfOffset()
    // with (presentLatency % interval).
    nsecs_t bias = stats.vsyncPeriod / 2;
    int64_t extraVsyncs = (compositeToPresentLatency - idealLatency + bias) / stats.vsyncPeriod;
    nsecs_t snappedCompositeToPresentLatency =
            (extraVsyncs > 0) ? idealLatency + (extraVsyncs * stats.vsyncPeriod) : idealLatency;

    std::lock_guard<std::mutex> lock(getBE().mCompositorTimingLock);
    getBE().mCompositorTiming.deadline = stats.vsyncTime - idealLatency;
    getBE().mCompositorTiming.interval = stats.vsyncPeriod;
    getBE().mCompositorTiming.presentLatency = snappedCompositeToPresentLatency;
}

void SurfaceFlinger::postComposition()
{
    ATRACE_CALL();
    ALOGV("postComposition");

    // Release any buffers which were replaced this frame
    nsecs_t dequeueReadyTime = systemTime();
    for (auto& layer : mLayersWithQueuedFrames) {
        layer->releasePendingBuffer(dequeueReadyTime);
    }

    // |mStateLock| not needed as we are on the main thread
    const auto displayDevice = getDefaultDisplayDeviceLocked();

    getBE().mGlCompositionDoneTimeline.updateSignalTimes();
    std::shared_ptr<FenceTime> glCompositionDoneFenceTime;
    if (displayDevice && getHwComposer().hasClientComposition(displayDevice->getId())) {
        glCompositionDoneFenceTime =
                std::make_shared<FenceTime>(displayDevice->getCompositionDisplay()
                                                    ->getRenderSurface()
                                                    ->getClientTargetAcquireFence());
        getBE().mGlCompositionDoneTimeline.push(glCompositionDoneFenceTime);
    } else {
        glCompositionDoneFenceTime = FenceTime::NO_FENCE;
    }

    getBE().mDisplayTimeline.updateSignalTimes();
    mPreviousPresentFences[1] = mPreviousPresentFences[0];
    mPreviousPresentFences[0] = mActiveVsyncSource
            ? getHwComposer().getPresentFence(*mActiveVsyncSource->getId())
            : Fence::NO_FENCE;
    auto presentFenceTime = std::make_shared<FenceTime>(mPreviousPresentFences[0]);
    getBE().mDisplayTimeline.push(presentFenceTime);

    DisplayStatInfo stats;
    mScheduler->getDisplayStatInfo(&stats);

    // We use the mRefreshStartTime which might be sampled a little later than
    // when we started doing work for this frame, but that should be okay
    // since updateCompositorTiming has snapping logic.
    updateCompositorTiming(stats, mRefreshStartTime, presentFenceTime);
    CompositorTiming compositorTiming;
    {
        std::lock_guard<std::mutex> lock(getBE().mCompositorTimingLock);
        compositorTiming = getBE().mCompositorTiming;
    }

    mDrawingState.traverseInZOrder([&](Layer* layer) {
        bool frameLatched =
                layer->onPostComposition(displayDevice->getId(), glCompositionDoneFenceTime,
                                         presentFenceTime, compositorTiming);
        if (frameLatched) {
            recordBufferingStats(layer->getName().string(),
                    layer->getOccupancyHistory(false));
        }
    });

    if (presentFenceTime->isValid()) {
        mScheduler->addPresentFence(presentFenceTime);
    }

    if (!hasSyncFramework) {
        if (displayDevice && getHwComposer().isConnected(*displayDevice->getId()) &&
            displayDevice->isPoweredOn()) {
            mScheduler->enableHardwareVsync();
        }
    }

    if (mAnimCompositionPending) {
        mAnimCompositionPending = false;

        if (presentFenceTime->isValid()) {
            mAnimFrameTracker.setActualPresentFence(
                    std::move(presentFenceTime));
        } else if (displayDevice && getHwComposer().isConnected(*displayDevice->getId())) {
            // The HWC doesn't support present fences, so use the refresh
            // timestamp instead.
            const nsecs_t presentTime =
                    getHwComposer().getRefreshTimestamp(*displayDevice->getId());
            mAnimFrameTracker.setActualPresentTime(presentTime);
        }
        mAnimFrameTracker.advanceFrame();
    }

    dumpDrawCycle(false);

    mTimeStats->incrementTotalFrames();
    if (mHadClientComposition) {
        mTimeStats->incrementClientCompositionFrames();
    }

    mTimeStats->setPresentFenceGlobal(presentFenceTime);

    if (displayDevice && getHwComposer().isConnected(*displayDevice->getId()) &&
        !displayDevice->isPoweredOn()) {
        return;
    }

    nsecs_t currentTime = systemTime();
    if (mHasPoweredOff) {
        mHasPoweredOff = false;
    } else {
        nsecs_t elapsedTime = currentTime - getBE().mLastSwapTime;
        size_t numPeriods = static_cast<size_t>(elapsedTime / stats.vsyncPeriod);
        if (numPeriods < SurfaceFlingerBE::NUM_BUCKETS - 1) {
            getBE().mFrameBuckets[numPeriods] += elapsedTime;
        } else {
            getBE().mFrameBuckets[SurfaceFlingerBE::NUM_BUCKETS - 1] += elapsedTime;
        }
        getBE().mTotalTime += elapsedTime;
    }
    getBE().mLastSwapTime = currentTime;

    {
        std::lock_guard lock(mTexturePoolMutex);
        if (mTexturePool.size() < mTexturePoolSize) {
            const size_t refillCount = mTexturePoolSize - mTexturePool.size();
            const size_t offset = mTexturePool.size();
            mTexturePool.resize(mTexturePoolSize);
            getRenderEngine().genTextures(refillCount, mTexturePool.data() + offset);
            ATRACE_INT("TexturePoolSize", mTexturePool.size());
        } else if (mTexturePool.size() > mTexturePoolSize) {
            const size_t deleteCount = mTexturePool.size() - mTexturePoolSize;
            const size_t offset = mTexturePoolSize;
            getRenderEngine().deleteTextures(deleteCount, mTexturePool.data() + offset);
            mTexturePool.resize(mTexturePoolSize);
            ATRACE_INT("TexturePoolSize", mTexturePool.size());
        }
    }

    mTransactionCompletedThread.addPresentFence(mPreviousPresentFences[0]);

    // Lock the mStateLock in case SurfaceFlinger is in the middle of applying a transaction.
    // If we do not lock here, a callback could be sent without all of its SurfaceControls and
    // metrics.
    {
        Mutex::Autolock _l(mStateLock);
        mTransactionCompletedThread.sendCallbacks();
    }

    if (mLumaSampling && mRegionSamplingThread) {
        mRegionSamplingThread->notifyNewContent();
    }

    if (mUseSmoMo) {
        Mutex::Autolock lock(mStateLock);

        float refreshRate = 1e9 / getVsyncPeriod();

        std::vector<smomo::SmomoLayerStats> layers;

        // Disable SmoMo by passing empty layer stack in multiple display case
        if (mDisplays.size() == 1) {
            for (const auto& layer : displayDevice->getVisibleLayersSortedByZ()) {
                smomo::SmomoLayerStats layerStats = {
                    layer->getName().string(),
                    layer->getSequence(),
                };
                layers.push_back(layerStats);
            }
        }

        mSmoMo->UpdateSmomoState(layers, refreshRate);
    }

    // Even though ATRACE_INT64 already checks if tracing is enabled, it doesn't prevent the
    // side-effect of getTotalSize(), so we check that again here
    if (ATRACE_ENABLED()) {
        ATRACE_INT64("Total Buffer Size", GraphicBufferAllocator::get().getTotalSize());
    }
}

void SurfaceFlinger::computeLayerBounds() {
    for (const auto& pair : mDisplays) {
        const auto& displayDevice = pair.second;
        const auto display = displayDevice->getCompositionDisplay();
        for (const auto& layer : mDrawingState.layersSortedByZ) {
            // only consider the layers on the given layer stack
            if (!display->belongsInOutput(layer->getLayerStack(), layer->getPrimaryDisplayOnly())) {
                continue;
            }

            layer->computeBounds(displayDevice->getViewport().toFloatRect(), ui::Transform());
        }
    }
}

void SurfaceFlinger::rebuildLayerStacks() {
    ATRACE_CALL();
    ALOGV("rebuildLayerStacks");
    Mutex::Autolock lock(mDolphinStateLock);

    // rebuild the visible layer list per screen
    if (CC_UNLIKELY(mVisibleRegionsDirty)) {
        ATRACE_NAME("rebuildLayerStacks VR Dirty");
        mVisibleRegionsDirty = false;
        invalidateHwcGeometry();

        for (const auto& pair : mDisplays) {
            const auto& displayDevice = pair.second;
            auto display = displayDevice->getCompositionDisplay();
            const auto& displayState = display->getState();
            Region opaqueRegion;
            Region dirtyRegion;
            compositionengine::Output::OutputLayers layersSortedByZ;
            Vector<sp<Layer>> deprecated_layersSortedByZ;
            Vector<sp<Layer>> layersNeedingFences;
            const ui::Transform& tr = displayState.transform;
            const Rect bounds = displayState.bounds;
            if (displayState.isEnabled) {
                computeVisibleRegions(displayDevice, dirtyRegion, opaqueRegion);

                mDrawingState.traverseInZOrder([&](Layer* layer) {
                    auto compositionLayer = layer->getCompositionLayer();
                    if (compositionLayer == nullptr) {
                        return;
                    }

                    const auto displayId = displayDevice->getId();
                    sp<compositionengine::LayerFE> layerFE = compositionLayer->getLayerFE();
                    LOG_ALWAYS_FATAL_IF(layerFE.get() == nullptr);

                    bool needsOutputLayer = false;

                    if (display->belongsInOutput(layer->getLayerStack(),
                                                 layer->getPrimaryDisplayOnly())) {
                        Region drawRegion(tr.transform(
                                layer->visibleNonTransparentRegion));
                        drawRegion.andSelf(bounds);
                        if (!drawRegion.isEmpty()) {
                            needsOutputLayer = true;
                        }
                    }

                    if (needsOutputLayer) {
                        layersSortedByZ.emplace_back(
                                display->getOrCreateOutputLayer(displayId, compositionLayer,
                                                                layerFE));
                        deprecated_layersSortedByZ.add(layer);

                        auto& outputLayerState = layersSortedByZ.back()->editState();
                        outputLayerState.visibleRegion =
                                tr.transform(layer->visibleRegion.intersect(displayState.viewport));
                    } else if (displayId) {
                        // For layers that are being removed from a HWC display,
                        // and that have queued frames, add them to a a list of
                        // released layers so we can properly set a fence.
                        bool hasExistingOutputLayer =
                                display->getOutputLayerForLayer(compositionLayer.get()) != nullptr;
                        bool hasQueuedFrames = std::find(mLayersWithQueuedFrames.cbegin(),
                                                         mLayersWithQueuedFrames.cend(),
                                                         layer) != mLayersWithQueuedFrames.cend();

                        if (hasExistingOutputLayer && hasQueuedFrames) {
                            layersNeedingFences.add(layer);
                        }
                    }
                });
            }

            display->setOutputLayersOrderedByZ(std::move(layersSortedByZ));

            displayDevice->setVisibleLayersSortedByZ(deprecated_layersSortedByZ);
            displayDevice->setLayersNeedingFences(layersNeedingFences);

            Region undefinedRegion{bounds};
            undefinedRegion.subtractSelf(tr.transform(opaqueRegion));

            display->editState().undefinedRegion = undefinedRegion;
            display->editState().dirtyRegion.orSelf(dirtyRegion);
        }
    }
}

sp<DisplayDevice> SurfaceFlinger::getVsyncSource() {
    // Return the vsync source from the active displays based on
    // the order in which they are connected. Normally the order
    // of priority is Primary (Built-in/Pluggable) followed by
    // Secondary built-ins followed by pluggable.
    for (const auto& display : mDisplaysList) {
        int mode = display->getPowerMode();
        if (display->isVirtual() || (mode == HWC_POWER_MODE_OFF) ||
            (mode == HWC_POWER_MODE_DOZE_SUSPEND)) {
            continue;
        }

        if (mVsyncSourceReliableOnDoze) {
            if ((mode == HWC_POWER_MODE_NORMAL) ||
                (mode == HWC_POWER_MODE_DOZE)) {
              return display;
            }
        } else if (mode == HWC_POWER_MODE_NORMAL) {
            return display;
        }
    }

    // In-case active displays are not present, source the vsync from
    // the display which is in doze mode even if it is unreliable
    // in the same order of display priority as above.
    if (!mVsyncSourceReliableOnDoze) {
        for (const auto& display : mDisplaysList) {
            int mode = display->getPowerMode();
            if (display->isVirtual()) {
                continue;
            }

            if (mode == HWC_POWER_MODE_DOZE) {
                return display;
            }
        }
    }

    return NULL;
}

void SurfaceFlinger::updateVsyncSource()
            NO_THREAD_SAFETY_ANALYSIS {
    nsecs_t vsync = getVsyncPeriod();

    if (mNextVsyncSource == NULL) {
        // Switch off vsync for the last enabled source
        mScheduler->disableHardwareVsync(true);
        mScheduler->onScreenReleased(mAppConnectionHandle);
    } else if (mNextVsyncSource && (mActiveVsyncSource == NULL)) {
        mScheduler->onScreenAcquired(mAppConnectionHandle);
        mScheduler->resyncToHardwareVsync(true, vsync);
    } else if ((mNextVsyncSource != NULL) &&
        (mActiveVsyncSource != NULL)) {
        // Switch vsync to the new source
        mScheduler->resyncToHardwareVsync(true, vsync);
    }
}

// Returns a data space that fits all visible layers.  The returned data space
// can only be one of
//  - Dataspace::SRGB (use legacy dataspace and let HWC saturate when colors are enhanced)
//  - Dataspace::DISPLAY_P3
//  - Dataspace::DISPLAY_BT2020
// The returned HDR data space is one of
//  - Dataspace::UNKNOWN
//  - Dataspace::BT2020_HLG
//  - Dataspace::BT2020_PQ
Dataspace SurfaceFlinger::getBestDataspace(const sp<DisplayDevice>& display,
                                           Dataspace* outHdrDataSpace,
                                           bool* outIsHdrClientComposition) const {
    Dataspace bestDataSpace = Dataspace::V0_SRGB;
    *outHdrDataSpace = Dataspace::UNKNOWN;

    for (const auto& layer : display->getVisibleLayersSortedByZ()) {
        switch (layer->getDataSpace()) {
            case Dataspace::V0_SCRGB:
            case Dataspace::V0_SCRGB_LINEAR:
            case Dataspace::BT2020:
            case Dataspace::BT2020_ITU:
            case Dataspace::BT2020_LINEAR:
            case Dataspace::DISPLAY_BT2020:
                bestDataSpace = Dataspace::DISPLAY_BT2020;
                break;
            case Dataspace::DISPLAY_P3:
                bestDataSpace = Dataspace::DISPLAY_P3;
                break;
            case Dataspace::BT2020_PQ:
            case Dataspace::BT2020_ITU_PQ:
                bestDataSpace = Dataspace::DISPLAY_P3;
                *outHdrDataSpace = Dataspace::BT2020_PQ;
                *outIsHdrClientComposition = layer->getForceClientComposition(display);
                break;
            case Dataspace::BT2020_HLG:
            case Dataspace::BT2020_ITU_HLG:
                bestDataSpace = Dataspace::DISPLAY_P3;
                // When there's mixed PQ content and HLG content, we set the HDR
                // data space to be BT2020_PQ and convert HLG to PQ.
                if (*outHdrDataSpace == Dataspace::UNKNOWN) {
                    *outHdrDataSpace = Dataspace::BT2020_HLG;
                }
                break;
            default:
                break;
        }
    }

    return bestDataSpace;
}

// Pick the ColorMode / Dataspace for the display device.
void SurfaceFlinger::pickColorMode(const sp<DisplayDevice>& display, ColorMode* outMode,
                                   Dataspace* outDataSpace, RenderIntent* outRenderIntent) const {
    if (mDisplayColorSetting == DisplayColorSetting::UNMANAGED) {
        *outMode = ColorMode::NATIVE;
        *outDataSpace = Dataspace::UNKNOWN;
        *outRenderIntent = RenderIntent::COLORIMETRIC;
        return;
    }

    Dataspace hdrDataSpace;
    bool isHdrClientComposition = false;
    Dataspace bestDataSpace = getBestDataspace(display, &hdrDataSpace, &isHdrClientComposition);

    auto* profile = display->getCompositionDisplay()->getDisplayColorProfile();

    switch (mForceColorMode) {
        case ColorMode::SRGB:
            bestDataSpace = Dataspace::V0_SRGB;
            break;
        case ColorMode::DISPLAY_P3:
            bestDataSpace = Dataspace::DISPLAY_P3;
            break;
        default:
            break;
    }

    // respect hdrDataSpace only when there is no legacy HDR support
    const bool isHdr = hdrDataSpace != Dataspace::UNKNOWN &&
            !profile->hasLegacyHdrSupport(hdrDataSpace) && !isHdrClientComposition;
    if (isHdr) {
        bestDataSpace = hdrDataSpace;
    }

    RenderIntent intent;
    switch (mDisplayColorSetting) {
        case DisplayColorSetting::MANAGED:
        case DisplayColorSetting::UNMANAGED:
            intent = isHdr ? RenderIntent::TONE_MAP_COLORIMETRIC : RenderIntent::COLORIMETRIC;
            break;
        case DisplayColorSetting::ENHANCED:
            intent = isHdr ? RenderIntent::TONE_MAP_ENHANCE : RenderIntent::ENHANCE;
            break;
        default: // vendor display color setting
            intent = static_cast<RenderIntent>(mDisplayColorSetting);
            break;
    }

    profile->getBestColorMode(bestDataSpace, intent, outDataSpace, outMode, outRenderIntent);
}

void SurfaceFlinger::beginFrame(const sp<DisplayDevice>& displayDevice) {
    auto display = displayDevice->getCompositionDisplay();
    const auto& displayState = display->getState();

    bool dirty = !display->getDirtyRegion(false).isEmpty();
    bool empty = displayDevice->getVisibleLayersSortedByZ().size() == 0;
    bool wasEmpty = !displayState.lastCompositionHadVisibleLayers;

    // If nothing has changed (!dirty), don't recompose.
    // If something changed, but we don't currently have any visible layers,
    //   and didn't when we last did a composition, then skip it this time.
    // The second rule does two things:
    // - When all layers are removed from a display, we'll emit one black
    //   frame, then nothing more until we get new layers.
    // - When a display is created with a private layer stack, we won't
    //   emit any black frames until a layer is added to the layer stack.
    bool mustRecompose = dirty && !(empty && wasEmpty);

    const char flagPrefix[] = {'-', '+'};
    static_cast<void>(flagPrefix);
    ALOGV_IF(displayDevice->isVirtual(), "%s: %s composition for %s (%cdirty %cempty %cwasEmpty)",
             __FUNCTION__, mustRecompose ? "doing" : "skipping",
             displayDevice->getDebugName().c_str(), flagPrefix[dirty], flagPrefix[empty],
             flagPrefix[wasEmpty]);

    display->getRenderSurface()->beginFrame(mustRecompose);

    if (mustRecompose) {
        display->editState().lastCompositionHadVisibleLayers = !empty;
    }
}

void SurfaceFlinger::prepareFrame(const sp<DisplayDevice>& displayDevice) {
    auto display = displayDevice->getCompositionDisplay();
    const auto& displayState = display->getState();

    if (!displayState.isEnabled) {
        return;
    }

    dumpDrawCycle(true);

    status_t result = display->getRenderSurface()->prepareFrame();
    ALOGE_IF(result != NO_ERROR, "prepareFrame failed for %s: %d (%s)",
             displayDevice->getDebugName().c_str(), result, strerror(-result));
}

void SurfaceFlinger::doComposition(const sp<DisplayDevice>& displayDevice, bool repaintEverything) {
    ATRACE_CALL();
    ALOGV("doComposition");

    auto display = displayDevice->getCompositionDisplay();
    const auto& displayState = display->getState();

    if (displayState.isEnabled) {
        // transform the dirty region into this screen's coordinate space
        const Region dirtyRegion = display->getDirtyRegion(repaintEverything);

        // repaint the framebuffer (if needed)
        doDisplayComposition(displayDevice, dirtyRegion);

        display->editState().dirtyRegion.clear();
        display->getRenderSurface()->flip();
    }
    postFramebuffer(displayDevice);
}

void SurfaceFlinger::postFrame()
{
    // |mStateLock| not needed as we are on the main thread
    const auto display = getDefaultDisplayDeviceLocked();
    if (display && getHwComposer().isConnected(*display->getId())) {
        uint32_t flipCount = display->getPageFlipCount();
        if (flipCount % LOG_FRAME_STATS_PERIOD == 0) {
            logFrameStats();
        }
    }
}

void SurfaceFlinger::postFramebuffer(const sp<DisplayDevice>& displayDevice) {
    ATRACE_CALL();
    ALOGV("postFramebuffer");

    auto display = displayDevice->getCompositionDisplay();
    const auto& displayState = display->getState();
    const auto displayId = display->getId();

    if (displayState.isEnabled) {
        if (displayId) {
            getHwComposer().presentAndGetReleaseFences(*displayId);
        }
        display->getRenderSurface()->onPresentDisplayCompleted();
        for (auto& layer : display->getOutputLayersOrderedByZ()) {
            sp<Fence> releaseFence = Fence::NO_FENCE;
            bool usedClientComposition = true;

            // The layer buffer from the previous frame (if any) is released
            // by HWC only when the release fence from this frame (if any) is
            // signaled.  Always get the release fence from HWC first.
            if (layer->getState().hwc) {
                const auto& hwcState = *layer->getState().hwc;
                releaseFence =
                        getHwComposer().getLayerReleaseFence(*displayId, hwcState.hwcLayer.get());
                usedClientComposition =
                        hwcState.hwcCompositionType == Hwc2::IComposerClient::Composition::CLIENT;
            }

            // If the layer was client composited in the previous frame, we
            // need to merge with the previous client target acquire fence.
            // Since we do not track that, always merge with the current
            // client target acquire fence when it is available, even though
            // this is suboptimal.
            if (usedClientComposition) {
                releaseFence =
                        Fence::merge("LayerRelease", releaseFence,
                                     display->getRenderSurface()->getClientTargetAcquireFence());
            }

            layer->getLayerFE().onLayerDisplayed(releaseFence);
        }

        // We've got a list of layers needing fences, that are disjoint with
        // display->getVisibleLayersSortedByZ.  The best we can do is to
        // supply them with the present fence.
        if (!displayDevice->getLayersNeedingFences().isEmpty()) {
            sp<Fence> presentFence =
                    displayId ? getHwComposer().getPresentFence(*displayId) : Fence::NO_FENCE;
            for (auto& layer : displayDevice->getLayersNeedingFences()) {
                layer->getCompositionLayer()->getLayerFE()->onLayerDisplayed(presentFence);
            }
        }

        if (displayId) {
            getHwComposer().clearReleaseFences(*displayId);
        }
    }
}

void SurfaceFlinger::handleTransaction(uint32_t transactionFlags)
{
    ATRACE_CALL();

    // here we keep a copy of the drawing state (that is the state that's
    // going to be overwritten by handleTransactionLocked()) outside of
    // mStateLock so that the side-effects of the State assignment
    // don't happen with mStateLock held (which can cause deadlocks).
    State drawingState(mDrawingState);

    Mutex::Autolock _l(mStateLock);
    mDebugInTransaction = systemTime();

    // Here we're guaranteed that some transaction flags are set
    // so we can call handleTransactionLocked() unconditionally.
    // We call getTransactionFlags(), which will also clear the flags,
    // with mStateLock held to guarantee that mCurrentState won't change
    // until the transaction is committed.

    mVsyncModulator.onTransactionHandled();
    transactionFlags = getTransactionFlags(eTransactionMask);
    handleTransactionLocked(transactionFlags);

    mDebugInTransaction = 0;
    invalidateHwcGeometry();
    // here the transaction has been committed
}

void SurfaceFlinger::processDisplayHotplugEventsLocked() {
    for (const auto& event : mPendingHotplugEvents) {
        const std::optional<DisplayIdentificationInfo> info =
                getHwComposer().onHotplug(event.hwcDisplayId, event.connection);

        if (!info) {
            continue;
        }

        if (event.connection == HWC2::Connection::Connected) {
            if (!mPhysicalDisplayTokens.count(info->id)) {
                ALOGV("Creating display %s", to_string(info->id).c_str());
                mPhysicalDisplayTokens[info->id] = new BBinder();
                DisplayDeviceState state;
                state.displayId = info->id;
                state.isSecure = true; // All physical displays are currently considered secure.
                state.displayName = info->name;
                mCurrentState.displays.add(mPhysicalDisplayTokens[info->id], state);
                mInterceptor->saveDisplayCreation(state);
            }
        } else {
            ALOGV("Removing display %s", to_string(info->id).c_str());

            ssize_t index = mCurrentState.displays.indexOfKey(mPhysicalDisplayTokens[info->id]);
            if (index >= 0) {
                const DisplayDeviceState& state = mCurrentState.displays.valueAt(index);
                mInterceptor->saveDisplayDeletion(state.sequenceId);
                mCurrentState.displays.removeItemsAt(index);
            }
            mDisplaysList.remove(getDisplayDeviceLocked(mPhysicalDisplayTokens[info->id]));
            mNextVsyncSource = getVsyncSource();
            updateVsyncSource();
            mPhysicalDisplayTokens.erase(info->id);
        }

        processDisplayChangesLocked();
    }

    mPendingHotplugEvents.clear();
}

void SurfaceFlinger::dispatchDisplayHotplugEvent(PhysicalDisplayId displayId, bool connected) {
    mScheduler->hotplugReceived(mAppConnectionHandle, displayId, connected);
    mScheduler->hotplugReceived(mSfConnectionHandle, displayId, connected);
}

sp<DisplayDevice> SurfaceFlinger::setupNewDisplayDeviceInternal(
        const wp<IBinder>& displayToken, const std::optional<DisplayId>& displayId,
        const DisplayDeviceState& state, const sp<compositionengine::DisplaySurface>& dispSurface,
        const sp<IGraphicBufferProducer>& producer) {
    DisplayDeviceCreationArgs creationArgs(this, displayToken, displayId);
    creationArgs.sequenceId = state.sequenceId;
    creationArgs.isVirtual = state.isVirtual();
    creationArgs.isSecure = state.isSecure;
    creationArgs.displaySurface = dispSurface;
    creationArgs.hasWideColorGamut = false;
    creationArgs.supportedPerFrameMetadata = 0;

    const bool isInternalDisplay = displayId && displayId == getInternalDisplayIdLocked();
    creationArgs.isPrimary = isInternalDisplay;

    if (useColorManagement && displayId) {
        std::vector<ColorMode> modes = getHwComposer().getColorModes(*displayId);
        for (ColorMode colorMode : modes) {
            if (isWideColorMode(colorMode)) {
                creationArgs.hasWideColorGamut = true;
            }

            std::vector<RenderIntent> renderIntents =
                    getHwComposer().getRenderIntents(*displayId, colorMode);
            creationArgs.hwcColorModes.emplace(colorMode, renderIntents);
        }
    }

    if (displayId) {
        getHwComposer().getHdrCapabilities(*displayId, &creationArgs.hdrCapabilities);
        creationArgs.supportedPerFrameMetadata =
                getHwComposer().getSupportedPerFrameMetadata(*displayId);
    }

    auto nativeWindowSurface = getFactory().createNativeWindowSurface(producer);
    auto nativeWindow = nativeWindowSurface->getNativeWindow();
    creationArgs.nativeWindow = nativeWindow;

    // Make sure that composition can never be stalled by a virtual display
    // consumer that isn't processing buffers fast enough. We have to do this
    // here, in case the display is composed entirely by HWC.
    if (state.isVirtual()) {
        nativeWindow->setSwapInterval(nativeWindow.get(), 0);
    }

    creationArgs.displayInstallOrientation =
            isInternalDisplay ? primaryDisplayOrientation : DisplayState::eOrientationDefault;

    // virtual displays are always considered enabled
    creationArgs.initialPowerMode = state.isVirtual() ? HWC_POWER_MODE_NORMAL : HWC_POWER_MODE_OFF;

    sp<DisplayDevice> display = getFactory().createDisplayDevice(std::move(creationArgs));

    if (maxFrameBufferAcquiredBuffers >= 3) {
        nativeWindowSurface->preallocateBuffers();
    }

    ColorMode defaultColorMode = ColorMode::NATIVE;
    Dataspace defaultDataSpace = Dataspace::UNKNOWN;
    if (display->hasWideColorGamut()) {
        defaultColorMode = ColorMode::SRGB;
        defaultDataSpace = Dataspace::V0_SRGB;
    }
    display->getCompositionDisplay()->setColorMode(defaultColorMode, defaultDataSpace,
                                                   RenderIntent::COLORIMETRIC);
    if (!state.isVirtual()) {
        LOG_ALWAYS_FATAL_IF(!displayId);
        display->setActiveConfig(getHwComposer().getActiveConfigIndex(*displayId));
    }

    display->setLayerStack(state.layerStack);
    display->setProjection(state.orientation, state.viewport, state.frame);
    display->setDisplayName(state.displayName);

    return display;
}

void SurfaceFlinger::processDisplayChangesLocked() {
    // here we take advantage of Vector's copy-on-write semantics to
    // improve performance by skipping the transaction entirely when
    // know that the lists are identical
    const KeyedVector<wp<IBinder>, DisplayDeviceState>& curr(mCurrentState.displays);
    const KeyedVector<wp<IBinder>, DisplayDeviceState>& draw(mDrawingState.displays);
    if (!curr.isIdenticalTo(draw)) {
        mVisibleRegionsDirty = true;
        const size_t cc = curr.size();
        size_t dc = draw.size();

        // find the displays that were removed
        // (ie: in drawing state but not in current state)
        // also handle displays that changed
        // (ie: displays that are in both lists)
        for (size_t i = 0; i < dc;) {
            const ssize_t j = curr.indexOfKey(draw.keyAt(i));
            if (j < 0) {
                // in drawing state but not in current state
                if (const auto display = getDisplayDeviceLocked(draw.keyAt(i))) {
                    // Save display ID before disconnecting.
                    const auto displayId = display->getId();
                    display->disconnect();

                    if (!display->isVirtual()) {
                        LOG_ALWAYS_FATAL_IF(!displayId);
                        dispatchDisplayHotplugEvent(displayId->value, false);
                    }
                }

                mDisplays.erase(draw.keyAt(i));
            } else {
                // this display is in both lists. see if something changed.
                const DisplayDeviceState& state(curr[j]);
                const wp<IBinder>& displayToken = curr.keyAt(j);
                const sp<IBinder> state_binder = IInterface::asBinder(state.surface);
                const sp<IBinder> draw_binder = IInterface::asBinder(draw[i].surface);
                if (state_binder != draw_binder) {
                    // changing the surface is like destroying and
                    // recreating the DisplayDevice, so we just remove it
                    // from the drawing state, so that it get re-added
                    // below.
                    if (const auto display = getDisplayDeviceLocked(displayToken)) {
                        display->disconnect();
                    }
                    mDisplays.erase(displayToken);
                    mDrawingState.displays.removeItemsAt(i);
                    dc--;
                    // at this point we must loop to the next item
                    continue;
                }

                if (const auto display = getDisplayDeviceLocked(displayToken)) {
                    if (state.layerStack != draw[i].layerStack) {
                        display->setLayerStack(state.layerStack);
                    }
                    if ((state.orientation != draw[i].orientation) ||
                        (state.viewport != draw[i].viewport) || (state.frame != draw[i].frame)) {
                        display->setProjection(state.orientation, state.viewport, state.frame);
                    }
                    if (state.width != draw[i].width || state.height != draw[i].height) {
                        display->setDisplaySize(state.width, state.height);
                    }
                }
            }
            ++i;
        }

        // find displays that were added
        // (ie: in current state but not in drawing state)
        for (size_t i = 0; i < cc; i++) {
            if (draw.indexOfKey(curr.keyAt(i)) < 0) {
                const DisplayDeviceState& state(curr[i]);

                sp<compositionengine::DisplaySurface> dispSurface;
                sp<IGraphicBufferProducer> producer;
                sp<IGraphicBufferProducer> bqProducer;
                sp<IGraphicBufferConsumer> bqConsumer;
                getFactory().createBufferQueue(&bqProducer, &bqConsumer, false);

                std::optional<DisplayId> displayId;
                if (state.isVirtual()) {
                    // Virtual displays without a surface are dormant:
                    // they have external state (layer stack, projection,
                    // etc.) but no internal state (i.e. a DisplayDevice).
                    if (state.surface != nullptr) {
                        // Allow VR composer to use virtual displays.
                        if (mUseHwcVirtualDisplays || getHwComposer().isUsingVrComposer()) {
                            int width = 0;
                            int status = state.surface->query(NATIVE_WINDOW_WIDTH, &width);
                            ALOGE_IF(status != NO_ERROR, "Unable to query width (%d)", status);
                            int height = 0;
                            status = state.surface->query(NATIVE_WINDOW_HEIGHT, &height);
                            ALOGE_IF(status != NO_ERROR, "Unable to query height (%d)", status);
                            int intFormat = 0;
                            status = state.surface->query(NATIVE_WINDOW_FORMAT, &intFormat);
                            ALOGE_IF(status != NO_ERROR, "Unable to query format (%d)", status);
                            auto format = static_cast<ui::PixelFormat>(intFormat);

                            if (maxVirtualDisplaySize == 0 ||
                                ((uint64_t)width <= maxVirtualDisplaySize &&
                                (uint64_t)height <= maxVirtualDisplaySize)) {
                                uint64_t usage = 0;
                                // Replace with native_window_get_consumer_usage ?
                                status = state.surface->getConsumerUsage(&usage);
                                ALOGW_IF(status != NO_ERROR, "Unable to query usage (%d)", status);
                                if ((status == NO_ERROR) && canAllocateHwcDisplayIdForVDS(usage)) {
                                     displayId =
                                     getHwComposer().allocateVirtualDisplay(width, height, &format);
                                }
                            }
                        }

                        // TODO: Plumb requested format back up to consumer

                        sp<VirtualDisplaySurface> vds =
                                new VirtualDisplaySurface(getHwComposer(), displayId, state.surface,
                                                          bqProducer, bqConsumer,
                                                          state.displayName, state.isSecure);

                        dispSurface = vds;
                        producer = vds;
                    }
                } else {
                    ALOGE_IF(state.surface != nullptr,
                             "adding a supported display, but rendering "
                             "surface is provided (%p), ignoring it",
                             state.surface.get());

                    displayId = state.displayId;
                    LOG_ALWAYS_FATAL_IF(!displayId);
                    dispSurface = new FramebufferSurface(getHwComposer(), *displayId, bqConsumer);
                    producer = bqProducer;
                }

                const wp<IBinder>& displayToken = curr.keyAt(i);
                if (dispSurface != nullptr) {
                    mDisplays.emplace(displayToken,
                                      setupNewDisplayDeviceInternal(displayToken, displayId, state,
                                                                    dispSurface, producer));
                    // Check if power mode override is available and supported by HWC.
                    {
                        using vendor::display::config::V1_7::IDisplayConfig;
                        android::sp<IDisplayConfig> disp_config_v1_7 =
                            IDisplayConfig::getService();
                        if (disp_config_v1_7 != NULL) {
                             const auto hwcDisplayId =
                                 getHwComposer().fromPhysicalDisplayId(*displayId);
                            if (disp_config_v1_7->isPowerModeOverrideSupported(*hwcDisplayId)) {
                                sp<DisplayDevice> display = getDisplayDeviceLocked(displayToken);
                                display->setPowerModeOverrideConfig(true);
                            }
                        }
                    }

                    {
                        using vendor::display::config::V1_9::IDisplayConfig;
                        android::sp<IDisplayConfig> disp_config_v1_9 =
                            IDisplayConfig::getService();
                        if (disp_config_v1_9 != NULL) {
                            const auto hwcDisplayId =
                                getHwComposer().fromPhysicalDisplayId(*displayId);
                            if (disp_config_v1_9->isBuiltInDisplay(*hwcDisplayId)) {
                                sp<DisplayDevice> display = getDisplayDeviceLocked(displayToken);
                                display->setIsDisplayBuiltInType(true);
                            }
                        }
                    }
                    if (!state.isVirtual()) {
                        mDisplaysList.push_back(getDisplayDeviceLocked(displayToken));
                        LOG_ALWAYS_FATAL_IF(!displayId);
                        dispatchDisplayHotplugEvent(displayId->value, true);
                    }
                }
            }
        }
    }

    mDrawingState.displays = mCurrentState.displays;
}

void SurfaceFlinger::handleTransactionLocked(uint32_t transactionFlags)
{
    // Notify all layers of available frames
    mCurrentState.traverseInZOrder([](Layer* layer) {
        layer->notifyAvailableFrames();
    });

    /*
     * Traversal of the children
     * (perform the transaction for each of them if needed)
     */

    if ((transactionFlags & eTraversalNeeded) || mTraversalNeededMainThread) {
        mCurrentState.traverseInZOrder([&](Layer* layer) {
            uint32_t trFlags = layer->getTransactionFlags(eTransactionNeeded);
            if (!trFlags) return;

            const uint32_t flags = layer->doTransaction(0);
            if (flags & Layer::eVisibleRegion)
                mVisibleRegionsDirty = true;

            if (flags & Layer::eInputInfoChanged) {
                mInputInfoChanged = true;
            }
        });
        mTraversalNeededMainThread = false;
    }

    /*
     * Perform display own transactions if needed
     */

    if (transactionFlags & eDisplayTransactionNeeded) {
        processDisplayChangesLocked();
        processDisplayHotplugEventsLocked();
    }

    if (transactionFlags & (eDisplayLayerStackChanged|eDisplayTransactionNeeded)) {
        // The transform hint might have changed for some layers
        // (either because a display has changed, or because a layer
        // as changed).
        //
        // Walk through all the layers in currentLayers,
        // and update their transform hint.
        //
        // If a layer is visible only on a single display, then that
        // display is used to calculate the hint, otherwise we use the
        // default display.
        //
        // NOTE: we do this here, rather than in rebuildLayerStacks() so that
        // the hint is set before we acquire a buffer from the surface texture.
        //
        // NOTE: layer transactions have taken place already, so we use their
        // drawing state. However, SurfaceFlinger's own transaction has not
        // happened yet, so we must use the current state layer list
        // (soon to become the drawing state list).
        //
        sp<const DisplayDevice> hintDisplay;
        uint32_t currentlayerStack = 0;
        bool first = true;
        mCurrentState.traverseInZOrder([&](Layer* layer) {
            // NOTE: we rely on the fact that layers are sorted by
            // layerStack first (so we don't have to traverse the list
            // of displays for every layer).
            uint32_t layerStack = layer->getLayerStack();
            if (first || currentlayerStack != layerStack) {
                currentlayerStack = layerStack;
                // figure out if this layerstack is mirrored
                // (more than one display) if so, pick the default display,
                // if not, pick the only display it's on.
                hintDisplay = nullptr;
                for (const auto& [token, display] : mDisplays) {
                    if (display->getCompositionDisplay()
                                ->belongsInOutput(layer->getLayerStack(),
                                                  layer->getPrimaryDisplayOnly())) {
                        if (hintDisplay) {
                            hintDisplay = nullptr;
                            break;
                        } else {
                            hintDisplay = display;
                        }
                    }
                }
            }

            if (!hintDisplay) {
                // NOTE: TEMPORARY FIX ONLY. Real fix should cause layers to
                // redraw after transform hint changes. See bug 8508397.

                // could be null when this layer is using a layerStack
                // that is not visible on any display. Also can occur at
                // screen off/on times.
                hintDisplay = getDefaultDisplayDeviceLocked();
            }

            // could be null if there is no display available at all to get
            // the transform hint from.
            if (hintDisplay) {
                layer->updateTransformHint(hintDisplay);
            }

            first = false;
        });
    }


    /*
     * Perform our own transaction if needed
     */

    if (mLayersAdded) {
        mLayersAdded = false;
        // Layers have been added.
        mVisibleRegionsDirty = true;
    }

    // some layers might have been removed, so
    // we need to update the regions they're exposing.
    if (mLayersRemoved) {
        mLayersRemoved = false;
        mVisibleRegionsDirty = true;
        mDrawingState.traverseInZOrder([&](Layer* layer) {
            if (mLayersPendingRemoval.indexOf(layer) >= 0) {
                // this layer is not visible anymore
                Region visibleReg;
                visibleReg.set(layer->getScreenBounds());
                invalidateLayerStack(layer, visibleReg);
            }
        });
    }

    commitInputWindowCommands();
    commitTransaction();
}

void SurfaceFlinger::updateInputFlinger() {
    ATRACE_CALL();
    if (!mInputFlinger) {
        return;
    }

    if (mVisibleRegionsDirty || mInputInfoChanged) {
        mInputInfoChanged = false;
        updateInputWindowInfo();
    } else if (mInputWindowCommands.syncInputWindows) {
        // If the caller requested to sync input windows, but there are no
        // changes to input windows, notify immediately.
        setInputWindowsFinished();
    }

    executeInputWindowCommands();
}

void SurfaceFlinger::updateInputWindowInfo() {
    std::vector<InputWindowInfo> inputHandles;

    mDrawingState.traverseInReverseZOrder([&](Layer* layer) {
        if (layer->hasInput()) {
            // When calculating the screen bounds we ignore the transparent region since it may
            // result in an unwanted offset.
            inputHandles.push_back(layer->fillInputInfo());
        }
    });

    mInputFlinger->setInputWindows(inputHandles,
                                   mInputWindowCommands.syncInputWindows ? mSetInputWindowsListener
                                                                         : nullptr);
}

void SurfaceFlinger::commitInputWindowCommands() {
    mInputWindowCommands = mPendingInputWindowCommands;
    mPendingInputWindowCommands.clear();
}

void SurfaceFlinger::executeInputWindowCommands() {
    for (const auto& transferTouchFocusCommand : mInputWindowCommands.transferTouchFocusCommands) {
        if (transferTouchFocusCommand.fromToken != nullptr &&
            transferTouchFocusCommand.toToken != nullptr &&
            transferTouchFocusCommand.fromToken != transferTouchFocusCommand.toToken) {
            mInputFlinger->transferTouchFocus(transferTouchFocusCommand.fromToken,
                                              transferTouchFocusCommand.toToken);
        }
    }

    mInputWindowCommands.clear();
}

void SurfaceFlinger::updateCursorAsync()
{
    for (const auto& [token, display] : mDisplays) {
        if (!display->getId()) {
            continue;
        }

        for (auto& layer : display->getVisibleLayersSortedByZ()) {
            layer->updateCursorPosition(display);
        }
    }
}

void SurfaceFlinger::latchAndReleaseBuffer(const sp<Layer>& layer) {
    if (layer->hasReadyFrame()) {
        bool ignored = false;
        layer->latchBuffer(ignored, systemTime());
    }
    layer->releasePendingBuffer(systemTime());
}

void SurfaceFlinger::commitTransaction()
{
    if (!mLayersPendingRemoval.isEmpty()) {
        // Notify removed layers now that they can't be drawn from
        for (const auto& l : mLayersPendingRemoval) {
            recordBufferingStats(l->getName().string(),
                    l->getOccupancyHistory(true));

            // Ensure any buffers set to display on any children are released.
            if (l->isRemovedFromCurrentState()) {
                latchAndReleaseBuffer(l);
            }

            // If the layer has been removed and has no parent, then it will not be reachable
            // when traversing layers on screen. Add the layer to the offscreenLayers set to
            // ensure we can copy its current to drawing state.
            if (!l->getParent()) {
                mOffscreenLayers.emplace(l.get());
            }
        }
        mLayersPendingRemoval.clear();
    }

    // If this transaction is part of a window animation then the next frame
    // we composite should be considered an animation as well.
    mAnimCompositionPending = mAnimTransactionPending;

    withTracingLock([&]() {
        mDrawingState = mCurrentState;
        // clear the "changed" flags in current state
        mCurrentState.colorMatrixChanged = false;

        mDrawingState.traverseInZOrder([&](Layer* layer) {
            layer->commitChildList();

            // If the layer can be reached when traversing mDrawingState, then the layer is no
            // longer offscreen. Remove the layer from the offscreenLayer set.
            if (mOffscreenLayers.count(layer)) {
                mOffscreenLayers.erase(layer);
            }
        });

        commitOffscreenLayers();
    });

    mTransactionPending = false;
    mAnimTransactionPending = false;
    mTransactionCV.broadcast();
}

void SurfaceFlinger::withTracingLock(std::function<void()> lockedOperation) {
    if (mTracingEnabledChanged) {
        mTracingEnabled = mTracing.isEnabled();
        mTracingEnabledChanged = false;
    }

    // Synchronize with Tracing thread
    std::unique_lock<std::mutex> lock;
    if (mTracingEnabled) {
        lock = std::unique_lock<std::mutex>(mDrawingStateLock);
    }

    lockedOperation();

    // Synchronize with Tracing thread
    if (mTracingEnabled) {
        lock.unlock();
    }
}

void SurfaceFlinger::commitOffscreenLayers() {
    for (Layer* offscreenLayer : mOffscreenLayers) {
        offscreenLayer->traverseInZOrder(LayerVector::StateSet::Drawing, [](Layer* layer) {
            uint32_t trFlags = layer->getTransactionFlags(eTransactionNeeded);
            if (!trFlags) return;

            layer->doTransaction(0);
            layer->commitChildList();
        });
    }
}

void SurfaceFlinger::computeVisibleRegions(const sp<const DisplayDevice>& displayDevice,
                                           Region& outDirtyRegion, Region& outOpaqueRegion) {
    ATRACE_CALL();
    ALOGV("computeVisibleRegions");

    auto display = displayDevice->getCompositionDisplay();

    Region aboveOpaqueLayers;
    Region aboveCoveredLayers;
    Region dirty;

    outDirtyRegion.clear();

    Layer* layerOfInterest = NULL;
    bool bIgnoreLayer = false;
    mDrawingState.traverseInReverseZOrder([&](Layer* layer) {
        if (layer->isSecureDisplay()) {
            bIgnoreLayer = true;
            if (displayDevice->isPrimary()) {
                layerOfInterest = layer;
            }
            return;
        }
    });

    mDrawingState.traverseInReverseZOrder([&](Layer* layer) {
        // start with the whole surface at its current location
        const Layer::State& s(layer->getDrawingState());

        // only consider the layers on the given layer stack
        if (!display->belongsInOutput(layer->getLayerStack(), layer->getPrimaryDisplayOnly())) {
            return;
        }

        if (bIgnoreLayer && layerOfInterest != layer) {
            Region visibleNonTransRegion;
            visibleNonTransRegion.set(Rect(0, 0));
            layer->setVisibleNonTransparentRegion(visibleNonTransRegion);
            return;
        }

        /*
         * opaqueRegion: area of a surface that is fully opaque.
         */
        Region opaqueRegion;

        /*
         * visibleRegion: area of a surface that is visible on screen
         * and not fully transparent. This is essentially the layer's
         * footprint minus the opaque regions above it.
         * Areas covered by a translucent surface are considered visible.
         */
        Region visibleRegion;

        /*
         * coveredRegion: area of a surface that is covered by all
         * visible regions above it (which includes the translucent areas).
         */
        Region coveredRegion;

        /*
         * transparentRegion: area of a surface that is hinted to be completely
         * transparent. This is only used to tell when the layer has no visible
         * non-transparent regions and can be removed from the layer list. It
         * does not affect the visibleRegion of this layer or any layers
         * beneath it. The hint may not be correct if apps don't respect the
         * SurfaceView restrictions (which, sadly, some don't).
         */
        Region transparentRegion;


        // handle hidden surfaces by setting the visible region to empty
        if (CC_LIKELY(layer->isVisible())) {
            const bool translucent = !layer->isOpaque(s);
            Rect bounds(layer->getScreenBounds());

            visibleRegion.set(bounds);
            ui::Transform tr = layer->getTransform();
            if (!visibleRegion.isEmpty()) {
                // Remove the transparent area from the visible region
                if (translucent) {
                    if (tr.preserveRects()) {
                        // transform the transparent region
                        transparentRegion = tr.transform(layer->getActiveTransparentRegion(s));
                    } else {
                        // transformation too complex, can't do the
                        // transparent region optimization.
                        transparentRegion.clear();
                    }
                }

                // compute the opaque region
                const int32_t layerOrientation = tr.getOrientation();
                if (layer->getAlpha() == 1.0f && !translucent &&
                        layer->getRoundedCornerState().radius == 0.0f &&
                        ((layerOrientation & ui::Transform::ROT_INVALID) == false)) {
                    // the opaque region is the layer's footprint
                    opaqueRegion = visibleRegion;
                }
            }
        }

        if (visibleRegion.isEmpty()) {
            layer->clearVisibilityRegions();
            return;
        }

        // Clip the covered region to the visible region
        coveredRegion = aboveCoveredLayers.intersect(visibleRegion);

        // Update aboveCoveredLayers for next (lower) layer
        aboveCoveredLayers.orSelf(visibleRegion);

        // subtract the opaque region covered by the layers above us
        visibleRegion.subtractSelf(aboveOpaqueLayers);

        // compute this layer's dirty region
        if (layer->contentDirty) {
            // we need to invalidate the whole region
            dirty = visibleRegion;
            // as well, as the old visible region
            dirty.orSelf(layer->visibleRegion);
            layer->contentDirty = false;
        } else {
            /* compute the exposed region:
             *   the exposed region consists of two components:
             *   1) what's VISIBLE now and was COVERED before
             *   2) what's EXPOSED now less what was EXPOSED before
             *
             * note that (1) is conservative, we start with the whole
             * visible region but only keep what used to be covered by
             * something -- which mean it may have been exposed.
             *
             * (2) handles areas that were not covered by anything but got
             * exposed because of a resize.
             */
            const Region newExposed = visibleRegion - coveredRegion;
            const Region oldVisibleRegion = layer->visibleRegion;
            const Region oldCoveredRegion = layer->coveredRegion;
            const Region oldExposed = oldVisibleRegion - oldCoveredRegion;
            dirty = (visibleRegion&oldCoveredRegion) | (newExposed-oldExposed);
        }
        dirty.subtractSelf(aboveOpaqueLayers);

        // accumulate to the screen dirty region
        outDirtyRegion.orSelf(dirty);

        // Update aboveOpaqueLayers for next (lower) layer
        aboveOpaqueLayers.orSelf(opaqueRegion);

        // Store the visible region in screen space
        layer->setVisibleRegion(visibleRegion);
        layer->setCoveredRegion(coveredRegion);
        layer->setVisibleNonTransparentRegion(
                visibleRegion.subtract(transparentRegion));
    });

    outOpaqueRegion = aboveOpaqueLayers;
}

void SurfaceFlinger::invalidateLayerStack(const sp<const Layer>& layer, const Region& dirty) {
    for (const auto& [token, displayDevice] : mDisplays) {
        auto display = displayDevice->getCompositionDisplay();
        if (display->belongsInOutput(layer->getLayerStack(), layer->getPrimaryDisplayOnly())) {
            display->editState().dirtyRegion.orSelf(dirty);
        }
    }
}

bool SurfaceFlinger::handlePageFlip()
{
    ATRACE_CALL();
    ALOGV("handlePageFlip");

    nsecs_t latchTime = systemTime();

    bool visibleRegions = false;
    bool frameQueued = false;
    bool newDataLatched = false;

    // Store the set of layers that need updates. This set must not change as
    // buffers are being latched, as this could result in a deadlock.
    // Example: Two producers share the same command stream and:
    // 1.) Layer 0 is latched
    // 2.) Layer 0 gets a new frame
    // 2.) Layer 1 gets a new frame
    // 3.) Layer 1 is latched.
    // Display is now waiting on Layer 1's frame, which is behind layer 0's
    // second frame. But layer 0's second frame could be waiting on display.
    mDrawingState.traverseInZOrder([&](Layer* layer) {
        if (layer->hasReadyFrame()) {
            frameQueued = true;
            nsecs_t expectedPresentTime;
            expectedPresentTime = mScheduler->expectedPresentTime();
            if (layer->shouldPresentNow(expectedPresentTime)) {
                mLayersWithQueuedFrames.push_back(layer);
            } else {
                ATRACE_NAME("!layer->shouldPresentNow()");
                layer->useEmptyDamage();
            }
        } else {
            layer->useEmptyDamage();
        }
    });

    if (!mLayersWithQueuedFrames.empty()) {
        // mStateLock is needed for latchBuffer as LayerRejecter::reject()
        // writes to Layer current state. See also b/119481871
        Mutex::Autolock lock(mStateLock);

        for (auto& layer : mLayersWithQueuedFrames) {
            if (layer->latchBuffer(visibleRegions, latchTime)) {
                mLayersPendingRefresh.push_back(layer);
            }
            layer->useSurfaceDamage();
            if (layer->isBufferLatched()) {
                newDataLatched = true;
            }
        }
    }

    mVisibleRegionsDirty |= visibleRegions;

    // If we will need to wake up at some time in the future to deal with a
    // queued frame that shouldn't be displayed during this vsync period, wake
    // up during the next vsync period to check again.
    if (frameQueued && (mLayersWithQueuedFrames.empty() || !newDataLatched)) {
        signalLayerUpdate();
    }

    // enter boot animation on first buffer latch
    if (CC_UNLIKELY(mBootStage == BootStage::BOOTLOADER && newDataLatched)) {
        ALOGI("Enter boot animation");
        mBootStage = BootStage::BOOTANIMATION;
    }

    // Only continue with the refresh if there is actually new work to do
    return !mLayersWithQueuedFrames.empty() && newDataLatched;
}

void SurfaceFlinger::invalidateHwcGeometry()
{
    mGeometryInvalid = true;
}

void SurfaceFlinger::doDisplayComposition(const sp<DisplayDevice>& displayDevice,
                                          const Region& inDirtyRegion) {
    auto display = displayDevice->getCompositionDisplay();
    // We only need to actually compose the display if:
    // 1) It is being handled by hardware composer, which may need this to
    //    keep its virtual display state machine in sync, or
    // 2) There is work to be done (the dirty region isn't empty)
    if (!displayDevice->getId() && inDirtyRegion.isEmpty()) {
        ALOGV("Skipping display composition");
        return;
    }

    ALOGV("doDisplayComposition");
    base::unique_fd readyFence;
    if (!doComposeSurfaces(displayDevice, Region::INVALID_REGION, &readyFence)) return;

    // swap buffers (presentation)
    display->getRenderSurface()->queueBuffer(std::move(readyFence));
}

bool SurfaceFlinger::doComposeSurfaces(const sp<DisplayDevice>& displayDevice,
                                       const Region& debugRegion, base::unique_fd* readyFence) {
    ATRACE_CALL();
    ALOGV("doComposeSurfaces");

    auto display = displayDevice->getCompositionDisplay();
    const auto& displayState = display->getState();
    const auto displayId = display->getId();
    auto& renderEngine = getRenderEngine();
    const bool supportProtectedContent = renderEngine.supportsProtectedContent();

    const Region bounds(displayState.bounds);
    const DisplayRenderArea renderArea(displayDevice);
    const bool hasClientComposition = getHwComposer().hasClientComposition(displayId);
    ATRACE_INT("hasClientComposition", hasClientComposition);

    bool applyColorMatrix = false;

    renderengine::DisplaySettings clientCompositionDisplay;
    std::vector<renderengine::LayerSettings> clientCompositionLayers;
    sp<GraphicBuffer> buf;
    base::unique_fd fd;

    if (hasClientComposition) {
        ALOGV("hasClientComposition");

        if (displayDevice->isPrimary() && supportProtectedContent) {
            bool needsProtected = false;
            for (auto& layer : displayDevice->getVisibleLayersSortedByZ()) {
                // If the layer is a protected layer, mark protected context is needed.
                if (layer->isProtected()) {
                    needsProtected = true;
                    break;
                }
            }
            if (needsProtected != renderEngine.isProtected()) {
                renderEngine.useProtectedContext(needsProtected);
            }
            if (needsProtected != display->getRenderSurface()->isProtected() &&
                needsProtected == renderEngine.isProtected()) {
                display->getRenderSurface()->setProtected(needsProtected);
            }
        }

        buf = display->getRenderSurface()->dequeueBuffer(&fd);

        if (buf == nullptr) {
            ALOGW("Dequeuing buffer for display [%s] failed, bailing out of "
                  "client composition for this frame",
                  displayDevice->getDisplayName().c_str());
            return false;
        }

        clientCompositionDisplay.physicalDisplay = displayState.scissor;
        clientCompositionDisplay.clip = displayState.scissor;
        const ui::Transform& displayTransform = displayState.transform;
        clientCompositionDisplay.globalTransform = displayTransform.asMatrix4();
        clientCompositionDisplay.orientation = displayState.orientation;

        const auto* profile = display->getDisplayColorProfile();
        Dataspace outputDataspace = Dataspace::UNKNOWN;
        if (profile->hasWideColorGamut()) {
            outputDataspace = displayState.dataspace;
        }
        clientCompositionDisplay.outputDataspace = outputDataspace;
        clientCompositionDisplay.maxLuminance =
                profile->getHdrCapabilities().getDesiredMaxLuminance();

        const bool hasDeviceComposition = getHwComposer().hasDeviceComposition(displayId);
        const bool skipClientColorTransform =
                getHwComposer()
                        .hasDisplayCapability(displayId,
                                              HWC2::DisplayCapability::SkipClientColorTransform);

        // Compute the global color transform matrix.
        applyColorMatrix = !hasDeviceComposition && !skipClientColorTransform;
        if (applyColorMatrix) {
            clientCompositionDisplay.colorTransform = displayState.colorTransformMat;
        }
    }

    /*
     * and then, render the layers targeted at the framebuffer
     */

    ALOGV("Rendering client layers");
    bool firstLayer = true;
    Region clearRegion = Region::INVALID_REGION;
    for (auto& layer : displayDevice->getVisibleLayersSortedByZ()) {
        const Region viewportRegion(displayState.viewport);
        const Region clip(viewportRegion.intersect(layer->visibleRegion));
        ALOGV("Layer: %s", layer->getName().string());
        ALOGV("  Composition type: %s", toString(layer->getCompositionType(displayDevice)).c_str());
        if (!clip.isEmpty()) {
            switch (layer->getCompositionType(displayDevice)) {
                case Hwc2::IComposerClient::Composition::CURSOR:
                case Hwc2::IComposerClient::Composition::DEVICE:
                case Hwc2::IComposerClient::Composition::SIDEBAND:
                case Hwc2::IComposerClient::Composition::SOLID_COLOR: {
                    LOG_ALWAYS_FATAL_IF(!displayId);
                    const Layer::State& state(layer->getDrawingState());
                    if (layer->getClearClientTarget(displayDevice) && !firstLayer &&
                        layer->isOpaque(state) && (layer->getAlpha() == 1.0f) &&
                        layer->getRoundedCornerState().radius == 0.0f && hasClientComposition) {
                        // never clear the very first layer since we're
                        // guaranteed the FB is already cleared
                        renderengine::LayerSettings layerSettings;
                        Region dummyRegion;
                        bool prepared =
                                layer->prepareClientLayer(renderArea, clip, dummyRegion,
                                                          supportProtectedContent, layerSettings);

                        if (prepared) {
                            layerSettings.source.buffer.buffer = nullptr;
                            layerSettings.source.solidColor = half3(0.0, 0.0, 0.0);
                            layerSettings.alpha = half(0.0);
                            layerSettings.disableBlending = true;
                            clientCompositionLayers.push_back(layerSettings);
                        }
                    }
                    break;
                }
                case Hwc2::IComposerClient::Composition::CLIENT: {
                    renderengine::LayerSettings layerSettings;
                    if (displayDevice->isVirtual() &&
                        skipColorLayer(layer->getTypeId())) {
                        // We are not using h/w composer.
                        // Skip color (dim) layer for WFD direct streaming.
                        continue;
                    }
                    bool prepared =
                            layer->prepareClientLayer(renderArea, clip, clearRegion,
                                                      supportProtectedContent, layerSettings);
                    if (prepared) {
                        clientCompositionLayers.push_back(layerSettings);
                    }
                    break;
                }
                default:
                    break;
            }
        } else {
            ALOGV("  Skipping for empty clip");
        }
        firstLayer = false;
    }

    // Perform some cleanup steps if we used client composition.
    if (hasClientComposition) {
        clientCompositionDisplay.clearRegion = clearRegion;

        // We boost GPU frequency here because there will be color spaces conversion
        // and it's expensive. We boost the GPU frequency so that GPU composition can
        // finish in time. We must reset GPU frequency afterwards, because high frequency
        // consumes extra battery.
        const bool expensiveRenderingExpected =
                clientCompositionDisplay.outputDataspace == Dataspace::DISPLAY_P3;
        if (expensiveRenderingExpected && displayId) {
            mPowerAdvisor.setExpensiveRenderingExpected(*displayId, true);
        }
        if (!debugRegion.isEmpty()) {
            Region::const_iterator it = debugRegion.begin();
            Region::const_iterator end = debugRegion.end();
            while (it != end) {
                const Rect& rect = *it++;
                renderengine::LayerSettings layerSettings;
                layerSettings.source.buffer.buffer = nullptr;
                layerSettings.source.solidColor = half3(1.0, 0.0, 1.0);
                layerSettings.geometry.boundaries = rect.toFloatRect();
                layerSettings.alpha = half(1.0);
                clientCompositionLayers.push_back(layerSettings);
            }
        }
        renderEngine.drawLayers(clientCompositionDisplay, clientCompositionLayers,
                                buf->getNativeBuffer(), /*useFramebufferCache=*/true, std::move(fd),
                                readyFence);
    } else if (displayId) {
        mPowerAdvisor.setExpensiveRenderingExpected(*displayId, false);
    }
    return true;
}

void SurfaceFlinger::drawWormhole(const Region& region) const {
    auto& engine(getRenderEngine());
    engine.fillRegionWithColor(region, 0, 0, 0, 0);
}

status_t SurfaceFlinger::addClientLayer(const sp<Client>& client, const sp<IBinder>& handle,
                                        const sp<IGraphicBufferProducer>& gbc, const sp<Layer>& lbc,
                                        const sp<IBinder>& parentHandle,
                                        const sp<Layer>& parentLayer, bool addToCurrentState) {
    // add this layer to the current state list
    {
        Mutex::Autolock _l(mStateLock);
        sp<Layer> parent;
        if (parentHandle != nullptr) {
            parent = fromHandle(parentHandle);
            if (parent == nullptr) {
                return NAME_NOT_FOUND;
            }
        } else {
            parent = parentLayer;
        }

        if (mNumLayers >= MAX_LAYERS) {
            ALOGE("AddClientLayer failed, mNumLayers (%zu) >= MAX_LAYERS (%zu)", mNumLayers,
                  MAX_LAYERS);
            mCurrentState.traverseInZOrder([&](Layer* layer) {
                const auto& p = layer->getParent();
                ALOGE("layer (%s) ::  parent (%s).",
                layer->getName().string(),
                (p != nullptr) ? p->getName().string() : "no-parent");
            });
            return NO_MEMORY;
        }

        mLayersByLocalBinderToken.emplace(handle->localBinder(), lbc);

        if (parent == nullptr && addToCurrentState) {
            mCurrentState.layersSortedByZ.add(lbc);
        } else if (parent == nullptr) {
            lbc->onRemovedFromCurrentState();
        } else if (parent->isRemovedFromCurrentState()) {
            parent->addChild(lbc);
            lbc->onRemovedFromCurrentState();
        } else {
            parent->addChild(lbc);
        }

        if (gbc != nullptr) {
            mGraphicBufferProducerList.insert(IInterface::asBinder(gbc).get());
            LOG_ALWAYS_FATAL_IF(mGraphicBufferProducerList.size() >
                                        mMaxGraphicBufferProducerListSize,
                                "Suspected IGBP leak: %zu IGBPs (%zu max), %zu Layers",
                                mGraphicBufferProducerList.size(),
                                mMaxGraphicBufferProducerListSize, mNumLayers);
        }
        mLayersAdded = true;
    }

    // attach this layer to the client
    client->attachLayer(handle, lbc);

    return NO_ERROR;
}

uint32_t SurfaceFlinger::peekTransactionFlags() {
    return mTransactionFlags;
}

uint32_t SurfaceFlinger::getTransactionFlags(uint32_t flags) {
    return mTransactionFlags.fetch_and(~flags) & flags;
}

uint32_t SurfaceFlinger::setTransactionFlags(uint32_t flags) {
    return setTransactionFlags(flags, Scheduler::TransactionStart::NORMAL);
}

uint32_t SurfaceFlinger::setTransactionFlags(uint32_t flags,
                                             Scheduler::TransactionStart transactionStart) {
    uint32_t old = mTransactionFlags.fetch_or(flags);
    mVsyncModulator.setTransactionStart(transactionStart);
    if ((old & flags)==0) { // wake the server up
        signalTransaction();
    }
    return old;
}

bool SurfaceFlinger::flushTransactionQueues() {
    // to prevent onHandleDestroyed from being called while the lock is held,
    // we must keep a copy of the transactions (specifically the composer
    // states) around outside the scope of the lock
    std::vector<const TransactionState> transactions;
    bool flushedATransaction = false;
    {
        Mutex::Autolock _l(mStateLock);

        auto it = mTransactionQueues.begin();
        while (it != mTransactionQueues.end()) {
            auto& [applyToken, transactionQueue] = *it;

            while (!transactionQueue.empty()) {
                const auto& transaction = transactionQueue.front();
                if (!transactionIsReadyToBeApplied(transaction.desiredPresentTime,
                                                   transaction.states)) {
                    setTransactionFlags(eTransactionFlushNeeded);
                    break;
                }
                transactions.push_back(transaction);
                applyTransactionState(transaction.states, transaction.displays, transaction.flags,
                                      mPendingInputWindowCommands, transaction.desiredPresentTime,
                                      transaction.buffer, transaction.callback,
                                      transaction.postTime, transaction.privileged,
                                      /*isMainThread*/ true);
                transactionQueue.pop();
                flushedATransaction = true;
            }

            if (transactionQueue.empty()) {
                it = mTransactionQueues.erase(it);
                mTransactionCV.broadcast();
            } else {
                it = std::next(it, 1);
            }
        }
    }
    return flushedATransaction;
}

bool SurfaceFlinger::transactionFlushNeeded() {
    return !mTransactionQueues.empty();
}

bool SurfaceFlinger::containsAnyInvalidClientState(const Vector<ComposerState>& states) {
    for (const ComposerState& state : states) {
        // Here we need to check that the interface we're given is indeed
        // one of our own. A malicious client could give us a nullptr
        // IInterface, or one of its own or even one of our own but a
        // different type. All these situations would cause us to crash.
        if (state.client == nullptr) {
            return true;
        }

        sp<IBinder> binder = IInterface::asBinder(state.client);
        if (binder == nullptr) {
            return true;
        }

        if (binder->queryLocalInterface(ISurfaceComposerClient::descriptor) == nullptr) {
            return true;
        }
    }
    return false;
}

bool SurfaceFlinger::transactionIsReadyToBeApplied(int64_t desiredPresentTime,
                                                   const Vector<ComposerState>& states) {
    nsecs_t expectedPresentTime = mScheduler->expectedPresentTime();
    // Do not present if the desiredPresentTime has not passed unless it is more than one second
    // in the future. We ignore timestamps more than 1 second in the future for stability reasons.
    if (desiredPresentTime >= 0 && desiredPresentTime >= expectedPresentTime &&
        desiredPresentTime < expectedPresentTime + s2ns(1)) {
        return false;
    }

    for (const ComposerState& state : states) {
        const layer_state_t& s = state.state;
        if (!(s.what & layer_state_t::eAcquireFenceChanged)) {
            continue;
        }
        if (s.acquireFence && s.acquireFence->getStatus() == Fence::Status::Unsignaled) {
            return false;
        }
    }
    return true;
}

void SurfaceFlinger::setTransactionState(const Vector<ComposerState>& states,
                                         const Vector<DisplayState>& displays, uint32_t flags,
                                         const sp<IBinder>& applyToken,
                                         const InputWindowCommands& inputWindowCommands,
                                         int64_t desiredPresentTime,
                                         const client_cache_t& uncacheBuffer,
                                         const std::vector<ListenerCallbacks>& listenerCallbacks) {
    ATRACE_CALL();

    const int64_t postTime = systemTime();

    bool privileged = callingThreadHasUnscopedSurfaceFlingerAccess();

    Mutex::Autolock _l(mStateLock);

    if (containsAnyInvalidClientState(states)) {
        return;
    }

    // If its TransactionQueue already has a pending TransactionState or if it is pending
    auto itr = mTransactionQueues.find(applyToken);
    // if this is an animation frame, wait until prior animation frame has
    // been applied by SF
    if (flags & eAnimation) {
        while (itr != mTransactionQueues.end()) {
            status_t err = mTransactionCV.waitRelative(mStateLock, s2ns(5));
            if (CC_UNLIKELY(err != NO_ERROR)) {
                ALOGW_IF(err == TIMED_OUT,
                         "setTransactionState timed out "
                         "waiting for animation frame to apply");
                break;
            }
            itr = mTransactionQueues.find(applyToken);
        }
    }
    if (itr != mTransactionQueues.end() ||
        !transactionIsReadyToBeApplied(desiredPresentTime, states)) {
        mTransactionQueues[applyToken].emplace(states, displays, flags, desiredPresentTime,
                                               uncacheBuffer, listenerCallbacks, postTime,
                                               privileged);
        setTransactionFlags(eTransactionFlushNeeded);
        return;
    }

    applyTransactionState(states, displays, flags, inputWindowCommands, desiredPresentTime,
                          uncacheBuffer, listenerCallbacks, postTime, privileged);
}

void SurfaceFlinger::applyTransactionState(const Vector<ComposerState>& states,
                                           const Vector<DisplayState>& displays, uint32_t flags,
                                           const InputWindowCommands& inputWindowCommands,
                                           const int64_t desiredPresentTime,
                                           const client_cache_t& uncacheBuffer,
                                           const std::vector<ListenerCallbacks>& listenerCallbacks,
                                           const int64_t postTime, bool privileged,
                                           bool isMainThread) {
    uint32_t transactionFlags = 0;

    if (flags & eAnimation) {
        // For window updates that are part of an animation we must wait for
        // previous animation "frames" to be handled.
        while (!isMainThread && mAnimTransactionPending) {
            status_t err = mTransactionCV.waitRelative(mStateLock, s2ns(5));
            if (CC_UNLIKELY(err != NO_ERROR)) {
                // just in case something goes wrong in SF, return to the
                // caller after a few seconds.
                ALOGW_IF(err == TIMED_OUT, "setTransactionState timed out "
                        "waiting for previous animation frame");
                mAnimTransactionPending = false;
                break;
            }
        }
    }

    for (const DisplayState& display : displays) {
        transactionFlags |= setDisplayStateLocked(display);
    }

    // In case the client has sent a Transaction that should receive callbacks but without any
    // SurfaceControls that should be included in the callback, send the listener and callbackIds
    // to the callback thread so it can send an empty callback
    if (!listenerCallbacks.empty()) {
        mTransactionCompletedThread.run();
    }
    for (const auto& [listener, callbackIds] : listenerCallbacks) {
        mTransactionCompletedThread.addCallback(listener, callbackIds);
    }

    uint32_t clientStateFlags = 0;
    for (const ComposerState& state : states) {
        clientStateFlags |= setClientStateLocked(state, desiredPresentTime, listenerCallbacks,
                                                 postTime, privileged);
    }

    // If the state doesn't require a traversal and there are callbacks, send them now
    if (!(clientStateFlags & eTraversalNeeded) && !listenerCallbacks.empty()) {
        mTransactionCompletedThread.sendCallbacks();
    }
    transactionFlags |= clientStateFlags;

    transactionFlags |= addInputWindowCommands(inputWindowCommands);

    if (uncacheBuffer.isValid()) {
        ClientCache::getInstance().erase(uncacheBuffer);
    }

    // If a synchronous transaction is explicitly requested without any changes, force a transaction
    // anyway. This can be used as a flush mechanism for previous async transactions.
    // Empty animation transaction can be used to simulate back-pressure, so also force a
    // transaction for empty animation transactions.
    if (transactionFlags == 0 &&
            ((flags & eSynchronous) || (flags & eAnimation))) {
        transactionFlags = eTransactionNeeded;
    }

    // If we are on the main thread, we are about to preform a traversal. Clear the traversal bit
    // so we don't have to wake up again next frame to preform an uneeded traversal.
    if (isMainThread && (transactionFlags & eTraversalNeeded)) {
        transactionFlags = transactionFlags & (~eTraversalNeeded);
        mTraversalNeededMainThread = true;
    }

    if (transactionFlags) {
        if (mInterceptor->isEnabled()) {
            mInterceptor->saveTransaction(states, mCurrentState.displays, displays, flags);
        }

        // this triggers the transaction
        const auto start = (flags & eEarlyWakeup) ? Scheduler::TransactionStart::EARLY
                                                  : Scheduler::TransactionStart::NORMAL;
        setTransactionFlags(transactionFlags, start);

        // if this is a synchronous transaction, wait for it to take effect
        // before returning.
        if (flags & eSynchronous) {
            mTransactionPending = true;
        }
        if (flags & eAnimation) {
            mAnimTransactionPending = true;
        }
        if (mPendingInputWindowCommands.syncInputWindows) {
            mPendingSyncInputWindows = true;
        }

        // applyTransactionState can be called by either the main SF thread or by
        // another process through setTransactionState.  While a given process may wish
        // to wait on synchronous transactions, the main SF thread should never
        // be blocked.  Therefore, we only wait if isMainThread is false.
        while (!isMainThread && (mTransactionPending || mPendingSyncInputWindows)) {
            status_t err = mTransactionCV.waitRelative(mStateLock, s2ns(5));
            if (CC_UNLIKELY(err != NO_ERROR)) {
                // just in case something goes wrong in SF, return to the
                // called after a few seconds.
                ALOGW_IF(err == TIMED_OUT, "setTransactionState timed out!");
                mTransactionPending = false;
                mPendingSyncInputWindows = false;
                break;
            }
        }
    }
}

uint32_t SurfaceFlinger::setDisplayStateLocked(const DisplayState& s) {
    const ssize_t index = mCurrentState.displays.indexOfKey(s.token);
    if (index < 0) return 0;

    uint32_t flags = 0;
    DisplayDeviceState& state = mCurrentState.displays.editValueAt(index);

    const uint32_t what = s.what;
    if (what & DisplayState::eSurfaceChanged) {
        if (IInterface::asBinder(state.surface) != IInterface::asBinder(s.surface)) {
            state.surface = s.surface;
            flags |= eDisplayTransactionNeeded;
        }
    }
    if (what & DisplayState::eLayerStackChanged) {
        if (state.layerStack != s.layerStack) {
            state.layerStack = s.layerStack;
            flags |= eDisplayTransactionNeeded;
        }
    }
    if (what & DisplayState::eDisplayProjectionChanged) {
        if (state.orientation != s.orientation) {
            state.orientation = s.orientation;
            flags |= eDisplayTransactionNeeded;
        }
        if (state.frame != s.frame) {
            state.frame = s.frame;
            flags |= eDisplayTransactionNeeded;
        }
        if (state.viewport != s.viewport) {
            state.viewport = s.viewport;
            flags |= eDisplayTransactionNeeded;
        }
    }
    if (what & DisplayState::eDisplaySizeChanged) {
        if (state.width != s.width) {
            state.width = s.width;
            flags |= eDisplayTransactionNeeded;
        }
        if (state.height != s.height) {
            state.height = s.height;
            flags |= eDisplayTransactionNeeded;
        }
    }

    return flags;
}

bool SurfaceFlinger::callingThreadHasUnscopedSurfaceFlingerAccess() {
    IPCThreadState* ipc = IPCThreadState::self();
    const int pid = ipc->getCallingPid();
    const int uid = ipc->getCallingUid();
    if ((uid != AID_GRAPHICS && uid != AID_SYSTEM) &&
        !PermissionCache::checkPermission(sAccessSurfaceFlinger, pid, uid)) {
        return false;
    }
    return true;
}

uint32_t SurfaceFlinger::setClientStateLocked(
        const ComposerState& composerState, int64_t desiredPresentTime,
        const std::vector<ListenerCallbacks>& listenerCallbacks, int64_t postTime,
        bool privileged) {
    const layer_state_t& s = composerState.state;
    sp<Client> client(static_cast<Client*>(composerState.client.get()));

    sp<Layer> layer(client->getLayerUser(s.surface));
    if (layer == nullptr) {
        return 0;
    }

    uint32_t flags = 0;

    const uint64_t what = s.what;
    bool geometryAppliesWithResize =
            what & layer_state_t::eGeometryAppliesWithResize;

    // If we are deferring transaction, make sure to push the pending state, as otherwise the
    // pending state will also be deferred.
    if (what & layer_state_t::eDeferTransaction_legacy) {
        layer->pushPendingState();
    }

    if (what & layer_state_t::ePositionChanged) {
        if (layer->setPosition(s.x, s.y, !geometryAppliesWithResize)) {
            flags |= eTraversalNeeded;
        }
    }
    if (what & layer_state_t::eLayerChanged) {
        // NOTE: index needs to be calculated before we update the state
        const auto& p = layer->getParent();
        if (p == nullptr) {
            ssize_t idx = mCurrentState.layersSortedByZ.indexOf(layer);
            if (layer->setLayer(s.z) && idx >= 0) {
                mCurrentState.layersSortedByZ.removeAt(idx);
                mCurrentState.layersSortedByZ.add(layer);
                // we need traversal (state changed)
                // AND transaction (list changed)
                flags |= eTransactionNeeded|eTraversalNeeded;
            }
        } else {
            if (p->setChildLayer(layer, s.z)) {
                flags |= eTransactionNeeded|eTraversalNeeded;
            }
        }
    }
    if (what & layer_state_t::eRelativeLayerChanged) {
        // NOTE: index needs to be calculated before we update the state
        const auto& p = layer->getParent();
        if (p == nullptr) {
            ssize_t idx = mCurrentState.layersSortedByZ.indexOf(layer);
            if (layer->setRelativeLayer(s.relativeLayerHandle, s.z) && idx >= 0) {
                mCurrentState.layersSortedByZ.removeAt(idx);
                mCurrentState.layersSortedByZ.add(layer);
                // we need traversal (state changed)
                // AND transaction (list changed)
                flags |= eTransactionNeeded|eTraversalNeeded;
            }
        } else {
            if (p->setChildRelativeLayer(layer, s.relativeLayerHandle, s.z)) {
                flags |= eTransactionNeeded|eTraversalNeeded;
            }
        }
    }
    if (what & layer_state_t::eSizeChanged) {
        if (layer->setSize(s.w, s.h)) {
            flags |= eTraversalNeeded;
        }
    }
    if (what & layer_state_t::eAlphaChanged) {
        if (layer->setAlpha(s.alpha))
            flags |= eTraversalNeeded;
    }
    if (what & layer_state_t::eColorChanged) {
        if (layer->setColor(s.color))
            flags |= eTraversalNeeded;
    }
    if (what & layer_state_t::eColorTransformChanged) {
        if (layer->setColorTransform(s.colorTransform)) {
            flags |= eTraversalNeeded;
        }
    }
    if (what & layer_state_t::eBackgroundColorChanged) {
        if (layer->setBackgroundColor(s.color, s.bgColorAlpha, s.bgColorDataspace)) {
            flags |= eTraversalNeeded;
        }
    }
    if (what & layer_state_t::eMatrixChanged) {
        // TODO: b/109894387
        //
        // SurfaceFlinger's renderer is not prepared to handle cropping in the face of arbitrary
        // rotation. To see the problem observe that if we have a square parent, and a child
        // of the same size, then we rotate the child 45 degrees around it's center, the child
        // must now be cropped to a non rectangular 8 sided region.
        //
        // Of course we can fix this in the future. For now, we are lucky, SurfaceControl is
        // private API, and the WindowManager only uses rotation in one case, which is on a top
        // level layer in which cropping is not an issue.
        //
        // However given that abuse of rotation matrices could lead to surfaces extending outside
        // of cropped areas, we need to prevent non-root clients without permission ACCESS_SURFACE_FLINGER
        // (a.k.a. everyone except WindowManager and tests) from setting non rectangle preserving
        // transformations.
        if (layer->setMatrix(s.matrix, privileged))
            flags |= eTraversalNeeded;
    }
    if (what & layer_state_t::eTransparentRegionChanged) {
        if (layer->setTransparentRegionHint(s.transparentRegion))
            flags |= eTraversalNeeded;
    }
    if (what & layer_state_t::eFlagsChanged) {
        if (layer->setFlags(s.flags, s.mask))
            flags |= eTraversalNeeded;
    }
    if (what & layer_state_t::eCropChanged_legacy) {
        if (layer->setCrop_legacy(s.crop_legacy, !geometryAppliesWithResize))
            flags |= eTraversalNeeded;
    }
    if (what & layer_state_t::eCornerRadiusChanged) {
        if (layer->setCornerRadius(s.cornerRadius))
            flags |= eTraversalNeeded;
    }
    if (what & layer_state_t::eLayerStackChanged) {
        ssize_t idx = mCurrentState.layersSortedByZ.indexOf(layer);
        // We only allow setting layer stacks for top level layers,
        // everything else inherits layer stack from its parent.
        if (layer->hasParent()) {
            ALOGE("Attempt to set layer stack on layer with parent (%s) is invalid",
                    layer->getName().string());
        } else if (idx < 0) {
            ALOGE("Attempt to set layer stack on layer without parent (%s) that "
                    "that also does not appear in the top level layer list. Something"
                    " has gone wrong.", layer->getName().string());
        } else if (layer->setLayerStack(s.layerStack)) {
            mCurrentState.layersSortedByZ.removeAt(idx);
            mCurrentState.layersSortedByZ.add(layer);
            // we need traversal (state changed)
            // AND transaction (list changed)
            flags |= eTransactionNeeded|eTraversalNeeded|eDisplayLayerStackChanged;
        }
    }
    if (what & layer_state_t::eDeferTransaction_legacy) {
        if (s.barrierHandle_legacy != nullptr) {
            layer->deferTransactionUntil_legacy(s.barrierHandle_legacy, s.frameNumber_legacy);
        } else if (s.barrierGbp_legacy != nullptr) {
            const sp<IGraphicBufferProducer>& gbp = s.barrierGbp_legacy;
            if (authenticateSurfaceTextureLocked(gbp)) {
                const auto& otherLayer =
                    (static_cast<MonitoredProducer*>(gbp.get()))->getLayer();
                layer->deferTransactionUntil_legacy(otherLayer, s.frameNumber_legacy);
            } else {
                ALOGE("Attempt to defer transaction to to an"
                        " unrecognized GraphicBufferProducer");
            }
        }
        // We don't trigger a traversal here because if no other state is
        // changed, we don't want this to cause any more work
    }
    if (what & layer_state_t::eReparent) {
        bool hadParent = layer->hasParent();
        if (layer->reparent(s.parentHandleForChild)) {
            if (!hadParent) {
                mCurrentState.layersSortedByZ.remove(layer);
            }
            flags |= eTransactionNeeded|eTraversalNeeded;
        }
    }
    if (what & layer_state_t::eReparentChildren) {
        if (layer->reparentChildren(s.reparentHandle)) {
            flags |= eTransactionNeeded|eTraversalNeeded;
        }
    }
    if (what & layer_state_t::eDetachChildren) {
        layer->detachChildren();
    }
    if (what & layer_state_t::eOverrideScalingModeChanged) {
        layer->setOverrideScalingMode(s.overrideScalingMode);
        // We don't trigger a traversal here because if no other state is
        // changed, we don't want this to cause any more work
    }
    if (what & layer_state_t::eTransformChanged) {
        if (layer->setTransform(s.transform)) flags |= eTraversalNeeded;
    }
    if (what & layer_state_t::eTransformToDisplayInverseChanged) {
        if (layer->setTransformToDisplayInverse(s.transformToDisplayInverse))
            flags |= eTraversalNeeded;
    }
    if (what & layer_state_t::eCropChanged) {
        if (layer->setCrop(s.crop)) flags |= eTraversalNeeded;
    }
    if (what & layer_state_t::eFrameChanged) {
        if (layer->setFrame(s.frame)) flags |= eTraversalNeeded;
    }
    if (what & layer_state_t::eAcquireFenceChanged) {
        if (layer->setAcquireFence(s.acquireFence)) flags |= eTraversalNeeded;
    }
    if (what & layer_state_t::eDataspaceChanged) {
        if (layer->setDataspace(s.dataspace)) flags |= eTraversalNeeded;
    }
    if (what & layer_state_t::eHdrMetadataChanged) {
        if (layer->setHdrMetadata(s.hdrMetadata)) flags |= eTraversalNeeded;
    }
    if (what & layer_state_t::eSurfaceDamageRegionChanged) {
        if (layer->setSurfaceDamageRegion(s.surfaceDamageRegion)) flags |= eTraversalNeeded;
    }
    if (what & layer_state_t::eApiChanged) {
        if (layer->setApi(s.api)) flags |= eTraversalNeeded;
    }
    if (what & layer_state_t::eSidebandStreamChanged) {
        if (layer->setSidebandStream(s.sidebandStream)) flags |= eTraversalNeeded;
    }
    if (what & layer_state_t::eInputInfoChanged) {
        if (privileged) {
            layer->setInputInfo(s.inputInfo);
            flags |= eTraversalNeeded;
        } else {
            ALOGE("Attempt to update InputWindowInfo without permission ACCESS_SURFACE_FLINGER");
        }
    }
    if (what & layer_state_t::eMetadataChanged) {
        if (layer->setMetadata(s.metadata)) flags |= eTraversalNeeded;
    }
    if (what & layer_state_t::eColorSpaceAgnosticChanged) {
        if (layer->setColorSpaceAgnostic(s.colorSpaceAgnostic)) {
            flags |= eTraversalNeeded;
        }
    }
    std::vector<sp<CallbackHandle>> callbackHandles;
    if ((what & layer_state_t::eHasListenerCallbacksChanged) && (!listenerCallbacks.empty())) {
        for (const auto& [listener, callbackIds] : listenerCallbacks) {
            callbackHandles.emplace_back(new CallbackHandle(listener, callbackIds, s.surface));
        }
    }
    bool bufferChanged = what & layer_state_t::eBufferChanged;
    bool cacheIdChanged = what & layer_state_t::eCachedBufferChanged;
    sp<GraphicBuffer> buffer;
    if (bufferChanged && cacheIdChanged) {
        ClientCache::getInstance().add(s.cachedBuffer, s.buffer);
        buffer = s.buffer;
    } else if (cacheIdChanged) {
        buffer = ClientCache::getInstance().get(s.cachedBuffer);
    } else if (bufferChanged) {
        buffer = s.buffer;
    }
    if (buffer) {
        if (layer->setBuffer(buffer, postTime, desiredPresentTime, s.cachedBuffer)) {
            flags |= eTraversalNeeded;
        }
    }
    if (layer->setTransactionCompletedListeners(callbackHandles)) flags |= eTraversalNeeded;
    // Do not put anything that updates layer state or modifies flags after
    // setTransactionCompletedListener
    return flags;
}

uint32_t SurfaceFlinger::addInputWindowCommands(const InputWindowCommands& inputWindowCommands) {
    uint32_t flags = 0;
    if (!inputWindowCommands.transferTouchFocusCommands.empty()) {
        flags |= eTraversalNeeded;
    }

    if (inputWindowCommands.syncInputWindows) {
        flags |= eTraversalNeeded;
    }

    mPendingInputWindowCommands.merge(inputWindowCommands);
    return flags;
}

status_t SurfaceFlinger::createLayer(const String8& name, const sp<Client>& client, uint32_t w,
                                     uint32_t h, PixelFormat format, uint32_t flags,
                                     LayerMetadata metadata, sp<IBinder>* handle,
                                     sp<IGraphicBufferProducer>* gbp,
                                     const sp<IBinder>& parentHandle,
                                     const sp<Layer>& parentLayer) {
    if (int32_t(w|h) < 0) {
        ALOGE("createLayer() failed, w or h is negative (w=%d, h=%d)",
                int(w), int(h));
        return BAD_VALUE;
    }

    ALOG_ASSERT(parentLayer == nullptr || parentHandle == nullptr,
            "Expected only one of parentLayer or parentHandle to be non-null. "
            "Programmer error?");

    status_t result = NO_ERROR;

    sp<Layer> layer;

    String8 uniqueName = getUniqueLayerName(name);

    bool primaryDisplayOnly = false;

    // window type is WINDOW_TYPE_DONT_SCREENSHOT from SurfaceControl.java
    // TODO b/64227542
    if (metadata.has(METADATA_WINDOW_TYPE)) {
        int32_t windowType = metadata.getInt32(METADATA_WINDOW_TYPE, 0);
        if (windowType == 441731) {
            metadata.setInt32(METADATA_WINDOW_TYPE, InputWindowInfo::TYPE_NAVIGATION_BAR_PANEL);
            primaryDisplayOnly = true;
        }
    }

    switch (flags & ISurfaceComposerClient::eFXSurfaceMask) {
        case ISurfaceComposerClient::eFXSurfaceBufferQueue:
            result = createBufferQueueLayer(client, uniqueName, w, h, flags, std::move(metadata),
                                            format, handle, gbp, &layer);

            break;
        case ISurfaceComposerClient::eFXSurfaceBufferState:
            result = createBufferStateLayer(client, uniqueName, w, h, flags, std::move(metadata),
                                            handle, &layer);
            break;
        case ISurfaceComposerClient::eFXSurfaceColor:
            // check if buffer size is set for color layer.
            if (w > 0 || h > 0) {
                ALOGE("createLayer() failed, w or h cannot be set for color layer (w=%d, h=%d)",
                      int(w), int(h));
                return BAD_VALUE;
            }

            result = createColorLayer(client, uniqueName, w, h, flags, std::move(metadata), handle,
                                      &layer);
            break;
        case ISurfaceComposerClient::eFXSurfaceContainer:
            // check if buffer size is set for container layer.
            if (w > 0 || h > 0) {
                ALOGE("createLayer() failed, w or h cannot be set for container layer (w=%d, h=%d)",
                      int(w), int(h));
                return BAD_VALUE;
            }
            result = createContainerLayer(client, uniqueName, w, h, flags, std::move(metadata),
                                          handle, &layer);
            break;
        default:
            result = BAD_VALUE;
            break;
    }

    if (result != NO_ERROR) {
        return result;
    }

    if (primaryDisplayOnly) {
        layer->setPrimaryDisplayOnly();
    }

    bool addToCurrentState = callingThreadHasUnscopedSurfaceFlingerAccess();
    result = addClientLayer(client, *handle, *gbp, layer, parentHandle, parentLayer,
                            addToCurrentState);
    if (result != NO_ERROR) {
        return result;
    }
    mInterceptor->saveSurfaceCreation(layer);

    setTransactionFlags(eTransactionNeeded);
    return result;
}

String8 SurfaceFlinger::getUniqueLayerName(const String8& name)
{
    bool matchFound = true;
    uint32_t dupeCounter = 0;

    // Tack on our counter whether there is a hit or not, so everyone gets a tag
    String8 uniqueName = name + "#" + String8(std::to_string(dupeCounter).c_str());

    // Grab the state lock since we're accessing mCurrentState
    Mutex::Autolock lock(mStateLock);

    // Loop over layers until we're sure there is no matching name
    while (matchFound) {
        matchFound = false;
        mCurrentState.traverseInZOrder([&](Layer* layer) {
            if (layer->getName() == uniqueName) {
                matchFound = true;
                uniqueName = name + "#" + String8(std::to_string(++dupeCounter).c_str());
            }
        });
    }

    ALOGV_IF(dupeCounter > 0, "duplicate layer name: changing %s to %s", name.c_str(),
             uniqueName.c_str());

    return uniqueName;
}

status_t SurfaceFlinger::createBufferQueueLayer(const sp<Client>& client, const String8& name,
                                                uint32_t w, uint32_t h, uint32_t flags,
                                                LayerMetadata metadata, PixelFormat& format,
                                                sp<IBinder>* handle,
                                                sp<IGraphicBufferProducer>* gbp,
                                                sp<Layer>* outLayer) {
    // initialize the surfaces
    switch (format) {
    case PIXEL_FORMAT_TRANSPARENT:
    case PIXEL_FORMAT_TRANSLUCENT:
        format = PIXEL_FORMAT_RGBA_8888;
        break;
    case PIXEL_FORMAT_OPAQUE:
        format = PIXEL_FORMAT_RGBX_8888;
        break;
    }

    sp<BufferQueueLayer> layer = getFactory().createBufferQueueLayer(
            LayerCreationArgs(this, client, name, w, h, flags, std::move(metadata)));
    status_t err = layer->setDefaultBufferProperties(w, h, format);
    if (err == NO_ERROR) {
        *handle = layer->getHandle();
        *gbp = layer->getProducer();
        *outLayer = layer;
    }

    ALOGE_IF(err, "createBufferQueueLayer() failed (%s)", strerror(-err));
    return err;
}

status_t SurfaceFlinger::createBufferStateLayer(const sp<Client>& client, const String8& name,
                                                uint32_t w, uint32_t h, uint32_t flags,
                                                LayerMetadata metadata, sp<IBinder>* handle,
                                                sp<Layer>* outLayer) {
    sp<BufferStateLayer> layer = getFactory().createBufferStateLayer(
            LayerCreationArgs(this, client, name, w, h, flags, std::move(metadata)));
    *handle = layer->getHandle();
    *outLayer = layer;

    return NO_ERROR;
}

status_t SurfaceFlinger::createColorLayer(const sp<Client>& client, const String8& name, uint32_t w,
                                          uint32_t h, uint32_t flags, LayerMetadata metadata,
                                          sp<IBinder>* handle, sp<Layer>* outLayer) {
    *outLayer = getFactory().createColorLayer(
            LayerCreationArgs(this, client, name, w, h, flags, std::move(metadata)));
    *handle = (*outLayer)->getHandle();
    return NO_ERROR;
}

status_t SurfaceFlinger::createContainerLayer(const sp<Client>& client, const String8& name,
                                              uint32_t w, uint32_t h, uint32_t flags,
                                              LayerMetadata metadata, sp<IBinder>* handle,
                                              sp<Layer>* outLayer) {
    *outLayer = getFactory().createContainerLayer(
            LayerCreationArgs(this, client, name, w, h, flags, std::move(metadata)));
    *handle = (*outLayer)->getHandle();
    return NO_ERROR;
}


void SurfaceFlinger::markLayerPendingRemovalLocked(const sp<Layer>& layer) {
    mLayersPendingRemoval.add(layer);
    mLayersRemoved = true;
    setTransactionFlags(eTransactionNeeded);
}

void SurfaceFlinger::onHandleDestroyed(sp<Layer>& layer)
{
    Mutex::Autolock lock(mStateLock);
    // If a layer has a parent, we allow it to out-live it's handle
    // with the idea that the parent holds a reference and will eventually
    // be cleaned up. However no one cleans up the top-level so we do so
    // here.
    if (layer->getParent() == nullptr) {
        mCurrentState.layersSortedByZ.remove(layer);
    }
    markLayerPendingRemovalLocked(layer);

    auto it = mLayersByLocalBinderToken.begin();
    while (it != mLayersByLocalBinderToken.end()) {
        if (it->second == layer) {
            it = mLayersByLocalBinderToken.erase(it);
        } else {
            it++;
        }
    }

    layer.clear();
}

// ---------------------------------------------------------------------------

void SurfaceFlinger::onInitializeDisplays() {
    const auto display = getDefaultDisplayDeviceLocked();
    if (!display) return;

    const sp<IBinder> token = display->getDisplayToken().promote();
    LOG_ALWAYS_FATAL_IF(token == nullptr);

    // reset screen orientation and use primary layer stack
    Vector<ComposerState> state;
    Vector<DisplayState> displays;
    DisplayState d;
    d.what = DisplayState::eDisplayProjectionChanged |
             DisplayState::eLayerStackChanged;
    d.token = token;
    d.layerStack = 0;
    d.orientation = DisplayState::eOrientationDefault;
    d.frame.makeInvalid();
    d.viewport.makeInvalid();
    d.width = 0;
    d.height = 0;
    displays.add(d);
    setTransactionState(state, displays, 0, nullptr, mPendingInputWindowCommands, -1, {}, {});

    setPowerModeInternal(display, HWC_POWER_MODE_NORMAL);

    const nsecs_t vsyncPeriod = getVsyncPeriod();
    mAnimFrameTracker.setDisplayRefreshPeriod(vsyncPeriod);

    // Use phase of 0 since phase is not known.
    // Use latency of 0, which will snap to the ideal latency.
    DisplayStatInfo stats{0 /* vsyncTime */, vsyncPeriod};
    setCompositorTimingSnapped(stats, 0);
}

void SurfaceFlinger::initializeDisplays() {
    // Async since we may be called from the main thread.
    postMessageAsync(
            new LambdaMessage([this]() NO_THREAD_SAFETY_ANALYSIS { onInitializeDisplays(); }));
}

void SurfaceFlinger::setPowerModeInternal(const sp<DisplayDevice>& display, int mode) {
    if (display->isVirtual()) {
        ALOGE("%s: Invalid operation on virtual display", __FUNCTION__);
        return;
    }

    const auto displayId = display->getId();
    LOG_ALWAYS_FATAL_IF(!displayId);

    ALOGD("Setting power mode %d on display %s", mode, to_string(*displayId).c_str());

    int currentMode = display->getPowerMode();
    if (mode == currentMode) {
        return;
    }

    mActiveVsyncSource = getVsyncSource();

    display->setPowerMode(mode);

    mNextVsyncSource = getVsyncSource();

    // Dummy display created by LibSurfaceFlinger unit test
    // for setPowerModeInternal test cases.
    bool isDummyDisplay = (std::find(mDisplaysList.begin(),
        mDisplaysList.end(), display) == mDisplaysList.end());

    if (mInterceptor->isEnabled()) {
        mInterceptor->savePowerModeUpdate(display->getSequenceId(), mode);
    }

    if (currentMode == HWC_POWER_MODE_OFF) {
        // Turn on the display
        getHwComposer().setPowerMode(*displayId, mode);
        if (isDummyDisplay) {
            if (display->isPrimary() && mode != HWC_POWER_MODE_DOZE_SUSPEND) {
                mScheduler->onScreenAcquired(mAppConnectionHandle);
                mScheduler->resyncToHardwareVsync(true, getVsyncPeriod());
            }
        } else {
            updateVsyncSource();
        }

        mVisibleRegionsDirty = true;
        mHasPoweredOff = true;
        repaintEverything();
    } else if (mode == HWC_POWER_MODE_OFF) {
        // Turn off the display
        if (isDummyDisplay) {
            if (display->isPrimary() && currentMode != HWC_POWER_MODE_DOZE_SUSPEND) {
                mScheduler->disableHardwareVsync(true);
                mScheduler->onScreenReleased(mAppConnectionHandle);
            }
        } else {
            updateVsyncSource();
        }
        getHwComposer().setPowerMode(*displayId, mode);
        mVisibleRegionsDirty = true;
        // from this point on, SF will stop drawing on this display
    } else if (mode == HWC_POWER_MODE_DOZE ||
               mode == HWC_POWER_MODE_NORMAL) {
        // Update display while dozing
        getHwComposer().setPowerMode(*displayId, mode);
        if (isDummyDisplay) {
            if (display->isPrimary() && currentMode == HWC_POWER_MODE_DOZE_SUSPEND) {
                mScheduler->onScreenAcquired(mAppConnectionHandle);
                mScheduler->resyncToHardwareVsync(true, getVsyncPeriod());
            }
        } else {
            updateVsyncSource();
        }
    } else if (mode == HWC_POWER_MODE_DOZE_SUSPEND) {
        // Leave display going to doze
        if (isDummyDisplay) {
            if (display->isPrimary()) {
                mScheduler->disableHardwareVsync(true);
                mScheduler->onScreenReleased(mAppConnectionHandle);
            }
        } else {
            updateVsyncSource();
        }
        getHwComposer().setPowerMode(*displayId, mode);
    } else {
        ALOGE("Attempting to set unknown power mode: %d\n", mode);
        getHwComposer().setPowerMode(*displayId, mode);
    }

    const sp<DisplayDevice> vsyncSource = getVsyncSource();
    struct sched_param param = {0};
    if (vsyncSource != NULL) {
        param.sched_priority = 1;
        if (sched_setscheduler(0, SCHED_FIFO, &param) != 0) {
            ALOGW("Couldn't set SCHED_FIFO on display on");
        }
    } else {
        if (sched_setscheduler(0, SCHED_OTHER, &param) != 0) {
            ALOGW("Couldn't set SCHED_OTHER on display off");
        }
    }

    if (display->isPrimary()) {
        mTimeStats->setPowerMode(mode);
        mRefreshRateStats.setPowerMode(mode);
    }

    ALOGD("Finished setting power mode %d on display %s", mode, to_string(*displayId).c_str());
}

void SurfaceFlinger::setPowerModeOnMainThread(const sp<IBinder>& displayToken, int mode) {
    postMessageSync(new LambdaMessage([&]() NO_THREAD_SAFETY_ANALYSIS {
        const auto display = getDisplayDevice(displayToken);
        if (!display) {
            ALOGE("Attempt to set power mode %d for invalid display token %p", mode,
                  displayToken.get());
        } else if (display->isVirtual()) {
            ALOGW("Attempt to set power mode %d for virtual display", mode);
        } else {
            setPowerModeInternal(display, mode);
        }
    }));
}

void SurfaceFlinger::setPowerMode(const sp<IBinder>& displayToken, int mode) {
    sp<DisplayDevice> display(getDisplayDevice(displayToken));

    if (!display) {
        ALOGE("Attempt to set power mode %d for invalid display token %p", mode,
              displayToken.get());
        return;
    } else if (display->isVirtual()) {
        ALOGW("Attempt to set power mode %d for virtual display", mode);
        return;
    }

    const auto displayId = display->getId();
    const auto hwcDisplayId = getHwComposer().fromPhysicalDisplayId(*displayId);

    // Fallback to default power state behavior as HWC does not support power mode override.
    using vendor::display::config::V1_7::IDisplayConfig;
    static android::sp<IDisplayConfig> disp_config_v1_7 = IDisplayConfig::getService();
    if ((disp_config_v1_7 == NULL) || !display->getPowerModeOverrideConfig()) {
       setPowerModeOnMainThread(displayToken, mode);
       return;
    }

    // Call into HWC to change hardware power state first, followed by surfaceflinger
    // power state while stepping up i.e. off -> on, dozesuspend -> doze/on.
    // Let surfaceflinger power state change happen first, followed by hardware power
    // state while stepping down i.e. on -> off, doze/on -> dozesuspend.
    IDisplayConfig::PowerMode hwcMode = IDisplayConfig::PowerMode::Off;
    switch (mode) {
        case HWC_POWER_MODE_DOZE:         hwcMode = IDisplayConfig::PowerMode::Doze;        break;
        case HWC_POWER_MODE_NORMAL:       hwcMode = IDisplayConfig::PowerMode::On;          break;
        case HWC_POWER_MODE_DOZE_SUSPEND: hwcMode = IDisplayConfig::PowerMode::DozeSuspend; break;
        default:                          hwcMode = IDisplayConfig::PowerMode::Off;         break;
    }

    bool step_up = false;
    int currentMode = display->getPowerMode();
    if (currentMode == HWC_POWER_MODE_OFF) {
        if (mode == HWC_POWER_MODE_DOZE || mode == HWC_POWER_MODE_NORMAL) {
            step_up = true;
        }
    } else if (currentMode == HWC_POWER_MODE_DOZE_SUSPEND) {
        if (mode == HWC_POWER_MODE_DOZE || mode == HWC_POWER_MODE_NORMAL) {
            step_up = true;
        }
    }

    // Change hardware state first while stepping up.
    if (step_up) {
        disp_config_v1_7->setPowerMode(*hwcDisplayId, hwcMode);
    }

    // Change SF state now.
    setPowerModeOnMainThread(displayToken, mode);

    // Change hardware state now while stepping down.
    if (!step_up) {
        disp_config_v1_7->setPowerMode(*hwcDisplayId, hwcMode);
    }
}

// ---------------------------------------------------------------------------

status_t SurfaceFlinger::doDump(int fd, const DumpArgs& args,
                                bool asProto) NO_THREAD_SAFETY_ANALYSIS {

    size_t numArgs = args.size();

    if (numArgs && ((args[0] == String16("--file")) ||
        (args[0] == String16("--allocated_buffers")))) {
        return doDumpContinuous(fd, args);
    }

    std::string result;

    IPCThreadState* ipc = IPCThreadState::self();
    const int pid = ipc->getCallingPid();
    const int uid = ipc->getCallingUid();

    if ((uid != AID_SHELL) &&
            !PermissionCache::checkPermission(sDump, pid, uid)) {
        StringAppendF(&result, "Permission Denial: can't dump SurfaceFlinger from pid=%d, uid=%d\n",
                      pid, uid);
    } else {
        // Try to get the main lock, but give up after one second
        // (this would indicate SF is stuck, but we want to be able to
        // print something in dumpsys).
        status_t err = mStateLock.timedLock(s2ns(1));
        bool locked = (err == NO_ERROR);
        if (!locked) {
            StringAppendF(&result,
                          "SurfaceFlinger appears to be unresponsive (%s [%d]), dumping anyways "
                          "(no locks held)\n",
                          strerror(-err), err);
        }

        using namespace std::string_literals;

        static const std::unordered_map<std::string, Dumper> dumpers = {
                {"--clear-layer-stats"s, dumper([this](std::string&) { mLayerStats.clear(); })},
                {"--disable-layer-stats"s, dumper([this](std::string&) { mLayerStats.disable(); })},
                {"--display-id"s, dumper(&SurfaceFlinger::dumpDisplayIdentificationData)},
                {"--dispsync"s, dumper([this](std::string& s) {
                         mScheduler->dumpPrimaryDispSync(s);
                 })},
                {"--dump-layer-stats"s, dumper([this](std::string& s) { mLayerStats.dump(s); })},
                {"--enable-layer-stats"s, dumper([this](std::string&) { mLayerStats.enable(); })},
                {"--frame-events"s, dumper(&SurfaceFlinger::dumpFrameEventsLocked)},
                {"--latency"s, argsDumper(&SurfaceFlinger::dumpStatsLocked)},
                {"--latency-clear"s, argsDumper(&SurfaceFlinger::clearStatsLocked)},
                {"--list"s, dumper(&SurfaceFlinger::listLayersLocked)},
                {"--static-screen"s, dumper(&SurfaceFlinger::dumpStaticScreenStats)},
                {"--timestats"s, protoDumper(&SurfaceFlinger::dumpTimeStats)},
                {"--vsync"s, dumper(&SurfaceFlinger::dumpVSync)},
                {"--wide-color"s, dumper(&SurfaceFlinger::dumpWideColorInfo)},
        };

        const auto flag = args.empty() ? ""s : std::string(String8(args[0]));

        if (const auto it = dumpers.find(flag); it != dumpers.end()) {
            (it->second)(args, asProto, result);
        } else {
            if (asProto) {
                LayersProto layersProto = dumpProtoInfo(LayerVector::StateSet::Current);
                result.append(layersProto.SerializeAsString().c_str(), layersProto.ByteSize());
            } else {
                dumpAllLocked(args, result);
            }
        }

        if (locked) {
            mStateLock.unlock();
        }
    }
    write(fd, result.c_str(), result.size());
    return NO_ERROR;
}

status_t SurfaceFlinger::dumpCritical(int fd, const DumpArgs&, bool asProto) {
    if (asProto && mTracing.isEnabled()) {
        mTracing.writeToFileAsync();
    }

    return doDump(fd, DumpArgs(), asProto);
}

status_t SurfaceFlinger::doDumpContinuous(int fd, const DumpArgs& args) {
    // Format: adb shell dumpsys SurfaceFlinger --file --no-limit
    size_t numArgs = args.size();
    status_t err = NO_ERROR;

    if (args[0] == String16("--allocated_buffers")) {
        std::string dumpsys;
        GraphicBufferAllocator& alloc(GraphicBufferAllocator::get());
        alloc.dump(dumpsys);
        write(fd, dumpsys.c_str(), dumpsys.size());
        return NO_ERROR;
    }


    Mutex::Autolock _l(mFileDump.lock);

    // Same command is used to start and end dump.
    mFileDump.running = !mFileDump.running;

    if (mFileDump.running) {
        std::ofstream ofs;
        ofs.open(mFileDump.name, std::ofstream::out | std::ofstream::trunc);
        if (!ofs) {
            mFileDump.running = false;
            err = UNKNOWN_ERROR;
        } else {
            ofs.close();
            mFileDump.position = 0;
            if (numArgs >= 2 && (args[1] == String16("--no-limit"))) {
            mFileDump.noLimit = true;
        } else {
            mFileDump.noLimit = false;
        }
      }
    }

    std::string result;
    result += mFileDump.running ? "Start" : "End";
    result += mFileDump.noLimit ? " unlimited" : " fixed limit";
    result += " dumpsys to file : ";
    result += mFileDump.name;
    result += "\n";

    write(fd, result.c_str(), result.size());

    return NO_ERROR;
}

void SurfaceFlinger::dumpMemoryAllocations(bool dump)
{
    if (!dump) {
        return;
    }

    {
       Mutex::Autolock lock(mLayerCountLock);
       if (mNumLayers < 50) {
           return;
       }
    }
    std::string dumpsys;
    GraphicBufferAllocator& alloc(GraphicBufferAllocator::get());
    alloc.dump(dumpsys);
    std::string tmp(dumpsys);
    size_t pos = tmp.find("Total allocated");
    if (!pos) {
        return;
    }
    tmp = tmp.substr(pos);
    pos = tmp.find(":");
    if (!pos) {
        return;
    }
    tmp = tmp.substr(pos + 1);
    std::string::size_type sz;
    int currentSize = std::stoi (tmp,&sz);
    if (currentSize > mMemoryDump.mMaxAllocationLimit + 10*1024) {
        ALOGW("Total allocated buffer limit crossed %d", currentSize);
        alloc.dumpToSystemLog();
        char timeStamp[32];
        char dataSize[32];
        char hms[32];
        long millis;
        struct timeval tv;
        struct tm *ptm;
        gettimeofday(&tv, NULL);
        ptm = localtime(&tv.tv_sec);
        strftime (hms, sizeof (hms), "%H:%M:%S", ptm);
        millis = tv.tv_usec / 1000;
        snprintf(timeStamp, sizeof(timeStamp), "Timestamp: %s.%03ld", hms, millis);
        snprintf(dataSize, sizeof(dataSize), "Size: %8zu", dumpsys.size());
        std::fstream fs;
        fs.open(mMemoryDump.mMemoryAllocFileName, std::ios::app);
        if (!fs) {
            ALOGE("Failed to open %s file for dumpsys", mMemoryDump.mMemoryAllocFileName);
            return;
        }
        fs.seekp(mMemoryDump.mMemoryAllocFilePos, std::ios::beg);
        fs << "#@#@--SF Memory utilzation --@#@#" << std::endl;
        fs << timeStamp << std::endl;
        fs << dataSize << std::endl;
        fs << dumpsys << std::endl;
        mMemoryDump.mMemoryAllocFilePos = fs.tellp();
        mMemoryDump.mMaxAllocationLimit = currentSize;
        if (mMemoryDump.mMemoryAllocFilePos > (20 * 1024 * 1024)) {
            mMemoryDump.mMemoryAllocFilePos = 0;
        }
        fs.close();
    }
}

void SurfaceFlinger::printOpenFds() {
    char path[100] = "";
    snprintf(path, sizeof(path), "/proc/%d/fd", getpid());
    DIR *dir = opendir(path);
    if (!dir) {
        return;
    }
<<<<<<< HEAD
    mFileOpen.debugFileCountFd = open(mFileOpen.debugCountOpenFiles, O_WRONLY|O_CREAT,0664);
    if (mFileOpen.debugFileCountFd < 0) {
=======
    int debugFileCountFd = open(mFileOpen.debugCountOpenFiles, O_WRONLY|O_CREAT|O_APPEND, 0664);
    if (debugFileCountFd < 0) {
>>>>>>> 16c72cb5
        return;
    }
    struct dirent* de;
    char timeStamp[32];
    char hms[32];
    char formatting[30] = "=======================\n";
    long millis;
    struct timeval tv;
    struct tm *ptm;
    int count = 1;
    static int maxDumpCount = 200;
    if (!maxDumpCount--) {
        maxDumpCount = 200;
<<<<<<< HEAD
        lseek(mFileOpen.debugFileCountFd, 0, SEEK_SET);
=======
        lseek(debugFileCountFd, 0, SEEK_SET);
>>>>>>> 16c72cb5
    }
    gettimeofday(&tv, NULL);
    ptm = localtime(&tv.tv_sec);
    strftime (hms, sizeof (hms), "%H:%M:%S", ptm);
    millis = tv.tv_usec / 1000;
    snprintf(timeStamp, sizeof(timeStamp), "Timestamp: %s.%03ld\n", hms, millis);
    write(debugFileCountFd, timeStamp, strlen(timeStamp));
    write(debugFileCountFd, formatting, strlen(formatting));
    while ((de = readdir(dir))) {
        if (!strcmp(de->d_name, ".") || !strcmp(de->d_name, "..")) {
            continue;
        }
        char name[300] = "";
        char pathFull[300] = "";
        size_t name_size = 0;
        snprintf(pathFull, sizeof(pathFull) - 1, "%s/%s",path,de->d_name);
        if ((name_size = readlink(pathFull, name, sizeof(name) - 1)) >= 0) {
             char formatString[300 +3];
             name[name_size] = '\0';
             snprintf(formatString, sizeof(formatString) - 1, "%d. %s\n", count++, name);
             write(debugFileCountFd, formatString, strlen(formatString));
        }
    }
    closedir(dir);
<<<<<<< HEAD
    write(mFileOpen.debugFileCountFd, formatting, strlen(formatting));
    close(mFileOpen.debugFileCountFd);
    mFileOpen.debugFileCountFd = -1;
=======
    write(debugFileCountFd, formatting, strlen(formatting));
    close(debugFileCountFd);
>>>>>>> 16c72cb5
}

void SurfaceFlinger::dumpDrawCycle(bool prePrepare) {
    Mutex::Autolock _l(mFileDump.lock);

    dumpMemoryAllocations(prePrepare);
    // User might stop dump collection in middle of prepare & commit.
    // Collect dumpsys again after commit and replace.

    // debug total open files count;
    int tmpFd = dup(0);
<<<<<<< HEAD
    if (tmpFd > (mFileOpen.maxFilecount + 100)) {
        ALOGE("Total file open count =%d", tmpFd);
        printOpenFds();
        mFileOpen.maxFilecount = tmpFd;
    }
    close(tmpFd);
    tmpFd = -1;
=======
    if (tmpFd > (mFileOpen.lastFdcount + 100) && prePrepare) {
        ALOGE("Total open file count = %d", tmpFd);
        printOpenFds();
        mFileOpen.lastFdcount = tmpFd;
    }
    if (tmpFd > 0) {
        close(tmpFd);
    }
>>>>>>> 16c72cb5
    if (!mFileDump.running && !mFileDump.replaceAfterCommit) {
        return;
    }

    Vector<String16> args;
    std::string dumpsys;

    {
        Mutex::Autolock lock(mStateLock);
        dumpAllLocked(args, dumpsys);
    }

    char timeStamp[32];
    char dataSize[32];
    char hms[32];
    long millis;
    struct timeval tv;
    struct tm *ptm;

    gettimeofday(&tv, NULL);
    ptm = localtime(&tv.tv_sec);
    strftime (hms, sizeof (hms), "%H:%M:%S", ptm);
    millis = tv.tv_usec / 1000;
    snprintf(timeStamp, sizeof(timeStamp), "Timestamp: %s.%03ld", hms, millis);
    snprintf(dataSize, sizeof(dataSize), "Size: %8zu", dumpsys.size());

    std::fstream fs;
    fs.open(mFileDump.name, std::ios::app);
    if (!fs) {
        ALOGE("Failed to open %s file for dumpsys", mFileDump.name);
        return;
    }

    // Format:
    //    | start code | after commit? | time stamp | dump size | dump data |
    fs.seekp(mFileDump.position, std::ios::beg);

    fs << "#@#@-- DUMPSYS START --@#@#" << std::endl;
    fs << "PostCommit: " << ( prePrepare ? "false" : "true" ) << std::endl;
    fs << timeStamp << std::endl;
    fs << dataSize << std::endl;
    fs << dumpsys << std::endl;

    if (prePrepare) {
        mFileDump.replaceAfterCommit = true;
    } else {
        mFileDump.replaceAfterCommit = false;
        // Reposition only after commit.
        // Keep file size to appx 20 MB limit by default, wrap around if exceeds.
        mFileDump.position = fs.tellp();
        if (!mFileDump.noLimit && (mFileDump.position > (20 * 1024 * 1024))) {
            mFileDump.position = 0;
        }
    }

    fs.close();
}

void SurfaceFlinger::listLayersLocked(std::string& result) const {
    mCurrentState.traverseInZOrder(
            [&](Layer* layer) { StringAppendF(&result, "%s\n", layer->getName().string()); });
}

void SurfaceFlinger::dumpStatsLocked(const DumpArgs& args, std::string& result) const {
    StringAppendF(&result, "%" PRId64 "\n", getVsyncPeriod());

    if (args.size() > 1) {
        const auto name = String8(args[1]);
        mCurrentState.traverseInZOrder([&](Layer* layer) {
            if (name == layer->getName()) {
                layer->dumpFrameStats(result);
            }
        });
    } else {
        mAnimFrameTracker.dumpStats(result);
    }
}

void SurfaceFlinger::clearStatsLocked(const DumpArgs& args, std::string&) {
    mCurrentState.traverseInZOrder([&](Layer* layer) {
        if (args.size() < 2 || String8(args[1]) == layer->getName()) {
            layer->clearFrameStats();
        }
    });

    mAnimFrameTracker.clearStats();
}

void SurfaceFlinger::dumpTimeStats(const DumpArgs& args, bool asProto, std::string& result) const {
    mTimeStats->parseArgs(asProto, args, result);
}

// This should only be called from the main thread.  Otherwise it would need
// the lock and should use mCurrentState rather than mDrawingState.
void SurfaceFlinger::logFrameStats() {
    mDrawingState.traverseInZOrder([&](Layer* layer) {
        layer->logFrameStats();
    });

    mAnimFrameTracker.logAndResetStats(String8("<win-anim>"));
}

void SurfaceFlinger::appendSfConfigString(std::string& result) const {
    result.append(" [sf");

    if (isLayerTripleBufferingDisabled())
        result.append(" DISABLE_TRIPLE_BUFFERING");

    StringAppendF(&result, " PRESENT_TIME_OFFSET=%" PRId64, dispSyncPresentTimeOffset);
    StringAppendF(&result, " FORCE_HWC_FOR_RBG_TO_YUV=%d", useHwcForRgbToYuv);
    StringAppendF(&result, " MAX_VIRT_DISPLAY_DIM=%" PRIu64, maxVirtualDisplaySize);
    StringAppendF(&result, " RUNNING_WITHOUT_SYNC_FRAMEWORK=%d", !hasSyncFramework);
    StringAppendF(&result, " NUM_FRAMEBUFFER_SURFACE_BUFFERS=%" PRId64,
                  maxFrameBufferAcquiredBuffers);
    result.append("]");
}

void SurfaceFlinger::dumpVSync(std::string& result) const {
    mPhaseOffsets->dump(result);
    StringAppendF(&result,
                  "    present offset: %9" PRId64 " ns\t     VSYNC period: %9" PRId64 " ns\n\n",
                  dispSyncPresentTimeOffset, getVsyncPeriod());

    StringAppendF(&result, "Scheduler enabled.");
    StringAppendF(&result, "+  Smart 90 for video detection: %s\n\n",
                  mUseSmart90ForVideo ? "on" : "off");
    mScheduler->dump(mAppConnectionHandle, result);
}

void SurfaceFlinger::dumpStaticScreenStats(std::string& result) const {
    result.append("Static screen stats:\n");
    for (size_t b = 0; b < SurfaceFlingerBE::NUM_BUCKETS - 1; ++b) {
        float bucketTimeSec = getBE().mFrameBuckets[b] / 1e9;
        float percent = 100.0f *
                static_cast<float>(getBE().mFrameBuckets[b]) / getBE().mTotalTime;
        StringAppendF(&result, "  < %zd frames: %.3f s (%.1f%%)\n", b + 1, bucketTimeSec, percent);
    }
    float bucketTimeSec = getBE().mFrameBuckets[SurfaceFlingerBE::NUM_BUCKETS - 1] / 1e9;
    float percent = 100.0f *
            static_cast<float>(getBE().mFrameBuckets[SurfaceFlingerBE::NUM_BUCKETS - 1]) / getBE().mTotalTime;
    StringAppendF(&result, "  %zd+ frames: %.3f s (%.1f%%)\n", SurfaceFlingerBE::NUM_BUCKETS - 1,
                  bucketTimeSec, percent);
}

void SurfaceFlinger::recordBufferingStats(const char* layerName,
        std::vector<OccupancyTracker::Segment>&& history) {
    Mutex::Autolock lock(getBE().mBufferingStatsMutex);
    auto& stats = getBE().mBufferingStats[layerName];
    for (const auto& segment : history) {
        if (!segment.usedThirdBuffer) {
            stats.twoBufferTime += segment.totalTime;
        }
        if (segment.occupancyAverage < 1.0f) {
            stats.doubleBufferedTime += segment.totalTime;
        } else if (segment.occupancyAverage < 2.0f) {
            stats.tripleBufferedTime += segment.totalTime;
        }
        ++stats.numSegments;
        stats.totalTime += segment.totalTime;
    }
}

void SurfaceFlinger::dumpFrameEventsLocked(std::string& result) {
    result.append("Layer frame timestamps:\n");

    const LayerVector& currentLayers = mCurrentState.layersSortedByZ;
    const size_t count = currentLayers.size();
    for (size_t i=0 ; i<count ; i++) {
        currentLayers[i]->dumpFrameEvents(result);
    }
}

void SurfaceFlinger::dumpBufferingStats(std::string& result) const {
    result.append("Buffering stats:\n");
    result.append("  [Layer name] <Active time> <Two buffer> "
            "<Double buffered> <Triple buffered>\n");
    Mutex::Autolock lock(getBE().mBufferingStatsMutex);
    typedef std::tuple<std::string, float, float, float> BufferTuple;
    std::map<float, BufferTuple, std::greater<float>> sorted;
    for (const auto& statsPair : getBE().mBufferingStats) {
        const char* name = statsPair.first.c_str();
        const SurfaceFlingerBE::BufferingStats& stats = statsPair.second;
        if (stats.numSegments == 0) {
            continue;
        }
        float activeTime = ns2ms(stats.totalTime) / 1000.0f;
        float twoBufferRatio = static_cast<float>(stats.twoBufferTime) /
                stats.totalTime;
        float doubleBufferRatio = static_cast<float>(
                stats.doubleBufferedTime) / stats.totalTime;
        float tripleBufferRatio = static_cast<float>(
                stats.tripleBufferedTime) / stats.totalTime;
        sorted.insert({activeTime, {name, twoBufferRatio,
                doubleBufferRatio, tripleBufferRatio}});
    }
    for (const auto& sortedPair : sorted) {
        float activeTime = sortedPair.first;
        const BufferTuple& values = sortedPair.second;
        StringAppendF(&result, "  [%s] %.2f %.3f %.3f %.3f\n", std::get<0>(values).c_str(),
                      activeTime, std::get<1>(values), std::get<2>(values), std::get<3>(values));
    }
    result.append("\n");
}

void SurfaceFlinger::dumpDisplayIdentificationData(std::string& result) const {
    for (const auto& [token, display] : mDisplays) {
        const auto displayId = display->getId();
        if (!displayId) {
            continue;
        }
        const auto hwcDisplayId = getHwComposer().fromPhysicalDisplayId(*displayId);
        if (!hwcDisplayId) {
            continue;
        }

        StringAppendF(&result,
                      "Display %s (HWC display %" PRIu64 "): ", to_string(*displayId).c_str(),
                      *hwcDisplayId);
        uint8_t port;
        DisplayIdentificationData data;
        if (!getHwComposer().getDisplayIdentificationData(*hwcDisplayId, &port, &data)) {
            result.append("no identification data\n");
            continue;
        }

        if (!isEdid(data)) {
            result.append("unknown identification data: ");
            for (uint8_t byte : data) {
                StringAppendF(&result, "%x ", byte);
            }
            result.append("\n");
            continue;
        }

        const auto edid = parseEdid(data);
        if (!edid) {
            result.append("invalid EDID: ");
            for (uint8_t byte : data) {
                StringAppendF(&result, "%x ", byte);
            }
            result.append("\n");
            continue;
        }

        StringAppendF(&result, "port=%u pnpId=%s displayName=\"", port, edid->pnpId.data());
        result.append(edid->displayName.data(), edid->displayName.length());
        result.append("\"\n");
    }
}

void SurfaceFlinger::dumpWideColorInfo(std::string& result) const {
    StringAppendF(&result, "Device has wide color built-in display: %d\n", hasWideColorDisplay);
    StringAppendF(&result, "Device uses color management: %d\n", useColorManagement);
    StringAppendF(&result, "DisplayColorSetting: %s\n",
                  decodeDisplayColorSetting(mDisplayColorSetting).c_str());

    // TODO: print out if wide-color mode is active or not

    for (const auto& [token, display] : mDisplays) {
        const auto displayId = display->getId();
        if (!displayId) {
            continue;
        }

        StringAppendF(&result, "Display %s color modes:\n", to_string(*displayId).c_str());
        std::vector<ColorMode> modes = getHwComposer().getColorModes(*displayId);
        for (auto&& mode : modes) {
            StringAppendF(&result, "    %s (%d)\n", decodeColorMode(mode).c_str(), mode);
        }

        ColorMode currentMode = display->getCompositionDisplay()->getState().colorMode;
        StringAppendF(&result, "    Current color mode: %s (%d)\n",
                      decodeColorMode(currentMode).c_str(), currentMode);
    }
    result.append("\n");
}

LayersProto SurfaceFlinger::dumpProtoInfo(LayerVector::StateSet stateSet,
                                          uint32_t traceFlags) const {
    LayersProto layersProto;
    const bool useDrawing = stateSet == LayerVector::StateSet::Drawing;
    const State& state = useDrawing ? mDrawingState : mCurrentState;
    state.traverseInZOrder([&](Layer* layer) {
        LayerProto* layerProto = layersProto.add_layers();
        layer->writeToProto(layerProto, stateSet, traceFlags);
    });

    return layersProto;
}

LayersProto SurfaceFlinger::dumpVisibleLayersProtoInfo(
        const sp<DisplayDevice>& displayDevice) const {
    LayersProto layersProto;

    SizeProto* resolution = layersProto.mutable_resolution();
    resolution->set_w(displayDevice->getWidth());
    resolution->set_h(displayDevice->getHeight());

    auto display = displayDevice->getCompositionDisplay();
    const auto& displayState = display->getState();

    layersProto.set_color_mode(decodeColorMode(displayState.colorMode));
    layersProto.set_color_transform(decodeColorTransform(displayState.colorTransform));
    layersProto.set_global_transform(displayState.orientation);

    const auto displayId = displayDevice->getId();
    LOG_ALWAYS_FATAL_IF(!displayId);
    mDrawingState.traverseInZOrder([&](Layer* layer) {
        if (!layer->visibleRegion.isEmpty() && !display->getOutputLayersOrderedByZ().empty()) {
            LayerProto* layerProto = layersProto.add_layers();
            layer->writeToProto(layerProto, displayDevice);
        }
    });

    return layersProto;
}

void SurfaceFlinger::dumpAllLocked(const DumpArgs& args, std::string& result) const {
    const bool colorize = !args.empty() && args[0] == String16("--color");
    Colorizer colorizer(colorize);

    // figure out if we're stuck somewhere
    const nsecs_t now = systemTime();
    const nsecs_t inTransaction(mDebugInTransaction);
    nsecs_t inTransactionDuration = (inTransaction) ? now-inTransaction : 0;

    /*
     * Dump library configuration.
     */

    colorizer.bold(result);
    result.append("Build configuration:");
    colorizer.reset(result);
    appendSfConfigString(result);
    appendUiConfigString(result);
    appendGuiConfigString(result);
    result.append("\n");

    result.append("\nDisplay identification data:\n");
    dumpDisplayIdentificationData(result);

    result.append("\nWide-Color information:\n");
    dumpWideColorInfo(result);

    colorizer.bold(result);
    result.append("Sync configuration: ");
    colorizer.reset(result);
    result.append(SyncFeatures::getInstance().toString());
    result.append("\n\n");

    colorizer.bold(result);
    result.append("VSYNC configuration:\n");
    colorizer.reset(result);
    dumpVSync(result);
    result.append("\n");

    dumpStaticScreenStats(result);
    result.append("\n");

    StringAppendF(&result, "Total missed frame count: %u\n", mFrameMissedCount.load());
    StringAppendF(&result, "HWC missed frame count: %u\n", mHwcFrameMissedCount.load());
    StringAppendF(&result, "GPU missed frame count: %u\n\n", mGpuFrameMissedCount.load());

    dumpBufferingStats(result);

    /*
     * Dump the visible layer list
     */
    colorizer.bold(result);
    StringAppendF(&result, "Visible layers (count = %zu)\n", mNumLayers);
    StringAppendF(&result, "GraphicBufferProducers: %zu, max %zu\n",
                  mGraphicBufferProducerList.size(), mMaxGraphicBufferProducerListSize);
    colorizer.reset(result);

    {
        LayersProto layersProto = dumpProtoInfo(LayerVector::StateSet::Current);
        auto layerTree = LayerProtoParser::generateLayerTree(layersProto);
        result.append(LayerProtoParser::layerTreeToString(layerTree));
        result.append("\n");
    }

    {
        StringAppendF(&result, "Composition layers\n");
        mDrawingState.traverseInZOrder([&](Layer* layer) {
            auto compositionLayer = layer->getCompositionLayer();
            if (compositionLayer) compositionLayer->dump(result);
        });
    }

    /*
     * Dump Display state
     */

    colorizer.bold(result);
    StringAppendF(&result, "Displays (%zu entries)\n", mDisplays.size());
    colorizer.reset(result);
    for (const auto& [token, display] : mDisplays) {
        display->dump(result);
    }
    result.append("\n");

    /*
     * Dump SurfaceFlinger global state
     */

    colorizer.bold(result);
    result.append("SurfaceFlinger global state:\n");
    colorizer.reset(result);

    getRenderEngine().dump(result);

    if (const auto display = getDefaultDisplayDeviceLocked()) {
        display->getCompositionDisplay()->getState().undefinedRegion.dump(result,
                                                                          "undefinedRegion");
        StringAppendF(&result, "  orientation=%d, isPoweredOn=%d\n", display->getOrientation(),
                      display->isPoweredOn());
    }
    StringAppendF(&result,
                  "  transaction-flags         : %08x\n"
                  "  gpu_to_cpu_unsupported    : %d\n",
                  mTransactionFlags.load(), !mGpuToCpuSupported);

    if (const auto displayId = getInternalDisplayIdLocked();
        displayId && getHwComposer().isConnected(*displayId)) {
        const auto activeConfig = getHwComposer().getActiveConfig(*displayId);
        StringAppendF(&result,
                      "  refresh-rate              : %f fps\n"
                      "  x-dpi                     : %f\n"
                      "  y-dpi                     : %f\n",
                      1e9 / activeConfig->getVsyncPeriod(), activeConfig->getDpiX(),
                      activeConfig->getDpiY());
    }

    StringAppendF(&result, "  transaction time: %f us\n", inTransactionDuration / 1000.0);

    /*
     * Tracing state
     */
    mTracing.dump(result);
    result.append("\n");

    /*
     * HWC layer minidump
     */
    for (const auto& [token, display] : mDisplays) {
        const auto displayId = display->getId();
        if (!displayId) {
            continue;
        }

        StringAppendF(&result, "Display %s HWC layers:\n", to_string(*displayId).c_str());
        Layer::miniDumpHeader(result);
        const sp<DisplayDevice> displayDevice = display;
        mCurrentState.traverseInZOrder(
                [&](Layer* layer) { layer->miniDump(result, displayDevice); });
        result.append("\n");
    }

    /*
     * Dump HWComposer state
     */
    colorizer.bold(result);
    result.append("h/w composer state:\n");
    colorizer.reset(result);
    bool hwcDisabled = mDebugDisableHWC || mDebugRegion;
    StringAppendF(&result, "  h/w composer %s\n", hwcDisabled ? "disabled" : "enabled");
    getHwComposer().dump(result);

    /*
     * Dump gralloc state
     */
    const GraphicBufferAllocator& alloc(GraphicBufferAllocator::get());
    alloc.dump(result);

    /*
     * Dump VrFlinger state if in use.
     */
    if (mVrFlingerRequestsDisplay && mVrFlinger) {
        result.append("VrFlinger state:\n");
        result.append(mVrFlinger->Dump());
        result.append("\n");
    }

    /**
     * Scheduler dump state.
     */
    result.append("\nScheduler state:\n");
    result.append(mScheduler->doDump() + "\n");
    StringAppendF(&result, "+  Smart video mode: %s\n\n", mUseSmart90ForVideo ? "on" : "off");
    result.append(mRefreshRateStats.doDump() + "\n");

    result.append(mTimeStats->miniDump());
    result.append("\n");
}

const Vector<sp<Layer>>& SurfaceFlinger::getLayerSortedByZForHwcDisplay(DisplayId displayId) {
    // Note: mStateLock is held here
    for (const auto& [token, display] : mDisplays) {
        if (display->getId() == displayId) {
            return getDisplayDeviceLocked(token)->getVisibleLayersSortedByZ();
        }
    }

    ALOGE("%s: Invalid display %s", __FUNCTION__, to_string(displayId).c_str());
    static const Vector<sp<Layer>> empty;
    return empty;
}

void SurfaceFlinger::updateColorMatrixLocked() {
    mat4 colorMatrix;
    if (mGlobalSaturationFactor != 1.0f) {
        // Rec.709 luma coefficients
        float3 luminance{0.213f, 0.715f, 0.072f};
        luminance *= 1.0f - mGlobalSaturationFactor;
        mat4 saturationMatrix = mat4(
            vec4{luminance.r + mGlobalSaturationFactor, luminance.r, luminance.r, 0.0f},
            vec4{luminance.g, luminance.g + mGlobalSaturationFactor, luminance.g, 0.0f},
            vec4{luminance.b, luminance.b, luminance.b + mGlobalSaturationFactor, 0.0f},
            vec4{0.0f, 0.0f, 0.0f, 1.0f}
        );
        colorMatrix = mClientColorMatrix * saturationMatrix * mDaltonizer();
    } else {
        colorMatrix = mClientColorMatrix * mDaltonizer();
    }

    if (mCurrentState.colorMatrix != colorMatrix) {
        mCurrentState.colorMatrix = colorMatrix;
        mCurrentState.colorMatrixChanged = true;
        setTransactionFlags(eTransactionNeeded);
    }
}

status_t SurfaceFlinger::CheckTransactCodeCredentials(uint32_t code) {
#pragma clang diagnostic push
#pragma clang diagnostic error "-Wswitch-enum"
    switch (static_cast<ISurfaceComposerTag>(code)) {
        // These methods should at minimum make sure that the client requested
        // access to SF.
        case BOOT_FINISHED:
        case CLEAR_ANIMATION_FRAME_STATS:
        case CREATE_DISPLAY:
        case DESTROY_DISPLAY:
        case ENABLE_VSYNC_INJECTIONS:
        case GET_ANIMATION_FRAME_STATS:
        case GET_HDR_CAPABILITIES:
        case SET_ACTIVE_CONFIG:
        case SET_ALLOWED_DISPLAY_CONFIGS:
        case GET_ALLOWED_DISPLAY_CONFIGS:
        case SET_ACTIVE_COLOR_MODE:
        case INJECT_VSYNC:
        case SET_POWER_MODE:
        case GET_DISPLAYED_CONTENT_SAMPLING_ATTRIBUTES:
        case SET_DISPLAY_CONTENT_SAMPLING_ENABLED:
        case GET_DISPLAYED_CONTENT_SAMPLE:
        case NOTIFY_POWER_HINT: {
            if (!callingThreadHasUnscopedSurfaceFlingerAccess()) {
                IPCThreadState* ipc = IPCThreadState::self();
                ALOGE("Permission Denial: can't access SurfaceFlinger pid=%d, uid=%d",
                        ipc->getCallingPid(), ipc->getCallingUid());
                return PERMISSION_DENIED;
            }
            return OK;
        }
        case GET_LAYER_DEBUG_INFO: {
            IPCThreadState* ipc = IPCThreadState::self();
            const int pid = ipc->getCallingPid();
            const int uid = ipc->getCallingUid();
            if ((uid != AID_SHELL) && !PermissionCache::checkPermission(sDump, pid, uid)) {
                ALOGE("Layer debug info permission denied for pid=%d, uid=%d", pid, uid);
                return PERMISSION_DENIED;
            }
            return OK;
        }
        // Used by apps to hook Choreographer to SurfaceFlinger.
        case CREATE_DISPLAY_EVENT_CONNECTION:
        // The following calls are currently used by clients that do not
        // request necessary permissions. However, they do not expose any secret
        // information, so it is OK to pass them.
        case AUTHENTICATE_SURFACE:
        case GET_ACTIVE_COLOR_MODE:
        case GET_ACTIVE_CONFIG:
        case GET_PHYSICAL_DISPLAY_IDS:
        case GET_PHYSICAL_DISPLAY_TOKEN:
        case GET_DISPLAY_COLOR_MODES:
        case GET_DISPLAY_NATIVE_PRIMARIES:
        case GET_DISPLAY_CONFIGS:
        case GET_DISPLAY_STATS:
        case GET_SUPPORTED_FRAME_TIMESTAMPS:
        // Calling setTransactionState is safe, because you need to have been
        // granted a reference to Client* and Handle* to do anything with it.
        case SET_TRANSACTION_STATE:
        case CREATE_CONNECTION:
        case GET_COLOR_MANAGEMENT:
        case GET_COMPOSITION_PREFERENCE:
        case GET_PROTECTED_CONTENT_SUPPORT:
        case IS_WIDE_COLOR_DISPLAY:
        case GET_DISPLAY_BRIGHTNESS_SUPPORT:
        case SET_DISPLAY_BRIGHTNESS: {
            return OK;
        }
        case CAPTURE_LAYERS:
        case CAPTURE_SCREEN:
        case ADD_REGION_SAMPLING_LISTENER:
        case REMOVE_REGION_SAMPLING_LISTENER: {
            // codes that require permission check
            IPCThreadState* ipc = IPCThreadState::self();
            const int pid = ipc->getCallingPid();
            const int uid = ipc->getCallingUid();
            if ((uid != AID_GRAPHICS) &&
                !PermissionCache::checkPermission(sReadFramebuffer, pid, uid)) {
                ALOGE("Permission Denial: can't read framebuffer pid=%d, uid=%d", pid, uid);
                return PERMISSION_DENIED;
            }
            return OK;
        }
        // The following codes are deprecated and should never be allowed to access SF.
        case CONNECT_DISPLAY_UNUSED:
        case CREATE_GRAPHIC_BUFFER_ALLOC_UNUSED: {
            ALOGE("Attempting to access SurfaceFlinger with unused code: %u", code);
            return PERMISSION_DENIED;
        }
        case CAPTURE_SCREEN_BY_ID: {
            IPCThreadState* ipc = IPCThreadState::self();
            const int uid = ipc->getCallingUid();
            if (uid == AID_ROOT || uid == AID_GRAPHICS || uid == AID_SYSTEM || uid == AID_SHELL) {
                return OK;
            }
            return PERMISSION_DENIED;
        }
    }

    // These codes are used for the IBinder protocol to either interrogate the recipient
    // side of the transaction for its canonical interface descriptor or to dump its state.
    // We let them pass by default.
    if (code == IBinder::INTERFACE_TRANSACTION || code == IBinder::DUMP_TRANSACTION ||
        code == IBinder::PING_TRANSACTION || code == IBinder::SHELL_COMMAND_TRANSACTION ||
        code == IBinder::SYSPROPS_TRANSACTION) {
        return OK;
    }
    // Numbers from 1000 to 1035 and 20000 are currently used for backdoors. The code
    // in onTransact verifies that the user is root, and has access to use SF.
    if ((code >= 1000 && code <= 1035) || (code == 20000)) {
        ALOGV("Accessing SurfaceFlinger through backdoor code: %u", code);
        return OK;
    }
    ALOGE("Permission Denial: SurfaceFlinger did not recognize request code: %u", code);
    return PERMISSION_DENIED;
#pragma clang diagnostic pop
}

status_t SurfaceFlinger::onTransact(uint32_t code, const Parcel& data, Parcel* reply,
                                    uint32_t flags) {
    status_t credentialCheck = CheckTransactCodeCredentials(code);
    if (credentialCheck != OK) {
        return credentialCheck;
    }

    status_t err = BnSurfaceComposer::onTransact(code, data, reply, flags);
    if (err == UNKNOWN_TRANSACTION || err == PERMISSION_DENIED) {
        CHECK_INTERFACE(ISurfaceComposer, data, reply);
        IPCThreadState* ipc = IPCThreadState::self();
        const int uid = ipc->getCallingUid();
        if (CC_UNLIKELY(uid != AID_SYSTEM
                && !PermissionCache::checkCallingPermission(sHardwareTest))) {
            const int pid = ipc->getCallingPid();
            ALOGE("Permission Denial: "
                    "can't access SurfaceFlinger pid=%d, uid=%d", pid, uid);
            return PERMISSION_DENIED;
        }
        int n;
        switch (code) {
            case 1000: // SHOW_CPU, NOT SUPPORTED ANYMORE
            case 1001: // SHOW_FPS, NOT SUPPORTED ANYMORE
                return NO_ERROR;
            case 1002:  // SHOW_UPDATES
                n = data.readInt32();
                mDebugRegion = n ? n : (mDebugRegion ? 0 : 1);
                invalidateHwcGeometry();
                repaintEverything();
                return NO_ERROR;
            case 1004:{ // repaint everything
                repaintEverything();
                return NO_ERROR;
            }
            case 1005:{ // force transaction
                Mutex::Autolock _l(mStateLock);
                setTransactionFlags(
                        eTransactionNeeded|
                        eDisplayTransactionNeeded|
                        eTraversalNeeded);
                return NO_ERROR;
            }
            case 1006:{ // send empty update
                signalRefresh();
                return NO_ERROR;
            }
            case 1008:  // toggle use of hw composer
                n = data.readInt32();
                mDebugDisableHWC = n != 0;
                invalidateHwcGeometry();
                repaintEverything();
                return NO_ERROR;
            case 1009:  // toggle use of transform hint
                n = data.readInt32();
                mDebugDisableTransformHint = n != 0;
                invalidateHwcGeometry();
                repaintEverything();
                return NO_ERROR;
            case 1010:  // interrogate.
                reply->writeInt32(0);
                reply->writeInt32(0);
                reply->writeInt32(mDebugRegion);
                reply->writeInt32(0);
                reply->writeInt32(mDebugDisableHWC);
                return NO_ERROR;
            case 1013: {
                const auto display = getDefaultDisplayDevice();
                if (!display) {
                    return NAME_NOT_FOUND;
                }

                reply->writeInt32(display->getPageFlipCount());
                return NO_ERROR;
            }
            case 1014: {
                Mutex::Autolock _l(mStateLock);
                // daltonize
                n = data.readInt32();
                switch (n % 10) {
                    case 1:
                        mDaltonizer.setType(ColorBlindnessType::Protanomaly);
                        break;
                    case 2:
                        mDaltonizer.setType(ColorBlindnessType::Deuteranomaly);
                        break;
                    case 3:
                        mDaltonizer.setType(ColorBlindnessType::Tritanomaly);
                        break;
                    default:
                        mDaltonizer.setType(ColorBlindnessType::None);
                        break;
                }
                if (n >= 10) {
                    mDaltonizer.setMode(ColorBlindnessMode::Correction);
                } else {
                    mDaltonizer.setMode(ColorBlindnessMode::Simulation);
                }

                updateColorMatrixLocked();
                return NO_ERROR;
            }
            case 1015: {
                Mutex::Autolock _l(mStateLock);
                // apply a color matrix
                n = data.readInt32();
                if (n) {
                    // color matrix is sent as a column-major mat4 matrix
                    for (size_t i = 0 ; i < 4; i++) {
                        for (size_t j = 0; j < 4; j++) {
                            mClientColorMatrix[i][j] = data.readFloat();
                        }
                    }
                } else {
                    mClientColorMatrix = mat4();
                }

                // Check that supplied matrix's last row is {0,0,0,1} so we can avoid
                // the division by w in the fragment shader
                float4 lastRow(transpose(mClientColorMatrix)[3]);
                if (any(greaterThan(abs(lastRow - float4{0, 0, 0, 1}), float4{1e-4f}))) {
                    ALOGE("The color transform's last row must be (0, 0, 0, 1)");
                }

                updateColorMatrixLocked();
                return NO_ERROR;
            }
            // This is an experimental interface
            // Needs to be shifted to proper binder interface when we productize
            case 1016: {
                n = data.readInt32();
                // TODO(b/113612090): Evaluate if this can be removed.
                mScheduler->setRefreshSkipCount(n);
                return NO_ERROR;
            }
            case 1017: {
                n = data.readInt32();
                mForceFullDamage = n != 0;
                return NO_ERROR;
            }
            case 1018: { // Modify Choreographer's phase offset
                n = data.readInt32();
                mScheduler->setPhaseOffset(mAppConnectionHandle, static_cast<nsecs_t>(n));
                return NO_ERROR;
            }
            case 1019: { // Modify SurfaceFlinger's phase offset
                n = data.readInt32();
                mScheduler->setPhaseOffset(mSfConnectionHandle, static_cast<nsecs_t>(n));
                return NO_ERROR;
            }
            case 1020: { // Layer updates interceptor
                n = data.readInt32();
                if (n) {
                    ALOGV("Interceptor enabled");
                    mInterceptor->enable(mDrawingState.layersSortedByZ, mDrawingState.displays);
                }
                else{
                    ALOGV("Interceptor disabled");
                    mInterceptor->disable();
                }
                return NO_ERROR;
            }
            case 1021: { // Disable HWC virtual displays
                n = data.readInt32();
                mUseHwcVirtualDisplays = !n;
                return NO_ERROR;
            }
            case 1022: { // Set saturation boost
                Mutex::Autolock _l(mStateLock);
                mGlobalSaturationFactor = std::max(0.0f, std::min(data.readFloat(), 2.0f));

                updateColorMatrixLocked();
                return NO_ERROR;
            }
            case 1023: { // Set native mode
                mDisplayColorSetting = static_cast<DisplayColorSetting>(data.readInt32());
                invalidateHwcGeometry();
                repaintEverything();
                return NO_ERROR;
            }
            // Deprecate, use 1030 to check whether the device is color managed.
            case 1024: {
                return NAME_NOT_FOUND;
            }
            case 1025: { // Set layer tracing
                n = data.readInt32();
                if (n) {
                    ALOGD("LayerTracing enabled");
                    Mutex::Autolock lock(mStateLock);
                    mTracingEnabledChanged = true;
                    mTracing.enable();
                    reply->writeInt32(NO_ERROR);
                } else {
                    ALOGD("LayerTracing disabled");
                    bool writeFile = false;
                    {
                        Mutex::Autolock lock(mStateLock);
                        mTracingEnabledChanged = true;
                        writeFile = mTracing.disable();
                    }

                    if (writeFile) {
                        reply->writeInt32(mTracing.writeToFile());
                    } else {
                        reply->writeInt32(NO_ERROR);
                    }
                }
                return NO_ERROR;
            }
            case 1026: { // Get layer tracing status
                reply->writeBool(mTracing.isEnabled());
                return NO_ERROR;
            }
            // Is a DisplayColorSetting supported?
            case 1027: {
                const auto display = getDefaultDisplayDevice();
                if (!display) {
                    return NAME_NOT_FOUND;
                }

                DisplayColorSetting setting = static_cast<DisplayColorSetting>(data.readInt32());
                switch (setting) {
                    case DisplayColorSetting::MANAGED:
                        reply->writeBool(useColorManagement);
                        break;
                    case DisplayColorSetting::UNMANAGED:
                        reply->writeBool(true);
                        break;
                    case DisplayColorSetting::ENHANCED:
                        reply->writeBool(display->hasRenderIntent(RenderIntent::ENHANCE));
                        break;
                    default: // vendor display color setting
                        reply->writeBool(
                                display->hasRenderIntent(static_cast<RenderIntent>(setting)));
                        break;
                }
                return NO_ERROR;
            }
            // Is VrFlinger active?
            case 1028: {
                Mutex::Autolock _l(mStateLock);
                reply->writeBool(getHwComposer().isUsingVrComposer());
                return NO_ERROR;
            }
            // Set buffer size for SF tracing (value in KB)
            case 1029: {
                n = data.readInt32();
                if (n <= 0 || n > MAX_TRACING_MEMORY) {
                    ALOGW("Invalid buffer size: %d KB", n);
                    reply->writeInt32(BAD_VALUE);
                    return BAD_VALUE;
                }

                ALOGD("Updating trace buffer to %d KB", n);
                mTracing.setBufferSize(n * 1024);
                reply->writeInt32(NO_ERROR);
                return NO_ERROR;
            }
            // Is device color managed?
            case 1030: {
                reply->writeBool(useColorManagement);
                return NO_ERROR;
            }
            // Override default composition data space
            // adb shell service call SurfaceFlinger 1031 i32 1 DATASPACE_NUMBER DATASPACE_NUMBER \
            // && adb shell stop zygote && adb shell start zygote
            // to restore: adb shell service call SurfaceFlinger 1031 i32 0 && \
            // adb shell stop zygote && adb shell start zygote
            case 1031: {
                Mutex::Autolock _l(mStateLock);
                n = data.readInt32();
                if (n) {
                    n = data.readInt32();
                    if (n) {
                        Dataspace dataspace = static_cast<Dataspace>(n);
                        if (!validateCompositionDataspace(dataspace)) {
                            return BAD_VALUE;
                        }
                        mDefaultCompositionDataspace = dataspace;
                    }
                    n = data.readInt32();
                    if (n) {
                        Dataspace dataspace = static_cast<Dataspace>(n);
                        if (!validateCompositionDataspace(dataspace)) {
                            return BAD_VALUE;
                        }
                        mWideColorGamutCompositionDataspace = dataspace;
                    }
                } else {
                    // restore composition data space.
                    mDefaultCompositionDataspace = defaultCompositionDataspace;
                    mWideColorGamutCompositionDataspace = wideColorGamutCompositionDataspace;
                }
                return NO_ERROR;
            }
            // Set trace flags
            case 1033: {
                n = data.readUint32();
                ALOGD("Updating trace flags to 0x%x", n);
                mTracing.setTraceFlags(n);
                reply->writeInt32(NO_ERROR);
                return NO_ERROR;
            }
            case 1034: {
                // TODO(b/129297325): expose this via developer menu option
                n = data.readInt32();
                if (n && !mRefreshRateOverlay) {
                    RefreshRateType type;
                    {
                        std::lock_guard<std::mutex> lock(mActiveConfigLock);
                        type = mDesiredActiveConfig.type;
                    }
                    mRefreshRateOverlay = std::make_unique<RefreshRateOverlay>(*this);
                    mRefreshRateOverlay->changeRefreshRate(type);
                } else if (!n) {
                    mRefreshRateOverlay.reset();
                }
                return NO_ERROR;
            }
            case 1035: {
                n = data.readInt32();
                mDebugDisplayConfigSetByBackdoor = false;
                if (n >= 0) {
                    const auto displayToken = getInternalDisplayToken();
                    const auto display = getDisplayDeviceLocked(displayToken);
                    // RefreshRateConfigs are only supported on Primary display.
                    if (display && display->isPrimary()) {
                        mRefreshRateConfigs.setActiveConfig(n);
                        mRefreshRateConfigs.populate(getHwComposer().getConfigs(*display->getId()));
                    }
                    status_t result = setAllowedDisplayConfigs(displayToken, {n});
                    if (result != NO_ERROR) {
                        return result;
                    }
                    mDebugDisplayConfigSetByBackdoor = true;
                }
                return NO_ERROR;
            }
            case 20000: {
              uint64_t disp = data.readUint64();
              int mode = data.readInt32();
              ALOGI("Debug: Set display = %llu, power mode = %d", (unsigned long long)disp, mode);
              setPowerMode(getPhysicalDisplayToken(disp), mode);
              return NO_ERROR;
            }
        }
    }
    return err;
}

void SurfaceFlinger::repaintEverything() {
    mRepaintEverything = true;
    signalTransaction();
}

void SurfaceFlinger::repaintEverythingForHWC() {
    mRepaintEverything = true;
    mEventQueue->invalidate();
}

// A simple RAII class to disconnect from an ANativeWindow* when it goes out of scope
class WindowDisconnector {
public:
    WindowDisconnector(ANativeWindow* window, int api) : mWindow(window), mApi(api) {}
    ~WindowDisconnector() {
        native_window_api_disconnect(mWindow, mApi);
    }

private:
    ANativeWindow* mWindow;
    const int mApi;
};

status_t SurfaceFlinger::captureScreen(const sp<IBinder>& displayToken,
                                       sp<GraphicBuffer>* outBuffer, bool& outCapturedSecureLayers,
                                       const Dataspace reqDataspace,
                                       const ui::PixelFormat reqPixelFormat, Rect sourceCrop,
                                       uint32_t reqWidth, uint32_t reqHeight,
                                       bool useIdentityTransform,
                                       ISurfaceComposer::Rotation rotation,
                                       bool captureSecureLayers) {
    ATRACE_CALL();

    if (!displayToken) return BAD_VALUE;

    auto renderAreaRotation = fromSurfaceComposerRotation(rotation);

    sp<DisplayDevice> display;
    {
        Mutex::Autolock _l(mStateLock);

        display = getDisplayDeviceLocked(displayToken);
        if (!display) return BAD_VALUE;

        // set the requested width/height to the logical display viewport size
        // by default
        if (reqWidth == 0 || reqHeight == 0) {
            reqWidth = uint32_t(display->getViewport().width());
            reqHeight = uint32_t(display->getViewport().height());
        }
    }

    DisplayRenderArea renderArea(display, sourceCrop, reqWidth, reqHeight, reqDataspace,
                                 renderAreaRotation, captureSecureLayers);

    auto traverseLayers = std::bind(&SurfaceFlinger::traverseLayersInDisplay, this, display,
                                    std::placeholders::_1);
    return captureScreenCommon(renderArea, traverseLayers, outBuffer, reqPixelFormat,
                               useIdentityTransform, outCapturedSecureLayers);
}

static Dataspace pickDataspaceFromColorMode(const ColorMode colorMode) {
    switch (colorMode) {
        case ColorMode::DISPLAY_P3:
        case ColorMode::BT2100_PQ:
        case ColorMode::BT2100_HLG:
        case ColorMode::DISPLAY_BT2020:
            return Dataspace::DISPLAY_P3;
        default:
            return Dataspace::V0_SRGB;
    }
}

const sp<DisplayDevice> SurfaceFlinger::getDisplayByIdOrLayerStack(uint64_t displayOrLayerStack) {
    const sp<IBinder> displayToken = getPhysicalDisplayTokenLocked(DisplayId{displayOrLayerStack});
    if (displayToken) {
        return getDisplayDeviceLocked(displayToken);
    }
    // Couldn't find display by displayId. Try to get display by layerStack since virtual displays
    // may not have a displayId.
    for (const auto& [token, display] : mDisplays) {
        if (display->getLayerStack() == displayOrLayerStack) {
            return display;
        }
    }
    return nullptr;
}

status_t SurfaceFlinger::captureScreen(uint64_t displayOrLayerStack, Dataspace* outDataspace,
                                       sp<GraphicBuffer>* outBuffer) {
    sp<DisplayDevice> display;
    uint32_t width;
    uint32_t height;
    ui::Transform::orientation_flags captureOrientation;
    {
        Mutex::Autolock _l(mStateLock);
        display = getDisplayByIdOrLayerStack(displayOrLayerStack);
        if (!display) {
            return BAD_VALUE;
        }

        width = uint32_t(display->getViewport().width());
        height = uint32_t(display->getViewport().height());

        captureOrientation = fromSurfaceComposerRotation(
                static_cast<ISurfaceComposer::Rotation>(display->getOrientation()));
        if (captureOrientation == ui::Transform::orientation_flags::ROT_90) {
            captureOrientation = ui::Transform::orientation_flags::ROT_270;
        } else if (captureOrientation == ui::Transform::orientation_flags::ROT_270) {
            captureOrientation = ui::Transform::orientation_flags::ROT_90;
        }
        *outDataspace =
                pickDataspaceFromColorMode(display->getCompositionDisplay()->getState().colorMode);
    }

    DisplayRenderArea renderArea(display, Rect(), width, height, *outDataspace, captureOrientation,
                                 false /* captureSecureLayers */);

    auto traverseLayers = std::bind(&SurfaceFlinger::traverseLayersInDisplay, this, display,
                                    std::placeholders::_1);
    bool ignored = false;
    return captureScreenCommon(renderArea, traverseLayers, outBuffer, ui::PixelFormat::RGBA_8888,
                               false /* useIdentityTransform */,
                               ignored /* outCapturedSecureLayers */);
}

status_t SurfaceFlinger::captureLayers(
        const sp<IBinder>& layerHandleBinder, sp<GraphicBuffer>* outBuffer,
        const Dataspace reqDataspace, const ui::PixelFormat reqPixelFormat, const Rect& sourceCrop,
        const std::unordered_set<sp<IBinder>, ISurfaceComposer::SpHash<IBinder>>& excludeHandles,
        float frameScale, bool childrenOnly) {
    ATRACE_CALL();

    class LayerRenderArea : public RenderArea {
    public:
        LayerRenderArea(SurfaceFlinger* flinger, const sp<Layer>& layer, const Rect crop,
                        int32_t reqWidth, int32_t reqHeight, Dataspace reqDataSpace,
                        bool childrenOnly)
              : RenderArea(reqWidth, reqHeight, CaptureFill::CLEAR, reqDataSpace),
                mLayer(layer),
                mCrop(crop),
                mNeedsFiltering(false),
                mFlinger(flinger),
                mChildrenOnly(childrenOnly) {}
        const ui::Transform& getTransform() const override { return mTransform; }
        Rect getBounds() const override {
            const Layer::State& layerState(mLayer->getDrawingState());
            return mLayer->getBufferSize(layerState);
        }
        int getHeight() const override {
            return mLayer->getBufferSize(mLayer->getDrawingState()).getHeight();
        }
        int getWidth() const override {
            return mLayer->getBufferSize(mLayer->getDrawingState()).getWidth();
        }
        bool isSecure() const override { return false; }
        bool needsFiltering() const override { return mNeedsFiltering; }
        const sp<const DisplayDevice> getDisplayDevice() const override { return nullptr; }
        Rect getSourceCrop() const override {
            if (mCrop.isEmpty()) {
                return getBounds();
            } else {
                return mCrop;
            }
        }
        class ReparentForDrawing {
        public:
            const sp<Layer>& oldParent;
            const sp<Layer>& newParent;

            ReparentForDrawing(const sp<Layer>& oldParent, const sp<Layer>& newParent,
                               const Rect& drawingBounds)
                  : oldParent(oldParent), newParent(newParent) {
                // Compute and cache the bounds for the new parent layer.
                newParent->computeBounds(drawingBounds.toFloatRect(), ui::Transform());
                oldParent->setChildrenDrawingParent(newParent);
            }
            ~ReparentForDrawing() { oldParent->setChildrenDrawingParent(oldParent); }
        };

        void render(std::function<void()> drawLayers) override {
            const Rect sourceCrop = getSourceCrop();
            // no need to check rotation because there is none
            mNeedsFiltering = sourceCrop.width() != getReqWidth() ||
                sourceCrop.height() != getReqHeight();

            if (!mChildrenOnly) {
                mTransform = mLayer->getTransform().inverse();
                drawLayers();
            } else {
                Rect bounds = getBounds();
                screenshotParentLayer = mFlinger->getFactory().createContainerLayer(
                        LayerCreationArgs(mFlinger, nullptr, String8("Screenshot Parent"),
                                          bounds.getWidth(), bounds.getHeight(), 0,
                                          LayerMetadata()));

                ReparentForDrawing reparent(mLayer, screenshotParentLayer, sourceCrop);
                drawLayers();
            }
        }

    private:
        const sp<Layer> mLayer;
        const Rect mCrop;

        // In the "childrenOnly" case we reparent the children to a screenshot
        // layer which has no properties set and which does not draw.
        sp<ContainerLayer> screenshotParentLayer;
        ui::Transform mTransform;
        bool mNeedsFiltering;

        SurfaceFlinger* mFlinger;
        const bool mChildrenOnly;
    };

    int reqWidth = 0;
    int reqHeight = 0;
    sp<Layer> parent;
    Rect crop(sourceCrop);
    std::unordered_set<sp<Layer>, ISurfaceComposer::SpHash<Layer>> excludeLayers;

    {
        Mutex::Autolock _l(mStateLock);

        parent = fromHandle(layerHandleBinder);
        if (parent == nullptr || parent->isRemovedFromCurrentState()) {
            ALOGE("captureLayers called with an invalid or removed parent");
            return NAME_NOT_FOUND;
        }

        const int uid = IPCThreadState::self()->getCallingUid();
        const bool forSystem = uid == AID_GRAPHICS || uid == AID_SYSTEM;
        if (!forSystem && parent->getCurrentState().flags & layer_state_t::eLayerSecure) {
            ALOGW("Attempting to capture secure layer: PERMISSION_DENIED");
            return PERMISSION_DENIED;
        }

        if (sourceCrop.width() <= 0) {
            crop.left = 0;
            crop.right = parent->getBufferSize(parent->getCurrentState()).getWidth();
        }

        if (sourceCrop.height() <= 0) {
            crop.top = 0;
            crop.bottom = parent->getBufferSize(parent->getCurrentState()).getHeight();
        }
        reqWidth = crop.width() * frameScale;
        reqHeight = crop.height() * frameScale;

        for (const auto& handle : excludeHandles) {
            sp<Layer> excludeLayer = fromHandle(handle);
            if (excludeLayer != nullptr) {
                excludeLayers.emplace(excludeLayer);
            } else {
                ALOGW("Invalid layer handle passed as excludeLayer to captureLayers");
                return NAME_NOT_FOUND;
            }
        }
    } // mStateLock

    // really small crop or frameScale
    if (reqWidth <= 0) {
        reqWidth = 1;
    }
    if (reqHeight <= 0) {
        reqHeight = 1;
    }

    LayerRenderArea renderArea(this, parent, crop, reqWidth, reqHeight, reqDataspace, childrenOnly);
    auto traverseLayers = [parent, childrenOnly,
                           &excludeLayers](const LayerVector::Visitor& visitor) {
        parent->traverseChildrenInZOrder(LayerVector::StateSet::Drawing, [&](Layer* layer) {
            if (!layer->isVisible()) {
                return;
            } else if (childrenOnly && layer == parent.get()) {
                return;
            }

            sp<Layer> p = layer;
            while (p != nullptr) {
                if (excludeLayers.count(p) != 0) {
                    return;
                }
                p = p->getParent();
            }

            visitor(layer);
        });
    };

    bool outCapturedSecureLayers = false;
    return captureScreenCommon(renderArea, traverseLayers, outBuffer, reqPixelFormat, false,
                               outCapturedSecureLayers);
}

status_t SurfaceFlinger::captureScreenCommon(RenderArea& renderArea,
                                             TraverseLayersFunction traverseLayers,
                                             sp<GraphicBuffer>* outBuffer,
                                             const ui::PixelFormat reqPixelFormat,
                                             bool useIdentityTransform,
                                             bool& outCapturedSecureLayers) {
    ATRACE_CALL();

    // TODO(b/116112787) Make buffer usage a parameter.
    const uint32_t usage = GRALLOC_USAGE_SW_READ_OFTEN | GRALLOC_USAGE_SW_WRITE_OFTEN |
            GRALLOC_USAGE_HW_RENDER | GRALLOC_USAGE_HW_TEXTURE;
    *outBuffer =
            getFactory().createGraphicBuffer(renderArea.getReqWidth(), renderArea.getReqHeight(),
                                             static_cast<android_pixel_format>(reqPixelFormat), 1,
                                             usage, "screenshot");

    return captureScreenCommon(renderArea, traverseLayers, *outBuffer, useIdentityTransform,
                               outCapturedSecureLayers);
}

status_t SurfaceFlinger::captureScreenCommon(RenderArea& renderArea,
                                             TraverseLayersFunction traverseLayers,
                                             const sp<GraphicBuffer>& buffer,
                                             bool useIdentityTransform,
                                             bool& outCapturedSecureLayers) {
    // This mutex protects syncFd and captureResult for communication of the return values from the
    // main thread back to this Binder thread
    std::mutex captureMutex;
    std::condition_variable captureCondition;
    std::unique_lock<std::mutex> captureLock(captureMutex);
    int syncFd = -1;
    std::optional<status_t> captureResult;

    const int uid = IPCThreadState::self()->getCallingUid();
    const bool forSystem = uid == AID_GRAPHICS || uid == AID_SYSTEM;

    sp<LambdaMessage> message = new LambdaMessage([&] {
        // If there is a refresh pending, bug out early and tell the binder thread to try again
        // after the refresh.
        if (mRefreshPending) {
            ATRACE_NAME("Skipping screenshot for now");
            std::unique_lock<std::mutex> captureLock(captureMutex);
            captureResult = std::make_optional<status_t>(EAGAIN);
            captureCondition.notify_one();
            return;
        }

        status_t result = NO_ERROR;
        int fd = -1;
        {
            Mutex::Autolock _l(mStateLock);
            renderArea.render([&] {
                result = captureScreenImplLocked(renderArea, traverseLayers, buffer.get(),
                                                 useIdentityTransform, forSystem, &fd,
                                                 outCapturedSecureLayers);
            });
        }

        {
            std::unique_lock<std::mutex> captureLock(captureMutex);
            syncFd = fd;
            captureResult = std::make_optional<status_t>(result);
            captureCondition.notify_one();
        }
    });

    status_t result = postMessageAsync(message);
    if (result == NO_ERROR) {
        captureCondition.wait(captureLock, [&] { return captureResult; });
        while (*captureResult == EAGAIN) {
            captureResult.reset();
            result = postMessageAsync(message);
            if (result != NO_ERROR) {
                return result;
            }
            captureCondition.wait(captureLock, [&] { return captureResult; });
        }
        result = *captureResult;
    }

    if (result == NO_ERROR) {
        sync_wait(syncFd, -1);
        close(syncFd);
    }

    return result;
}

void SurfaceFlinger::renderScreenImplLocked(const RenderArea& renderArea,
                                            TraverseLayersFunction traverseLayers,
                                            ANativeWindowBuffer* buffer, bool useIdentityTransform,
                                            int* outSyncFd) {
    ATRACE_CALL();

    const auto reqWidth = renderArea.getReqWidth();
    const auto reqHeight = renderArea.getReqHeight();
    const auto rotation = renderArea.getRotationFlags();
    const auto transform = renderArea.getTransform();
    const auto sourceCrop = renderArea.getSourceCrop();

    renderengine::DisplaySettings clientCompositionDisplay;
    std::vector<renderengine::LayerSettings> clientCompositionLayers;

    // assume that bounds are never offset, and that they are the same as the
    // buffer bounds.
    clientCompositionDisplay.physicalDisplay = Rect(reqWidth, reqHeight);
    clientCompositionDisplay.clip = sourceCrop;
    clientCompositionDisplay.globalTransform = transform.asMatrix4();

    // Now take into account the rotation flag. We append a transform that
    // rotates the layer stack about the origin, then translate by buffer
    // boundaries to be in the right quadrant.
    mat4 rotMatrix;
    int displacementX = 0;
    int displacementY = 0;
    float rot90InRadians = 2.0f * static_cast<float>(M_PI) / 4.0f;
    switch (rotation) {
        case ui::Transform::ROT_90:
            rotMatrix = mat4::rotate(rot90InRadians, vec3(0, 0, 1));
            displacementX = renderArea.getBounds().getHeight();
            break;
        case ui::Transform::ROT_180:
            rotMatrix = mat4::rotate(rot90InRadians * 2.0f, vec3(0, 0, 1));
            displacementY = renderArea.getBounds().getWidth();
            displacementX = renderArea.getBounds().getHeight();
            break;
        case ui::Transform::ROT_270:
            rotMatrix = mat4::rotate(rot90InRadians * 3.0f, vec3(0, 0, 1));
            displacementY = renderArea.getBounds().getWidth();
            break;
        default:
            break;
    }

    // We need to transform the clipping window into the right spot.
    // First, rotate the clipping rectangle by the rotation hint to get the
    // right orientation
    const vec4 clipTL = vec4(sourceCrop.left, sourceCrop.top, 0, 1);
    const vec4 clipBR = vec4(sourceCrop.right, sourceCrop.bottom, 0, 1);
    const vec4 rotClipTL = rotMatrix * clipTL;
    const vec4 rotClipBR = rotMatrix * clipBR;
    const int newClipLeft = std::min(rotClipTL[0], rotClipBR[0]);
    const int newClipTop = std::min(rotClipTL[1], rotClipBR[1]);
    const int newClipRight = std::max(rotClipTL[0], rotClipBR[0]);
    const int newClipBottom = std::max(rotClipTL[1], rotClipBR[1]);

    // Now reposition the clipping rectangle with the displacement vector
    // computed above.
    const mat4 displacementMat = mat4::translate(vec4(displacementX, displacementY, 0, 1));
    clientCompositionDisplay.clip =
            Rect(newClipLeft + displacementX, newClipTop + displacementY,
                 newClipRight + displacementX, newClipBottom + displacementY);

    mat4 clipTransform = displacementMat * rotMatrix;
    clientCompositionDisplay.globalTransform =
            clipTransform * clientCompositionDisplay.globalTransform;

    clientCompositionDisplay.outputDataspace = renderArea.getReqDataSpace();
    clientCompositionDisplay.maxLuminance = DisplayDevice::sDefaultMaxLumiance;

    const float alpha = RenderArea::getCaptureFillValue(renderArea.getCaptureFill());

    renderengine::LayerSettings fillLayer;
    fillLayer.source.buffer.buffer = nullptr;
    fillLayer.source.solidColor = half3(0.0, 0.0, 0.0);
    fillLayer.geometry.boundaries = FloatRect(0.0, 0.0, 1.0, 1.0);
    fillLayer.alpha = half(alpha);
    clientCompositionLayers.push_back(fillLayer);

    Region clearRegion = Region::INVALID_REGION;
    traverseLayers([&](Layer* layer) {
        if (layer->isSecureDisplay()) {
            return;
        }
        renderengine::LayerSettings layerSettings;
        bool prepared = layer->prepareClientLayer(renderArea, useIdentityTransform, clearRegion,
                                                  false, layerSettings);
        if (prepared) {
            clientCompositionLayers.push_back(layerSettings);
        }
    });

    clientCompositionDisplay.clearRegion = clearRegion;
    // Use an empty fence for the buffer fence, since we just created the buffer so
    // there is no need for synchronization with the GPU.
    base::unique_fd bufferFence;
    base::unique_fd drawFence;
    getRenderEngine().useProtectedContext(false);
    getRenderEngine().drawLayers(clientCompositionDisplay, clientCompositionLayers, buffer,
                                 /*useFramebufferCache=*/false, std::move(bufferFence), &drawFence);

    *outSyncFd = drawFence.release();
}

status_t SurfaceFlinger::captureScreenImplLocked(const RenderArea& renderArea,
                                                 TraverseLayersFunction traverseLayers,
                                                 ANativeWindowBuffer* buffer,
                                                 bool useIdentityTransform, bool forSystem,
                                                 int* outSyncFd, bool& outCapturedSecureLayers) {
    ATRACE_CALL();

    traverseLayers([&](Layer* layer) {
        outCapturedSecureLayers =
                outCapturedSecureLayers || (layer->isVisible() && layer->isSecure());
    });

    // We allow the system server to take screenshots of secure layers for
    // use in situations like the Screen-rotation animation and place
    // the impetus on WindowManager to not persist them.
    if (outCapturedSecureLayers && !forSystem) {
        ALOGW("FB is protected: PERMISSION_DENIED");
        return PERMISSION_DENIED;
    }
    renderScreenImplLocked(renderArea, traverseLayers, buffer, useIdentityTransform, outSyncFd);
    return NO_ERROR;
}

void SurfaceFlinger::setInputWindowsFinished() {
    Mutex::Autolock _l(mStateLock);

    mPendingSyncInputWindows = false;
    mTransactionCV.broadcast();
}

// ---------------------------------------------------------------------------

void SurfaceFlinger::State::traverseInZOrder(const LayerVector::Visitor& visitor) const {
    layersSortedByZ.traverseInZOrder(stateSet, visitor);
}

void SurfaceFlinger::State::traverseInReverseZOrder(const LayerVector::Visitor& visitor) const {
    layersSortedByZ.traverseInReverseZOrder(stateSet, visitor);
}

void SurfaceFlinger::traverseLayersInDisplay(const sp<const DisplayDevice>& display,
                                             const LayerVector::Visitor& visitor) {
    // We loop through the first level of layers without traversing,
    // as we need to determine which layers belong to the requested display.
    for (const auto& layer : mDrawingState.layersSortedByZ) {
        if (!layer->belongsToDisplay(display->getLayerStack(), false)) {
            continue;
        }
        // relative layers are traversed in Layer::traverseInZOrder
        layer->traverseInZOrder(LayerVector::StateSet::Drawing, [&](Layer* layer) {
            if (!layer->belongsToDisplay(display->getLayerStack(), false)) {
                return;
            }
            if (!layer->isVisible()) {
                return;
            }
            visitor(layer);
        });
    }
}

void SurfaceFlinger::setAllowedDisplayConfigsInternal(const sp<DisplayDevice>& display,
                                                      const std::vector<int32_t>& allowedConfigs) {
    if (!display->isPrimary()) {
        return;
    }

    ALOGV("Updating allowed configs");
    mAllowedDisplayConfigs = DisplayConfigs(allowedConfigs.begin(), allowedConfigs.end());

    // Set the highest allowed config by iterating backwards on available refresh rates
    const auto& refreshRates = mRefreshRateConfigs.getRefreshRates();
    for (auto iter = refreshRates.crbegin(); iter != refreshRates.crend(); ++iter) {
        if (iter->second && isDisplayConfigAllowed(iter->second->configId)) {
            ALOGV("switching to config %d", iter->second->configId);
            setDesiredActiveConfig(
                    {iter->first, iter->second->configId, Scheduler::ConfigEvent::Changed});
            break;
        }
    }
}

bool SurfaceFlinger::canAllocateHwcDisplayIdForVDS(uint64_t usage) {
    uint64_t flag_mask_pvt_wfd = ~0;
    uint64_t flag_mask_hw_video = ~0;
    char value[PROPERTY_VALUE_MAX] = {};
    property_get("vendor.display.vds_allow_hwc", value, "0");
    int allowHwcForVDS = atoi(value);
    // Reserve hardware acceleration for WFD use-case
    // GRALLOC_USAGE_PRIVATE_WFD + GRALLOC_USAGE_HW_VIDEO_ENCODER = WFD using HW composer.
    flag_mask_pvt_wfd = GRALLOC_USAGE_PRIVATE_WFD;
    flag_mask_hw_video = GRALLOC_USAGE_HW_VIDEO_ENCODER;
    // GRALLOC_USAGE_PRIVATE_WFD + GRALLOC_USAGE_SW_READ_OFTEN
    // WFD using GLES (directstreaming).
    sDirectStreaming = ((usage & GRALLOC_USAGE_PRIVATE_WFD) &&
                        (usage & GRALLOC_USAGE_SW_READ_OFTEN));
    return (allowHwcForVDS || ((usage & flag_mask_pvt_wfd) &&
            (usage & flag_mask_hw_video)));
}

bool SurfaceFlinger::skipColorLayer(const char* layerType) {
    return (sDirectStreaming && !strncmp(layerType, "ColorLayer", strlen("ColorLayer")));
}

status_t SurfaceFlinger::setAllowedDisplayConfigs(const sp<IBinder>& displayToken,
                                                  const std::vector<int32_t>& allowedConfigs) {
    ATRACE_CALL();

    if (!displayToken || allowedConfigs.empty()) {
        return BAD_VALUE;
    }

    if (mDebugDisplayConfigSetByBackdoor) {
        // ignore this request as config is overridden by backdoor
        return NO_ERROR;
    }

    postMessageSync(new LambdaMessage([&]() NO_THREAD_SAFETY_ANALYSIS {
        const auto display = getDisplayDeviceLocked(displayToken);
        if (!display) {
            ALOGE("Attempt to set allowed display configs for invalid display token %p",
                  displayToken.get());
        } else if (display->isVirtual()) {
            ALOGW("Attempt to set allowed display configs for virtual display");
        } else {
            setAllowedDisplayConfigsInternal(display, allowedConfigs);
        }
    }));

    return NO_ERROR;
}

status_t SurfaceFlinger::getAllowedDisplayConfigs(const sp<IBinder>& displayToken,
                                                  std::vector<int32_t>* outAllowedConfigs) {
    ATRACE_CALL();

    if (!displayToken || !outAllowedConfigs) {
        return BAD_VALUE;
    }

    Mutex::Autolock lock(mStateLock);

    const auto display = getDisplayDeviceLocked(displayToken);
    if (!display) {
        return NAME_NOT_FOUND;
    }

    if (display->isPrimary()) {
        outAllowedConfigs->assign(mAllowedDisplayConfigs.begin(), mAllowedDisplayConfigs.end());
    }

    return NO_ERROR;
}

void SurfaceFlinger::SetInputWindowsListener::onSetInputWindowsFinished() {
    mFlinger->setInputWindowsFinished();
}

sp<Layer> SurfaceFlinger::fromHandle(const sp<IBinder>& handle) {
    BBinder *b = handle->localBinder();
    if (b == nullptr) {
        return nullptr;
    }
    auto it = mLayersByLocalBinderToken.find(b);
    if (it != mLayersByLocalBinderToken.end()) {
        return it->second.promote();
    }
    return nullptr;
}

} // namespace android

#if defined(__gl_h_)
#error "don't include gl/gl.h in this file"
#endif

#if defined(__gl2_h_)
#error "don't include gl2/gl2.h in this file"
#endif<|MERGE_RESOLUTION|>--- conflicted
+++ resolved
@@ -447,14 +447,11 @@
 SurfaceFlinger::~SurfaceFlinger()
 {
     if (mDolphinFuncsEnabled) dlclose(mDolphinHandle);
-<<<<<<< HEAD
-=======
 
     if(mUseSmoMo) {
         mSmoMoDestroyFunc(mSmoMo);
         dlclose(mSmoMoLibHandle);
     }
->>>>>>> 16c72cb5
 }
 
 void SurfaceFlinger::binderDied(const wp<IBinder>& /* who */)
@@ -786,8 +783,6 @@
     mRefreshRateConfigs.populate(getHwComposer().getConfigs(*display->getId()));
     mRefreshRateStats.setConfigMode(active_config);
 
-<<<<<<< HEAD
-=======
     if (mUseSmoMo) {
         mSmoMoLibHandle = dlopen("libsmomo.qti.so", RTLD_NOW);
         if (!mSmoMoLibHandle) {
@@ -823,7 +818,6 @@
         }
     }
 
->>>>>>> 16c72cb5
     ALOGV("Done initializing");
 }
 
@@ -5171,13 +5165,8 @@
     if (!dir) {
         return;
     }
-<<<<<<< HEAD
-    mFileOpen.debugFileCountFd = open(mFileOpen.debugCountOpenFiles, O_WRONLY|O_CREAT,0664);
-    if (mFileOpen.debugFileCountFd < 0) {
-=======
     int debugFileCountFd = open(mFileOpen.debugCountOpenFiles, O_WRONLY|O_CREAT|O_APPEND, 0664);
     if (debugFileCountFd < 0) {
->>>>>>> 16c72cb5
         return;
     }
     struct dirent* de;
@@ -5191,11 +5180,7 @@
     static int maxDumpCount = 200;
     if (!maxDumpCount--) {
         maxDumpCount = 200;
-<<<<<<< HEAD
-        lseek(mFileOpen.debugFileCountFd, 0, SEEK_SET);
-=======
         lseek(debugFileCountFd, 0, SEEK_SET);
->>>>>>> 16c72cb5
     }
     gettimeofday(&tv, NULL);
     ptm = localtime(&tv.tv_sec);
@@ -5220,14 +5205,8 @@
         }
     }
     closedir(dir);
-<<<<<<< HEAD
-    write(mFileOpen.debugFileCountFd, formatting, strlen(formatting));
-    close(mFileOpen.debugFileCountFd);
-    mFileOpen.debugFileCountFd = -1;
-=======
     write(debugFileCountFd, formatting, strlen(formatting));
     close(debugFileCountFd);
->>>>>>> 16c72cb5
 }
 
 void SurfaceFlinger::dumpDrawCycle(bool prePrepare) {
@@ -5239,15 +5218,6 @@
 
     // debug total open files count;
     int tmpFd = dup(0);
-<<<<<<< HEAD
-    if (tmpFd > (mFileOpen.maxFilecount + 100)) {
-        ALOGE("Total file open count =%d", tmpFd);
-        printOpenFds();
-        mFileOpen.maxFilecount = tmpFd;
-    }
-    close(tmpFd);
-    tmpFd = -1;
-=======
     if (tmpFd > (mFileOpen.lastFdcount + 100) && prePrepare) {
         ALOGE("Total open file count = %d", tmpFd);
         printOpenFds();
@@ -5256,7 +5226,6 @@
     if (tmpFd > 0) {
         close(tmpFd);
     }
->>>>>>> 16c72cb5
     if (!mFileDump.running && !mFileDump.replaceAfterCommit) {
         return;
     }
