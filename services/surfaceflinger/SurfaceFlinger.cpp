/*
 * Copyright (C) 2007 The Android Open Source Project
 *
 * Licensed under the Apache License, Version 2.0 (the "License");
 * you may not use this file except in compliance with the License.
 * You may obtain a copy of the License at
 *
 *      http://www.apache.org/licenses/LICENSE-2.0
 *
 * Unless required by applicable law or agreed to in writing, software
 * distributed under the License is distributed on an "AS IS" BASIS,
 * WITHOUT WARRANTIES OR CONDITIONS OF ANY KIND, either express or implied.
 * See the License for the specific language governing permissions and
 * limitations under the License.
 */

//#define LOG_NDEBUG 0
#define ATRACE_TAG ATRACE_TAG_GRAPHICS

#include <sys/types.h>
#include <sys/stat.h>
#include <fstream>
#include <errno.h>
#include <dlfcn.h>

#include <algorithm>
#include <cinttypes>
#include <cmath>
#include <cstdint>
#include <functional>
#include <mutex>
#include <optional>
#include <unordered_map>

#include <cutils/properties.h>
#include <log/log.h>

#include <binder/IPCThreadState.h>
#include <binder/IServiceManager.h>
#include <binder/PermissionCache.h>

#include <compositionengine/CompositionEngine.h>
#include <compositionengine/Display.h>
#include <compositionengine/DisplayColorProfile.h>
#include <compositionengine/Layer.h>
#include <compositionengine/OutputLayer.h>
#include <compositionengine/RenderSurface.h>
#include <compositionengine/impl/LayerCompositionState.h>
#include <compositionengine/impl/OutputCompositionState.h>
#include <compositionengine/impl/OutputLayerCompositionState.h>
#include <dvr/vr_flinger.h>
#include <gui/BufferQueue.h>
#include <gui/GuiConfig.h>
#include <gui/IDisplayEventConnection.h>
#include <gui/IProducerListener.h>
#include <gui/LayerDebugInfo.h>
#include <gui/Surface.h>
#include <input/IInputFlinger.h>
#include <renderengine/RenderEngine.h>
#include <ui/ColorSpace.h>
#include <ui/DebugUtils.h>
#include <ui/DisplayInfo.h>
#include <ui/DisplayStatInfo.h>
#include <ui/GraphicBufferAllocator.h>
#include <ui/PixelFormat.h>
#include <ui/UiConfig.h>
#include <utils/StopWatch.h>
#include <utils/String16.h>
#include <utils/String8.h>
#include <utils/Timers.h>
#include <utils/Trace.h>
#include <utils/misc.h>

#include <private/android_filesystem_config.h>
#include <private/gui/SyncFeatures.h>

#include "BufferLayer.h"
#include "BufferQueueLayer.h"
#include "BufferStateLayer.h"
#include "Client.h"
#include "ColorLayer.h"
#include "Colorizer.h"
#include "ContainerLayer.h"
#include "DisplayDevice.h"
#include "Layer.h"
#include "LayerVector.h"
#include "MonitoredProducer.h"
#include "NativeWindowSurface.h"
#include "RefreshRateOverlay.h"
#include "StartPropertySetThread.h"
#include "SurfaceFlinger.h"
#include "SurfaceInterceptor.h"

#include "DisplayHardware/ComposerHal.h"
#include "DisplayHardware/DisplayIdentification.h"
#include "DisplayHardware/FramebufferSurface.h"
#include "DisplayHardware/HWComposer.h"
#include "DisplayHardware/VirtualDisplaySurface.h"
#include "Effects/Daltonizer.h"
#include "RegionSamplingThread.h"
#include "Scheduler/DispSync.h"
#include "Scheduler/DispSyncSource.h"
#include "Scheduler/EventControlThread.h"
#include "Scheduler/EventThread.h"
#include "Scheduler/InjectVSyncSource.h"
#include "Scheduler/MessageQueue.h"
#include "Scheduler/PhaseOffsets.h"
#include "Scheduler/Scheduler.h"
#include "TimeStats/TimeStats.h"

#include <cutils/compiler.h>

#include "android-base/stringprintf.h"

#include <android/hardware/configstore/1.0/ISurfaceFlingerConfigs.h>
#include <android/hardware/configstore/1.1/ISurfaceFlingerConfigs.h>
#include <android/hardware/configstore/1.1/types.h>
#include <android/hardware/power/1.0/IPower.h>
#include <configstore/Utils.h>
#include <vendor/display/config/1.1/IDisplayConfig.h>
#include <vendor/display/config/1.2/IDisplayConfig.h>
#include <vendor/display/config/1.6/IDisplayConfig.h>
#include <vendor/display/config/1.7/IDisplayConfig.h>
#include <vendor/display/config/1.9/IDisplayConfig.h>

#include <layerproto/LayerProtoParser.h>
#include "SurfaceFlingerProperties.h"
#include "gralloc_priv.h"
#include "smomo_interface.h"

namespace android {

using namespace android::hardware::configstore;
using namespace android::hardware::configstore::V1_0;
using namespace android::sysprop;

using android::hardware::power::V1_0::PowerHint;
using base::StringAppendF;
using ui::ColorMode;
using ui::Dataspace;
using ui::DisplayPrimaries;
using ui::Hdr;
using ui::RenderIntent;

namespace {

#pragma clang diagnostic push
#pragma clang diagnostic error "-Wswitch-enum"

bool isWideColorMode(const ColorMode colorMode) {
    switch (colorMode) {
        case ColorMode::DISPLAY_P3:
        case ColorMode::ADOBE_RGB:
        case ColorMode::DCI_P3:
        case ColorMode::BT2020:
        case ColorMode::DISPLAY_BT2020:
        case ColorMode::BT2100_PQ:
        case ColorMode::BT2100_HLG:
            return true;
        case ColorMode::NATIVE:
        case ColorMode::STANDARD_BT601_625:
        case ColorMode::STANDARD_BT601_625_UNADJUSTED:
        case ColorMode::STANDARD_BT601_525:
        case ColorMode::STANDARD_BT601_525_UNADJUSTED:
        case ColorMode::STANDARD_BT709:
        case ColorMode::SRGB:
            return false;
    }
    return false;
}

bool isHdrColorMode(const ColorMode colorMode) {
    switch (colorMode) {
        case ColorMode::BT2100_PQ:
        case ColorMode::BT2100_HLG:
            return true;
        case ColorMode::DISPLAY_P3:
        case ColorMode::ADOBE_RGB:
        case ColorMode::DCI_P3:
        case ColorMode::BT2020:
        case ColorMode::DISPLAY_BT2020:
        case ColorMode::NATIVE:
        case ColorMode::STANDARD_BT601_625:
        case ColorMode::STANDARD_BT601_625_UNADJUSTED:
        case ColorMode::STANDARD_BT601_525:
        case ColorMode::STANDARD_BT601_525_UNADJUSTED:
        case ColorMode::STANDARD_BT709:
        case ColorMode::SRGB:
            return false;
    }
    return false;
}

ui::Transform::orientation_flags fromSurfaceComposerRotation(ISurfaceComposer::Rotation rotation) {
    switch (rotation) {
        case ISurfaceComposer::eRotateNone:
            return ui::Transform::ROT_0;
        case ISurfaceComposer::eRotate90:
            return ui::Transform::ROT_90;
        case ISurfaceComposer::eRotate180:
            return ui::Transform::ROT_180;
        case ISurfaceComposer::eRotate270:
            return ui::Transform::ROT_270;
    }
    ALOGE("Invalid rotation passed to captureScreen(): %d\n", rotation);
    return ui::Transform::ROT_0;
}

#pragma clang diagnostic pop

class ConditionalLock {
public:
    ConditionalLock(Mutex& mutex, bool lock) : mMutex(mutex), mLocked(lock) {
        if (lock) {
            mMutex.lock();
        }
    }
    ~ConditionalLock() { if (mLocked) mMutex.unlock(); }
private:
    Mutex& mMutex;
    bool mLocked;
};

// Currently we only support V0_SRGB and DISPLAY_P3 as composition preference.
bool validateCompositionDataspace(Dataspace dataspace) {
    return dataspace == Dataspace::V0_SRGB || dataspace == Dataspace::DISPLAY_P3;
}

}  // namespace anonymous

// ---------------------------------------------------------------------------

const String16 sHardwareTest("android.permission.HARDWARE_TEST");
const String16 sAccessSurfaceFlinger("android.permission.ACCESS_SURFACE_FLINGER");
const String16 sReadFramebuffer("android.permission.READ_FRAME_BUFFER");
const String16 sDump("android.permission.DUMP");

// ---------------------------------------------------------------------------
int64_t SurfaceFlinger::dispSyncPresentTimeOffset;
bool SurfaceFlinger::useHwcForRgbToYuv;
uint64_t SurfaceFlinger::maxVirtualDisplaySize;
bool SurfaceFlinger::hasSyncFramework;
bool SurfaceFlinger::useVrFlinger;
int64_t SurfaceFlinger::maxFrameBufferAcquiredBuffers;
bool SurfaceFlinger::hasWideColorDisplay;
int SurfaceFlinger::primaryDisplayOrientation = DisplayState::eOrientationDefault;
bool SurfaceFlinger::useColorManagement;
bool SurfaceFlinger::useContextPriority;
Dataspace SurfaceFlinger::defaultCompositionDataspace = Dataspace::V0_SRGB;
ui::PixelFormat SurfaceFlinger::defaultCompositionPixelFormat = ui::PixelFormat::RGBA_8888;
Dataspace SurfaceFlinger::wideColorGamutCompositionDataspace = Dataspace::V0_SRGB;
ui::PixelFormat SurfaceFlinger::wideColorGamutCompositionPixelFormat = ui::PixelFormat::RGBA_8888;
bool SurfaceFlinger::sDirectStreaming;

std::string getHwcServiceName() {
    char value[PROPERTY_VALUE_MAX] = {};
    property_get("debug.sf.hwc_service_name", value, "default");
    ALOGI("Using HWComposer service: '%s'", value);
    return std::string(value);
}

bool useTrebleTestingOverride() {
    char value[PROPERTY_VALUE_MAX] = {};
    property_get("debug.sf.treble_testing_override", value, "false");
    ALOGI("Treble testing override: '%s'", value);
    return std::string(value) == "true";
}

std::string decodeDisplayColorSetting(DisplayColorSetting displayColorSetting) {
    switch(displayColorSetting) {
        case DisplayColorSetting::MANAGED:
            return std::string("Managed");
        case DisplayColorSetting::UNMANAGED:
            return std::string("Unmanaged");
        case DisplayColorSetting::ENHANCED:
            return std::string("Enhanced");
        default:
            return std::string("Unknown ") +
                std::to_string(static_cast<int>(displayColorSetting));
    }
}

SurfaceFlingerBE::SurfaceFlingerBE() : mHwcServiceName(getHwcServiceName()) {}

SurfaceFlinger::SurfaceFlinger(Factory& factory, SkipInitializationTag)
      : mFactory(factory),
        mPhaseOffsets(mFactory.createPhaseOffsets()),
        mInterceptor(mFactory.createSurfaceInterceptor(this)),
        mTimeStats(mFactory.createTimeStats()),
        mEventQueue(mFactory.createMessageQueue()),
        mCompositionEngine(mFactory.createCompositionEngine()) {}

SurfaceFlinger::SurfaceFlinger(Factory& factory) : SurfaceFlinger(factory, SkipInitialization) {
    ALOGI("SurfaceFlinger is starting");

    hasSyncFramework = running_without_sync_framework(true);

    dispSyncPresentTimeOffset = present_time_offset_from_vsync_ns(0);

    useHwcForRgbToYuv = force_hwc_copy_for_virtual_displays(false);

    maxVirtualDisplaySize = max_virtual_display_dimension(0);

    // Vr flinger is only enabled on Daydream ready devices.
    useVrFlinger = use_vr_flinger(false);

    maxFrameBufferAcquiredBuffers = max_frame_buffer_acquired_buffers(2);

    hasWideColorDisplay = has_wide_color_display(false);

    useColorManagement = use_color_management(false);

    mDefaultCompositionDataspace =
            static_cast<ui::Dataspace>(default_composition_dataspace(Dataspace::V0_SRGB));
    mWideColorGamutCompositionDataspace = static_cast<ui::Dataspace>(wcg_composition_dataspace(
            hasWideColorDisplay ? Dataspace::DISPLAY_P3 : Dataspace::V0_SRGB));
    defaultCompositionDataspace = mDefaultCompositionDataspace;
    wideColorGamutCompositionDataspace = mWideColorGamutCompositionDataspace;
    defaultCompositionPixelFormat = static_cast<ui::PixelFormat>(
            default_composition_pixel_format(ui::PixelFormat::RGBA_8888));
    wideColorGamutCompositionPixelFormat =
            static_cast<ui::PixelFormat>(wcg_composition_pixel_format(ui::PixelFormat::RGBA_8888));

    useContextPriority = use_context_priority(true);

    auto tmpPrimaryDisplayOrientation = primary_display_orientation(
            SurfaceFlingerProperties::primary_display_orientation_values::ORIENTATION_0);
    switch (tmpPrimaryDisplayOrientation) {
        case SurfaceFlingerProperties::primary_display_orientation_values::ORIENTATION_90:
            SurfaceFlinger::primaryDisplayOrientation = DisplayState::eOrientation90;
            break;
        case SurfaceFlingerProperties::primary_display_orientation_values::ORIENTATION_180:
            SurfaceFlinger::primaryDisplayOrientation = DisplayState::eOrientation180;
            break;
        case SurfaceFlingerProperties::primary_display_orientation_values::ORIENTATION_270:
            SurfaceFlinger::primaryDisplayOrientation = DisplayState::eOrientation270;
            break;
        default:
            SurfaceFlinger::primaryDisplayOrientation = DisplayState::eOrientationDefault;
            break;
    }
    ALOGV("Primary Display Orientation is set to %2d.", SurfaceFlinger::primaryDisplayOrientation);

    mInternalDisplayPrimaries = sysprop::getDisplayNativePrimaries();

    // debugging stuff...
    char value[PROPERTY_VALUE_MAX];

    property_get("ro.bq.gpu_to_cpu_unsupported", value, "0");
    mGpuToCpuSupported = !atoi(value);

    property_get("debug.sf.showupdates", value, "0");
    mDebugRegion = atoi(value);

    ALOGI_IF(mDebugRegion, "showupdates enabled");

    // DDMS debugging deprecated (b/120782499)
    property_get("debug.sf.ddms", value, "0");
    int debugDdms = atoi(value);
    ALOGI_IF(debugDdms, "DDMS debugging not supported");

    property_get("debug.sf.disable_backpressure", value, "0");
    mPropagateBackpressure = !atoi(value);
    ALOGI_IF(!mPropagateBackpressure, "Disabling backpressure propagation");

    property_get("debug.sf.enable_gl_backpressure", value, "0");
    mPropagateBackpressureClientComposition = atoi(value);
    ALOGI_IF(mPropagateBackpressureClientComposition,
             "Enabling backpressure propagation for Client Composition");

    property_get("debug.sf.enable_hwc_vds", value, "0");
    mUseHwcVirtualDisplays = atoi(value);
    ALOGI_IF(mUseHwcVirtualDisplays, "Enabling HWC virtual displays");

    property_get("ro.sf.disable_triple_buffer", value, "0");
    mLayerTripleBufferingDisabled = atoi(value);
    ALOGI_IF(mLayerTripleBufferingDisabled, "Disabling Triple Buffering");

    const size_t defaultListSize = MAX_LAYERS;
    auto listSize = property_get_int32("debug.sf.max_igbp_list_size", int32_t(defaultListSize));
    mMaxGraphicBufferProducerListSize = (listSize > 0) ? size_t(listSize) : defaultListSize;

    mUseSmart90ForVideo = use_smart_90_for_video(false);
    property_get("debug.sf.use_smart_90_for_video", value, "0");

    int int_value = atoi(value);
    if (int_value) {
        mUseSmart90ForVideo = true;
    }

    property_get("debug.sf.luma_sampling", value, "1");
    mLumaSampling = atoi(value);

    char property[PROPERTY_VALUE_MAX] = {0};
    if((property_get("vendor.display.vsync_reliable_on_doze", property, "0") > 0) &&
        (!strncmp(property, "1", PROPERTY_VALUE_MAX ) ||
        (!strncasecmp(property,"true", PROPERTY_VALUE_MAX )))) {
        mVsyncSourceReliableOnDoze = true;
    }

    const auto [early, gl, late] = mPhaseOffsets->getCurrentOffsets();
    mVsyncModulator.setPhaseOffsets(early, gl, late);

    // We should be reading 'persist.sys.sf.color_saturation' here
    // but since /data may be encrypted, we need to wait until after vold
    // comes online to attempt to read the property. The property is
    // instead read after the boot animation

    if (useTrebleTestingOverride()) {
        // Without the override SurfaceFlinger cannot connect to HIDL
        // services that are not listed in the manifests.  Considered
        // deriving the setting from the set service name, but it
        // would be brittle if the name that's not 'default' is used
        // for production purposes later on.
        setenv("TREBLE_TESTING_OVERRIDE", "true", true);
    }

    property_get("vendor.display.use_smooth_motion", value, "0");
    int_value = atoi(value);
    if (int_value) {
        mUseSmoMo = true;
    }

    mDolphinHandle = dlopen("libdolphin.so", RTLD_NOW);
    if (!mDolphinHandle) {
        ALOGW("Unable to open libdolphin.so: %s.", dlerror());
    } else {
        mDolphinInit = (bool (*) ())dlsym(mDolphinHandle, "dolphinInit");
        mDolphinOnFrameAvailable =
            (void (*) (bool, int, int32_t, int32_t, String8))dlsym(mDolphinHandle,
                                                                   "dolphinOnFrameAvailable");
        mDolphinMonitor = (bool (*) (int))dlsym(mDolphinHandle, "dolphinMonitor");
        mDolphinRefresh = (void (*) ())dlsym(mDolphinHandle, "dolphinRefresh");
        if (mDolphinInit != nullptr && mDolphinOnFrameAvailable != nullptr &&
            mDolphinMonitor != nullptr && mDolphinRefresh != nullptr) {
            if (mDolphinInit()) mDolphinFuncsEnabled = true;
        }
        if (!mDolphinFuncsEnabled) dlclose(mDolphinHandle);
    }
}

void SurfaceFlinger::onFirstRef()
{
    mEventQueue->init(this);
}

SurfaceFlinger::~SurfaceFlinger()
{
    if (mDolphinFuncsEnabled) dlclose(mDolphinHandle);

    if(mUseSmoMo) {
        mSmoMoDestroyFunc(mSmoMo);
        dlclose(mSmoMoLibHandle);
    }
}

void SurfaceFlinger::binderDied(const wp<IBinder>& /* who */)
{
    // the window manager died on us. prepare its eulogy.

    // restore initial conditions (default device unblank, etc)
    initializeDisplays();

    // restart the boot-animation
    startBootAnim();
}

static sp<ISurfaceComposerClient> initClient(const sp<Client>& client) {
    status_t err = client->initCheck();
    if (err == NO_ERROR) {
        return client;
    }
    return nullptr;
}

sp<ISurfaceComposerClient> SurfaceFlinger::createConnection() {
    return initClient(new Client(this));
}

sp<IBinder> SurfaceFlinger::createDisplay(const String8& displayName,
        bool secure)
{
    class DisplayToken : public BBinder {
        sp<SurfaceFlinger> flinger;
        virtual ~DisplayToken() {
             // no more references, this display must be terminated
             Mutex::Autolock _l(flinger->mStateLock);
             flinger->mCurrentState.displays.removeItem(this);
             flinger->setTransactionFlags(eDisplayTransactionNeeded);
         }
     public:
        explicit DisplayToken(const sp<SurfaceFlinger>& flinger)
            : flinger(flinger) {
        }
    };

    sp<BBinder> token = new DisplayToken(this);

    Mutex::Autolock _l(mStateLock);
    // Display ID is assigned when virtual display is allocated by HWC.
    DisplayDeviceState state;
    state.isSecure = secure;
    state.displayName = displayName;
    mCurrentState.displays.add(token, state);
    mInterceptor->saveDisplayCreation(state);
    return token;
}

void SurfaceFlinger::destroyDisplay(const sp<IBinder>& displayToken) {
    Mutex::Autolock _l(mStateLock);

    ssize_t index = mCurrentState.displays.indexOfKey(displayToken);
    if (index < 0) {
        ALOGE("destroyDisplay: Invalid display token %p", displayToken.get());
        return;
    }

    const DisplayDeviceState& state = mCurrentState.displays.valueAt(index);
    if (!state.isVirtual()) {
        ALOGE("destroyDisplay called for non-virtual display");
        return;
    }
    mInterceptor->saveDisplayDeletion(state.sequenceId);
    mCurrentState.displays.removeItemsAt(index);
    setTransactionFlags(eDisplayTransactionNeeded);
}

std::vector<PhysicalDisplayId> SurfaceFlinger::getPhysicalDisplayIds() const {
    Mutex::Autolock lock(mStateLock);

    const auto internalDisplayId = getInternalDisplayIdLocked();
    if (!internalDisplayId) {
        return {};
    }

    std::vector<PhysicalDisplayId> displayIds;
    displayIds.reserve(mPhysicalDisplayTokens.size());
    displayIds.push_back(internalDisplayId->value);

    for (const auto& [id, token] : mPhysicalDisplayTokens) {
        if (id != *internalDisplayId) {
            displayIds.push_back(id.value);
        }
    }

    return displayIds;
}

sp<IBinder> SurfaceFlinger::getPhysicalDisplayToken(PhysicalDisplayId displayId) const {
    Mutex::Autolock lock(mStateLock);
    return getPhysicalDisplayTokenLocked(DisplayId{displayId});
}

status_t SurfaceFlinger::getColorManagement(bool* outGetColorManagement) const {
    if (!outGetColorManagement) {
        return BAD_VALUE;
    }
    *outGetColorManagement = useColorManagement;
    return NO_ERROR;
}

HWComposer& SurfaceFlinger::getHwComposer() const {
    return mCompositionEngine->getHwComposer();
}

renderengine::RenderEngine& SurfaceFlinger::getRenderEngine() const {
    return mCompositionEngine->getRenderEngine();
}

compositionengine::CompositionEngine& SurfaceFlinger::getCompositionEngine() const {
    return *mCompositionEngine.get();
}

void SurfaceFlinger::bootFinished()
{
    if (mStartPropertySetThread->join() != NO_ERROR) {
        ALOGE("Join StartPropertySetThread failed!");
    }
    const nsecs_t now = systemTime();
    const nsecs_t duration = now - mBootTime;
    ALOGI("Boot is finished (%ld ms)", long(ns2ms(duration)) );

    // wait patiently for the window manager death
    const String16 name("window");
    sp<IBinder> window(defaultServiceManager()->getService(name));
    if (window != 0) {
        window->linkToDeath(static_cast<IBinder::DeathRecipient*>(this));
    }
    sp<IBinder> input(defaultServiceManager()->getService(
            String16("inputflinger")));
    if (input == nullptr) {
        ALOGE("Failed to link to input service");
    } else {
        mInputFlinger = interface_cast<IInputFlinger>(input);
    }

    if (mVrFlinger) {
      mVrFlinger->OnBootFinished();
    }

    // stop boot animation
    // formerly we would just kill the process, but we now ask it to exit so it
    // can choose where to stop the animation.
    property_set("service.bootanim.exit", "1");

    const int LOGTAG_SF_STOP_BOOTANIM = 60110;
    LOG_EVENT_LONG(LOGTAG_SF_STOP_BOOTANIM,
                   ns2ms(systemTime(SYSTEM_TIME_MONOTONIC)));

    postMessageAsync(new LambdaMessage([this]() NO_THREAD_SAFETY_ANALYSIS {
        readPersistentProperties();
        mBootStage = BootStage::FINISHED;

        // set the refresh rate according to the policy
        const auto& performanceRefreshRate =
                mRefreshRateConfigs.getRefreshRate(RefreshRateType::PERFORMANCE);

        if (performanceRefreshRate && isDisplayConfigAllowed(performanceRefreshRate->configId)) {
            setRefreshRateTo(RefreshRateType::PERFORMANCE, Scheduler::ConfigEvent::None);
        } else {
            setRefreshRateTo(RefreshRateType::DEFAULT, Scheduler::ConfigEvent::None);
        }
    }));
}

uint32_t SurfaceFlinger::getNewTexture() {
    {
        std::lock_guard lock(mTexturePoolMutex);
        if (!mTexturePool.empty()) {
            uint32_t name = mTexturePool.back();
            mTexturePool.pop_back();
            ATRACE_INT("TexturePoolSize", mTexturePool.size());
            return name;
        }

        // The pool was too small, so increase it for the future
        ++mTexturePoolSize;
    }

    // The pool was empty, so we need to get a new texture name directly using a
    // blocking call to the main thread
    uint32_t name = 0;
    postMessageSync(new LambdaMessage([&]() { getRenderEngine().genTextures(1, &name); }));
    return name;
}

void SurfaceFlinger::deleteTextureAsync(uint32_t texture) {
    std::lock_guard lock(mTexturePoolMutex);
    // We don't change the pool size, so the fix-up logic in postComposition will decide whether
    // to actually delete this or not based on mTexturePoolSize
    mTexturePool.push_back(texture);
    ATRACE_INT("TexturePoolSize", mTexturePool.size());
}

// Do not call property_set on main thread which will be blocked by init
// Use StartPropertySetThread instead.
void SurfaceFlinger::init() {
    ALOGI(  "SurfaceFlinger's main thread ready to run. "
            "Initializing graphics H/W...");

    ALOGI("Phase offset NS: %" PRId64 "", mPhaseOffsets->getCurrentAppOffset());

    Mutex::Autolock _l(mStateLock);
    // start the EventThread
    mScheduler =
            getFactory().createScheduler([this](bool enabled) { setVsyncEnabled(enabled); },
                                         mRefreshRateConfigs);
    auto resyncCallback =
            mScheduler->makeResyncCallback(std::bind(&SurfaceFlinger::getVsyncPeriod, this));

    mAppConnectionHandle =
            mScheduler->createConnection("app", mPhaseOffsets->getCurrentAppOffset(),
                                         resyncCallback,
                                         impl::EventThread::InterceptVSyncsCallback());
    mSfConnectionHandle = mScheduler->createConnection("sf", mPhaseOffsets->getCurrentSfOffset(),
                                                       resyncCallback, [this](nsecs_t timestamp) {
                                                           mInterceptor->saveVSyncEvent(timestamp);
                                                       });

    mEventQueue->setEventConnection(mScheduler->getEventConnection(mSfConnectionHandle));
    mVsyncModulator.setSchedulerAndHandles(mScheduler.get(), mAppConnectionHandle.get(),
                                           mSfConnectionHandle.get());

    mRegionSamplingThread =
            new RegionSamplingThread(*this, *mScheduler,
                                     RegionSamplingThread::EnvironmentTimingTunables());

    // Get a RenderEngine for the given display / config (can't fail)
    int32_t renderEngineFeature = 0;
    renderEngineFeature |= (useColorManagement ?
                            renderengine::RenderEngine::USE_COLOR_MANAGEMENT : 0);
    renderEngineFeature |= (useContextPriority ?
                            renderengine::RenderEngine::USE_HIGH_PRIORITY_CONTEXT : 0);

    {
        using vendor::display::config::V1_7::IDisplayConfig;
            android::sp<IDisplayConfig> disp_config_v1_7 = IDisplayConfig::getService();
        if (disp_config_v1_7 != NULL) {
            disp_config_v1_7->getDebugProperty("protected_client_composition",
                [&] (const ::android::hardware::hidl_string& value, int32_t error) {
                    if (error == 0) {
                        renderEngineFeature |= atoi(value.c_str()) ?
                            renderengine::RenderEngine::ENABLE_PROTECTED_CONTEXT : 0;
                    }
            });
        }
    }

    // TODO(b/77156734): We need to stop casting and use HAL types when possible.
    // Sending maxFrameBufferAcquiredBuffers as the cache size is tightly tuned to single-display.
    mCompositionEngine->setRenderEngine(
            renderengine::RenderEngine::create(static_cast<int32_t>(defaultCompositionPixelFormat),
                                               renderEngineFeature, maxFrameBufferAcquiredBuffers));

    LOG_ALWAYS_FATAL_IF(mVrFlingerRequestsDisplay,
            "Starting with vr flinger active is not currently supported.");
    mCompositionEngine->setHwComposer(getFactory().createHWComposer(getBE().mHwcServiceName));
    mCompositionEngine->getHwComposer().registerCallback(this, getBE().mComposerSequenceId);
    // Process any initial hotplug and resulting display changes.
    processDisplayHotplugEventsLocked();
    const auto display = getDefaultDisplayDeviceLocked();
    LOG_ALWAYS_FATAL_IF(!display, "Missing internal display after registering composer callback.");
    LOG_ALWAYS_FATAL_IF(!getHwComposer().isConnected(*display->getId()),
                        "Internal display is disconnected.");

    if (useVrFlinger) {
        auto vrFlingerRequestDisplayCallback = [this](bool requestDisplay) {
            // This callback is called from the vr flinger dispatch thread. We
            // need to call signalTransaction(), which requires holding
            // mStateLock when we're not on the main thread. Acquiring
            // mStateLock from the vr flinger dispatch thread might trigger a
            // deadlock in surface flinger (see b/66916578), so post a message
            // to be handled on the main thread instead.
            postMessageAsync(new LambdaMessage([=] {
                ALOGI("VR request display mode: requestDisplay=%d", requestDisplay);
                mVrFlingerRequestsDisplay = requestDisplay;
                signalTransaction();
            }));
        };
        mVrFlinger = dvr::VrFlinger::Create(getHwComposer().getComposer(),
                                            getHwComposer()
                                                    .fromPhysicalDisplayId(*display->getId())
                                                    .value_or(0),
                                            vrFlingerRequestDisplayCallback);
        if (!mVrFlinger) {
            ALOGE("Failed to start vrflinger");
        }
    }

    // initialize our drawing state
    mDrawingState = mCurrentState;

    // set initial conditions (e.g. unblank default device)
    initializeDisplays();

    getRenderEngine().primeCache();

    // Inform native graphics APIs whether the present timestamp is supported:

    const bool presentFenceReliable =
            !getHwComposer().hasCapability(HWC2::Capability::PresentFenceIsNotReliable);
    mStartPropertySetThread = getFactory().createStartPropertySetThread(presentFenceReliable);

    if (mStartPropertySetThread->Start() != NO_ERROR) {
        ALOGE("Run StartPropertySetThread failed!");
    }

    mScheduler->setChangeRefreshRateCallback(
            [this](RefreshRateType type, Scheduler::ConfigEvent event) {
                Mutex::Autolock lock(mStateLock);
                setRefreshRateTo(type, event);
            });
    mScheduler->setGetVsyncPeriodCallback([this] {
        Mutex::Autolock lock(mStateLock);
        return getVsyncPeriod();
    });

    int active_config = getHwComposer().getActiveConfigIndex(*display->getId());
    mRefreshRateConfigs.setActiveConfig(active_config);
    mRefreshRateConfigs.populate(getHwComposer().getConfigs(*display->getId()));
<<<<<<< HEAD
    mRefreshRateStats.setConfigMode(getHwComposer().getActiveConfigIndex(*display->getId()));
=======
    mRefreshRateStats.setConfigMode(active_config);
>>>>>>> 438c9bcc

    if (mUseSmoMo) {
        mSmoMoLibHandle = dlopen("libsmomo.qti.so", RTLD_NOW);
        if (!mSmoMoLibHandle) {
            ALOGE("Unable to open libsmomo: %s", dlerror());
        } else {
             mSmoMoCreateFunc =
                    reinterpret_cast<CreateSmoMoFuncPtr>(dlsym(mSmoMoLibHandle, "CreateSmomo"));
             mSmoMoDestroyFunc =
                    reinterpret_cast<DestroySmoMoFuncPtr>(dlsym(mSmoMoLibHandle, "DestroySmomo"));
             if (mSmoMoCreateFunc && mSmoMoDestroyFunc) {
                mSmoMo = mSmoMoCreateFunc();
             } else {
                ALOGE("Can't load libsmomo symbols: %s", dlerror());
             }
        }

        if (mSmoMo) {
            mSmoMo->SetChangeRefreshRateCallback(
                [this](int32_t refreshRate) {
                    Mutex::Autolock lock(mStateLock);
                    setRefreshRateTo(refreshRate);
                });

            std::vector<float> refreshRates;
            for (const auto& hwConfig : getHwComposer().getConfigs(*display->getId())) {
                refreshRates.push_back(1e9 / hwConfig->getVsyncPeriod());
            }
            mSmoMo->SetDisplayRefreshRates(refreshRates);

            ALOGI("SmoMo is enabled");
        } else {
            mUseSmoMo = false;
        }
    }

    ALOGV("Done initializing");
}

void SurfaceFlinger::readPersistentProperties() {
    Mutex::Autolock _l(mStateLock);

    char value[PROPERTY_VALUE_MAX];

    property_get("persist.sys.sf.color_saturation", value, "1.0");
    mGlobalSaturationFactor = atof(value);
    updateColorMatrixLocked();
    ALOGV("Saturation is set to %.2f", mGlobalSaturationFactor);

    property_get("persist.sys.sf.native_mode", value, "0");
    mDisplayColorSetting = static_cast<DisplayColorSetting>(atoi(value));

    property_get("persist.sys.sf.color_mode", value, "0");
    mForceColorMode = static_cast<ColorMode>(atoi(value));
}

void SurfaceFlinger::startBootAnim() {
    // Start boot animation service by setting a property mailbox
    // if property setting thread is already running, Start() will be just a NOP
    mStartPropertySetThread->Start();
    // Wait until property was set
    if (mStartPropertySetThread->join() != NO_ERROR) {
        ALOGE("Join StartPropertySetThread failed!");
    }
}

size_t SurfaceFlinger::getMaxTextureSize() const {
    return getRenderEngine().getMaxTextureSize();
}

size_t SurfaceFlinger::getMaxViewportDims() const {
    return getRenderEngine().getMaxViewportDims();
}

// ----------------------------------------------------------------------------

bool SurfaceFlinger::authenticateSurfaceTexture(
        const sp<IGraphicBufferProducer>& bufferProducer) const {
    Mutex::Autolock _l(mStateLock);
    return authenticateSurfaceTextureLocked(bufferProducer);
}

bool SurfaceFlinger::authenticateSurfaceTextureLocked(
        const sp<IGraphicBufferProducer>& bufferProducer) const {
    sp<IBinder> surfaceTextureBinder(IInterface::asBinder(bufferProducer));
    return mGraphicBufferProducerList.count(surfaceTextureBinder.get()) > 0;
}

status_t SurfaceFlinger::getSupportedFrameTimestamps(
        std::vector<FrameEvent>* outSupported) const {
    *outSupported = {
        FrameEvent::REQUESTED_PRESENT,
        FrameEvent::ACQUIRE,
        FrameEvent::LATCH,
        FrameEvent::FIRST_REFRESH_START,
        FrameEvent::LAST_REFRESH_START,
        FrameEvent::GPU_COMPOSITION_DONE,
        FrameEvent::DEQUEUE_READY,
        FrameEvent::RELEASE,
    };
    ConditionalLock _l(mStateLock,
            std::this_thread::get_id() != mMainThreadId);
    if (!getHwComposer().hasCapability(
            HWC2::Capability::PresentFenceIsNotReliable)) {
        outSupported->push_back(FrameEvent::DISPLAY_PRESENT);
    }
    return NO_ERROR;
}

status_t SurfaceFlinger::getDisplayConfigs(const sp<IBinder>& displayToken,
                                           Vector<DisplayInfo>* configs) {
    if (!displayToken || !configs) {
        return BAD_VALUE;
    }

    Mutex::Autolock lock(mStateLock);

    const auto displayId = getPhysicalDisplayIdLocked(displayToken);
    if (!displayId) {
        return NAME_NOT_FOUND;
    }

    // TODO: Not sure if display density should handled by SF any longer
    class Density {
        static float getDensityFromProperty(char const* propName) {
            char property[PROPERTY_VALUE_MAX];
            float density = 0.0f;
            if (property_get(propName, property, nullptr) > 0) {
                density = strtof(property, nullptr);
            }
            return density;
        }
    public:
        static float getEmuDensity() {
            return getDensityFromProperty("qemu.sf.lcd_density"); }
        static float getBuildDensity()  {
            return getDensityFromProperty("ro.sf.lcd_density"); }
    };

    configs->clear();

    for (const auto& hwConfig : getHwComposer().getConfigs(*displayId)) {
        DisplayInfo info = DisplayInfo();

        float xdpi = hwConfig->getDpiX();
        float ydpi = hwConfig->getDpiY();

        info.w = hwConfig->getWidth();
        info.h = hwConfig->getHeight();
        // Default display viewport to display width and height
        info.viewportW = info.w;
        info.viewportH = info.h;

        if (displayId == getInternalDisplayIdLocked()) {
            // The density of the device is provided by a build property
            float density = Density::getBuildDensity() / 160.0f;
            if (density == 0) {
                // the build doesn't provide a density -- this is wrong!
                // use xdpi instead
                ALOGE("ro.sf.lcd_density must be defined as a build property");
                density = xdpi / 160.0f;
            }
            if (Density::getEmuDensity()) {
                // if "qemu.sf.lcd_density" is specified, it overrides everything
                xdpi = ydpi = density = Density::getEmuDensity();
                density /= 160.0f;
            }
            info.density = density;

            // TODO: this needs to go away (currently needed only by webkit)
            const auto display = getDefaultDisplayDeviceLocked();
            info.orientation = display ? display->getOrientation() : 0;

            // This is for screenrecord
            const Rect viewport = display->getViewport();
            if (viewport.isValid()) {
                info.viewportW = uint32_t(viewport.getWidth());
                info.viewportH = uint32_t(viewport.getHeight());
            }
        } else {
            // TODO: where should this value come from?
            static const int TV_DENSITY = 213;
            info.density = TV_DENSITY / 160.0f;
            info.orientation = 0;
        }

        info.xdpi = xdpi;
        info.ydpi = ydpi;
        info.fps = 1e9 / hwConfig->getVsyncPeriod();
        const auto refreshRateType = mRefreshRateConfigs.getRefreshRateType(hwConfig->getId());
        const auto offset = mPhaseOffsets->getOffsetsForRefreshRate(refreshRateType);
        info.appVsyncOffset = offset.late.app;

        // This is how far in advance a buffer must be queued for
        // presentation at a given time.  If you want a buffer to appear
        // on the screen at time N, you must submit the buffer before
        // (N - presentationDeadline).
        //
        // Normally it's one full refresh period (to give SF a chance to
        // latch the buffer), but this can be reduced by configuring a
        // DispSync offset.  Any additional delays introduced by the hardware
        // composer or panel must be accounted for here.
        //
        // We add an additional 1ms to allow for processing time and
        // differences between the ideal and actual refresh rate.
        info.presentationDeadline = hwConfig->getVsyncPeriod() - offset.late.sf + 1000000;

        // All non-virtual displays are currently considered secure.
        info.secure = true;

        if (displayId == getInternalDisplayIdLocked() &&
            primaryDisplayOrientation & DisplayState::eOrientationSwapMask) {
            std::swap(info.w, info.h);
        }

        configs->push_back(info);
    }

    return NO_ERROR;
}

status_t SurfaceFlinger::getDisplayStats(const sp<IBinder>&, DisplayStatInfo* stats) {
    if (!stats) {
        return BAD_VALUE;
    }

    mScheduler->getDisplayStatInfo(stats);
    return NO_ERROR;
}

int SurfaceFlinger::getActiveConfig(const sp<IBinder>& displayToken) {
    const auto display = getDisplayDevice(displayToken);
    if (!display) {
        ALOGE("getActiveConfig: Invalid display token %p", displayToken.get());
        return BAD_VALUE;
    }

    return display->getActiveConfig();
}

void SurfaceFlinger::setDesiredActiveConfig(const ActiveConfigInfo& info) {
    ATRACE_CALL();

    // Don't check against the current mode yet. Worst case we set the desired
    // config twice. However event generation config might have changed so we need to update it
    // accordingly
    std::lock_guard<std::mutex> lock(mActiveConfigLock);
    const Scheduler::ConfigEvent prevConfig = mDesiredActiveConfig.event;
    mDesiredActiveConfig = info;
    mDesiredActiveConfig.event = mDesiredActiveConfig.event | prevConfig;

    if (!mDesiredActiveConfigChanged) {
        // This will trigger HWC refresh without resetting the idle timer.
        repaintEverythingForHWC();
        // Start receiving vsync samples now, so that we can detect a period
        // switch.
        mScheduler->resyncToHardwareVsync(true, getVsyncPeriod());
        mPhaseOffsets->setRefreshRateType(info.type);
        const auto [early, gl, late] = mPhaseOffsets->getCurrentOffsets();
        mVsyncModulator.onRefreshRateChangeInitiated();
        mVsyncModulator.setPhaseOffsets(early, gl, late);
    }
    mDesiredActiveConfigChanged = true;
    ATRACE_INT("DesiredActiveConfigChanged", mDesiredActiveConfigChanged);

    if (mRefreshRateOverlay) {
        mRefreshRateOverlay->changeRefreshRate(mDesiredActiveConfig.type);
    }
}

status_t SurfaceFlinger::setActiveConfig(const sp<IBinder>& displayToken, int mode) {
    ATRACE_CALL();

    std::vector<int32_t> allowedConfig;
    allowedConfig.push_back(mode);

    const auto display = getDisplayDeviceLocked(displayToken);
    // RefreshRateConfigs are only supported on Primary display.
    if (display && display->isPrimary()) {
        mRefreshRateConfigs.setActiveConfig(mode);
        mRefreshRateConfigs.populate(getHwComposer().getConfigs(*display->getId()));
    }

    return setAllowedDisplayConfigs(displayToken, allowedConfig);
}

void SurfaceFlinger::setActiveConfigInternal() {
    ATRACE_CALL();

    const auto display = getDefaultDisplayDeviceLocked();
    if (!display) {
        return;
    }

    std::lock_guard<std::mutex> lock(mActiveConfigLock);
    mRefreshRateStats.setConfigMode(mUpcomingActiveConfig.configId);

    display->setActiveConfig(mUpcomingActiveConfig.configId);

    mScheduler->resyncToHardwareVsync(true, getVsyncPeriod());
    mPhaseOffsets->setRefreshRateType(mUpcomingActiveConfig.type);
    const auto [early, gl, late] = mPhaseOffsets->getCurrentOffsets();
    mVsyncModulator.setPhaseOffsets(early, gl, late);
    ATRACE_INT("ActiveConfigMode", mUpcomingActiveConfig.configId);

    if (mUpcomingActiveConfig.event != Scheduler::ConfigEvent::None) {
        mScheduler->onConfigChanged(mAppConnectionHandle, display->getId()->value,
                                    mUpcomingActiveConfig.configId);
    }
}

bool SurfaceFlinger::performSetActiveConfig() {
    ATRACE_CALL();
    if (mCheckPendingFence) {
        if (previousFrameMissed()) {
            // fence has not signaled yet. wait for the next invalidate
            mEventQueue->invalidate();
            return true;
        }

        // We received the present fence from the HWC, so we assume it successfully updated
        // the config, hence we update SF.
        mCheckPendingFence = false;
        setActiveConfigInternal();
    }

    // Store the local variable to release the lock.
    ActiveConfigInfo desiredActiveConfig;
    {
        std::lock_guard<std::mutex> lock(mActiveConfigLock);
        if (!mDesiredActiveConfigChanged) {
            return false;
        }
        desiredActiveConfig = mDesiredActiveConfig;
    }

    const auto display = getDefaultDisplayDeviceLocked();
    if (!display || display->getActiveConfig() == desiredActiveConfig.configId) {
        // display is not valid or we are already in the requested mode
        // on both cases there is nothing left to do
        std::lock_guard<std::mutex> lock(mActiveConfigLock);
        mDesiredActiveConfig.event = Scheduler::ConfigEvent::None;
        mDesiredActiveConfigChanged = false;
        ATRACE_INT("DesiredActiveConfigChanged", mDesiredActiveConfigChanged);
        return false;
    }

    // Desired active config was set, it is different than the config currently in use, however
    // allowed configs might have change by the time we process the refresh.
    // Make sure the desired config is still allowed
    if (!isDisplayConfigAllowed(desiredActiveConfig.configId)) {
        std::lock_guard<std::mutex> lock(mActiveConfigLock);
        mDesiredActiveConfig.event = Scheduler::ConfigEvent::None;
        mDesiredActiveConfig.configId = display->getActiveConfig();
        mDesiredActiveConfigChanged = false;
        ATRACE_INT("DesiredActiveConfigChanged", mDesiredActiveConfigChanged);
        return false;
    }
    mUpcomingActiveConfig = desiredActiveConfig;
    const auto displayId = display->getId();
    LOG_ALWAYS_FATAL_IF(!displayId);

    ATRACE_INT("ActiveConfigModeHWC", mUpcomingActiveConfig.configId);
    getHwComposer().setActiveConfig(*displayId, mUpcomingActiveConfig.configId);

    // we need to submit an empty frame to HWC to start the process
    mCheckPendingFence = true;
    mEventQueue->invalidate();
    return false;
}

status_t SurfaceFlinger::getDisplayColorModes(const sp<IBinder>& displayToken,
                                              Vector<ColorMode>* outColorModes) {
    if (!displayToken || !outColorModes) {
        return BAD_VALUE;
    }

    std::vector<ColorMode> modes;
    bool isInternalDisplay = false;
    {
        ConditionalLock lock(mStateLock, std::this_thread::get_id() != mMainThreadId);

        const auto displayId = getPhysicalDisplayIdLocked(displayToken);
        if (!displayId) {
            return NAME_NOT_FOUND;
        }

        modes = getHwComposer().getColorModes(*displayId);
        isInternalDisplay = displayId == getInternalDisplayIdLocked();
    }
    outColorModes->clear();

    // If it's built-in display and the configuration claims it's not wide color capable,
    // filter out all wide color modes. The typical reason why this happens is that the
    // hardware is not good enough to support GPU composition of wide color, and thus the
    // OEMs choose to disable this capability.
    if (isInternalDisplay && !hasWideColorDisplay) {
        std::remove_copy_if(modes.cbegin(), modes.cend(), std::back_inserter(*outColorModes),
                            isWideColorMode);
    } else {
        std::copy(modes.cbegin(), modes.cend(), std::back_inserter(*outColorModes));
    }

    return NO_ERROR;
}

status_t SurfaceFlinger::getDisplayNativePrimaries(const sp<IBinder>& displayToken,
                                                   ui::DisplayPrimaries &primaries) {
    if (!displayToken) {
        return BAD_VALUE;
    }

    // Currently we only support this API for a single internal display.
    if (getInternalDisplayToken() != displayToken) {
        return BAD_VALUE;
    }

    memcpy(&primaries, &mInternalDisplayPrimaries, sizeof(ui::DisplayPrimaries));
    return NO_ERROR;
}

ColorMode SurfaceFlinger::getActiveColorMode(const sp<IBinder>& displayToken) {
    if (const auto display = getDisplayDevice(displayToken)) {
        return display->getCompositionDisplay()->getState().colorMode;
    }
    return static_cast<ColorMode>(BAD_VALUE);
}

status_t SurfaceFlinger::setActiveColorMode(const sp<IBinder>& displayToken, ColorMode mode) {
    postMessageSync(new LambdaMessage([&] {
        Vector<ColorMode> modes;
        getDisplayColorModes(displayToken, &modes);
        bool exists = std::find(std::begin(modes), std::end(modes), mode) != std::end(modes);
        if (mode < ColorMode::NATIVE || !exists) {
            ALOGE("Attempt to set invalid active color mode %s (%d) for display token %p",
                  decodeColorMode(mode).c_str(), mode, displayToken.get());
            return;
        }
        const auto display = getDisplayDevice(displayToken);
        if (!display) {
            ALOGE("Attempt to set active color mode %s (%d) for invalid display token %p",
                  decodeColorMode(mode).c_str(), mode, displayToken.get());
        } else if (display->isVirtual()) {
            ALOGW("Attempt to set active color mode %s (%d) for virtual display",
                  decodeColorMode(mode).c_str(), mode);
        } else {
            display->getCompositionDisplay()->setColorMode(mode, Dataspace::UNKNOWN,
                                                           RenderIntent::COLORIMETRIC);
        }
    }));

    return NO_ERROR;
}

status_t SurfaceFlinger::clearAnimationFrameStats() {
    Mutex::Autolock _l(mStateLock);
    mAnimFrameTracker.clearStats();
    return NO_ERROR;
}

status_t SurfaceFlinger::getAnimationFrameStats(FrameStats* outStats) const {
    Mutex::Autolock _l(mStateLock);
    mAnimFrameTracker.getStats(outStats);
    return NO_ERROR;
}

status_t SurfaceFlinger::getHdrCapabilities(const sp<IBinder>& displayToken,
                                            HdrCapabilities* outCapabilities) const {
    Mutex::Autolock _l(mStateLock);

    const auto display = getDisplayDeviceLocked(displayToken);
    if (!display) {
        ALOGE("getHdrCapabilities: Invalid display token %p", displayToken.get());
        return BAD_VALUE;
    }

    // At this point the DisplayDeivce should already be set up,
    // meaning the luminance information is already queried from
    // hardware composer and stored properly.
    const HdrCapabilities& capabilities = display->getHdrCapabilities();
    *outCapabilities = HdrCapabilities(capabilities.getSupportedHdrTypes(),
                                       capabilities.getDesiredMaxLuminance(),
                                       capabilities.getDesiredMaxAverageLuminance(),
                                       capabilities.getDesiredMinLuminance());

    return NO_ERROR;
}

status_t SurfaceFlinger::getDisplayedContentSamplingAttributes(const sp<IBinder>& displayToken,
                                                               ui::PixelFormat* outFormat,
                                                               ui::Dataspace* outDataspace,
                                                               uint8_t* outComponentMask) const {
    if (!outFormat || !outDataspace || !outComponentMask) {
        return BAD_VALUE;
    }
    const auto display = getDisplayDevice(displayToken);
    if (!display || !display->getId()) {
        ALOGE("getDisplayedContentSamplingAttributes: Bad display token: %p", display.get());
        return BAD_VALUE;
    }
    return getHwComposer().getDisplayedContentSamplingAttributes(*display->getId(), outFormat,
                                                                 outDataspace, outComponentMask);
}

status_t SurfaceFlinger::setDisplayContentSamplingEnabled(const sp<IBinder>& displayToken,
                                                          bool enable, uint8_t componentMask,
                                                          uint64_t maxFrames) const {
    const auto display = getDisplayDevice(displayToken);
    if (!display || !display->getId()) {
        ALOGE("setDisplayContentSamplingEnabled: Bad display token: %p", display.get());
        return BAD_VALUE;
    }

    return getHwComposer().setDisplayContentSamplingEnabled(*display->getId(), enable,
                                                            componentMask, maxFrames);
}

status_t SurfaceFlinger::getDisplayedContentSample(const sp<IBinder>& displayToken,
                                                   uint64_t maxFrames, uint64_t timestamp,
                                                   DisplayedFrameStats* outStats) const {
    const auto display = getDisplayDevice(displayToken);
    if (!display || !display->getId()) {
        ALOGE("getDisplayContentSample: Bad display token: %p", displayToken.get());
        return BAD_VALUE;
    }

    return getHwComposer().getDisplayedContentSample(*display->getId(), maxFrames, timestamp,
                                                     outStats);
}

status_t SurfaceFlinger::getProtectedContentSupport(bool* outSupported) const {
    if (!outSupported) {
        return BAD_VALUE;
    }
    *outSupported = getRenderEngine().supportsProtectedContent();
    return NO_ERROR;
}

status_t SurfaceFlinger::isWideColorDisplay(const sp<IBinder>& displayToken,
                                            bool* outIsWideColorDisplay) const {
    if (!displayToken || !outIsWideColorDisplay) {
        return BAD_VALUE;
    }
    Mutex::Autolock _l(mStateLock);
    const auto display = getDisplayDeviceLocked(displayToken);
    if (!display) {
        return BAD_VALUE;
    }

    // Use hasWideColorDisplay to override built-in display.
    const auto displayId = display->getId();
    if (displayId && displayId == getInternalDisplayIdLocked()) {
        *outIsWideColorDisplay = hasWideColorDisplay;
        return NO_ERROR;
    }
    *outIsWideColorDisplay = display->hasWideColorGamut();
    return NO_ERROR;
}

status_t SurfaceFlinger::enableVSyncInjections(bool enable) {
    postMessageSync(new LambdaMessage([&] {
        Mutex::Autolock _l(mStateLock);

        if (mInjectVSyncs == enable) {
            return;
        }

        auto resyncCallback =
                mScheduler->makeResyncCallback(std::bind(&SurfaceFlinger::getVsyncPeriod, this));

        // TODO(b/128863962): Part of the Injector should be refactored, so that it
        // can be passed to Scheduler.
        if (enable) {
            ALOGV("VSync Injections enabled");
            if (mVSyncInjector.get() == nullptr) {
                mVSyncInjector = std::make_unique<InjectVSyncSource>();
                mInjectorEventThread = std::make_unique<
                        impl::EventThread>(mVSyncInjector.get(),
                                           impl::EventThread::InterceptVSyncsCallback(),
                                           "injEventThread");
            }
            mEventQueue->setEventThread(mInjectorEventThread.get(), std::move(resyncCallback));
        } else {
            ALOGV("VSync Injections disabled");
            mEventQueue->setEventThread(mScheduler->getEventThread(mSfConnectionHandle),
                                        std::move(resyncCallback));
        }

        mInjectVSyncs = enable;
    }));

    return NO_ERROR;
}

status_t SurfaceFlinger::injectVSync(nsecs_t when) {
    Mutex::Autolock _l(mStateLock);

    if (!mInjectVSyncs) {
        ALOGE("VSync Injections not enabled");
        return BAD_VALUE;
    }
    if (mInjectVSyncs && mInjectorEventThread.get() != nullptr) {
        ALOGV("Injecting VSync inside SurfaceFlinger");
        mVSyncInjector->onInjectSyncEvent(when);
    }
    return NO_ERROR;
}

status_t SurfaceFlinger::getLayerDebugInfo(std::vector<LayerDebugInfo>* outLayers) const
        NO_THREAD_SAFETY_ANALYSIS {
    // Try to acquire a lock for 1s, fail gracefully
    const status_t err = mStateLock.timedLock(s2ns(1));
    const bool locked = (err == NO_ERROR);
    if (!locked) {
        ALOGE("LayerDebugInfo: SurfaceFlinger unresponsive (%s [%d]) - exit", strerror(-err), err);
        return TIMED_OUT;
    }

    outLayers->clear();
    mCurrentState.traverseInZOrder([&](Layer* layer) {
        outLayers->push_back(layer->getLayerDebugInfo());
    });

    mStateLock.unlock();
    return NO_ERROR;
}

status_t SurfaceFlinger::getCompositionPreference(
        Dataspace* outDataspace, ui::PixelFormat* outPixelFormat,
        Dataspace* outWideColorGamutDataspace,
        ui::PixelFormat* outWideColorGamutPixelFormat) const {
    *outDataspace = mDefaultCompositionDataspace;
    *outPixelFormat = defaultCompositionPixelFormat;
    *outWideColorGamutDataspace = mWideColorGamutCompositionDataspace;
    *outWideColorGamutPixelFormat = wideColorGamutCompositionPixelFormat;
    return NO_ERROR;
}

status_t SurfaceFlinger::addRegionSamplingListener(const Rect& samplingArea,
                                                   const sp<IBinder>& stopLayerHandle,
                                                   const sp<IRegionSamplingListener>& listener) {
    if (!listener || samplingArea == Rect::INVALID_RECT) {
        return BAD_VALUE;
    }
    mRegionSamplingThread->addListener(samplingArea, stopLayerHandle, listener);
    return NO_ERROR;
}

status_t SurfaceFlinger::removeRegionSamplingListener(const sp<IRegionSamplingListener>& listener) {
    if (!listener) {
        return BAD_VALUE;
    }
    mRegionSamplingThread->removeListener(listener);
    return NO_ERROR;
}

status_t SurfaceFlinger::getDisplayBrightnessSupport(const sp<IBinder>& displayToken,
                                                     bool* outSupport) const {
    if (!displayToken || !outSupport) {
        return BAD_VALUE;
    }
    const auto displayId = getPhysicalDisplayIdLocked(displayToken);
    if (!displayId) {
        return NAME_NOT_FOUND;
    }
    *outSupport =
            getHwComposer().hasDisplayCapability(displayId, HWC2::DisplayCapability::Brightness);
    return NO_ERROR;
}

status_t SurfaceFlinger::setDisplayBrightness(const sp<IBinder>& displayToken,
                                              float brightness) const {
    if (!displayToken) {
        return BAD_VALUE;
    }
    const auto displayId = getPhysicalDisplayIdLocked(displayToken);
    if (!displayId) {
        return NAME_NOT_FOUND;
    }
    return getHwComposer().setDisplayBrightness(*displayId, brightness);
}

status_t SurfaceFlinger::notifyPowerHint(int32_t hintId) {
    PowerHint powerHint = static_cast<PowerHint>(hintId);

    if (powerHint == PowerHint::INTERACTION) {
        mScheduler->notifyTouchEvent();
    }

    return NO_ERROR;
}

// ----------------------------------------------------------------------------

sp<IDisplayEventConnection> SurfaceFlinger::createDisplayEventConnection(
        ISurfaceComposer::VsyncSource vsyncSource) {
    auto resyncCallback = mScheduler->makeResyncCallback([this] {
        Mutex::Autolock lock(mStateLock);
        return getVsyncPeriod();
    });

    const auto& handle =
            vsyncSource == eVsyncSourceSurfaceFlinger ? mSfConnectionHandle : mAppConnectionHandle;

    return mScheduler->createDisplayEventConnection(handle, std::move(resyncCallback));
}

// ----------------------------------------------------------------------------

void SurfaceFlinger::waitForEvent() {
    mEventQueue->waitMessage();
}

void SurfaceFlinger::signalTransaction() {
    mScheduler->resetIdleTimer();
    mEventQueue->invalidate();
}

void SurfaceFlinger::signalLayerUpdate() {
    mScheduler->resetIdleTimer();
    mEventQueue->invalidate();
}

void SurfaceFlinger::signalRefresh() {
    mRefreshPending = true;
    mEventQueue->refresh();
}

status_t SurfaceFlinger::postMessageAsync(const sp<MessageBase>& msg,
        nsecs_t reltime, uint32_t /* flags */) {
    return mEventQueue->postMessage(msg, reltime);
}

status_t SurfaceFlinger::postMessageSync(const sp<MessageBase>& msg,
        nsecs_t reltime, uint32_t /* flags */) {
    status_t res = mEventQueue->postMessage(msg, reltime);
    if (res == NO_ERROR) {
        msg->wait();
    }
    return res;
}

void SurfaceFlinger::run() {
    do {
        waitForEvent();
    } while (true);
}

nsecs_t SurfaceFlinger::getVsyncPeriod() const {
    const auto displayId = getInternalDisplayIdLocked();
    if (!displayId || !getHwComposer().isConnected(*displayId)) {
        return 0;
    }

    const auto config = getHwComposer().getActiveConfig(*displayId);
    return config ? config->getVsyncPeriod() : 0;
}

void SurfaceFlinger::onVsyncReceived(int32_t sequenceId, hwc2_display_t hwcDisplayId,
                                     int64_t timestamp) {
    ATRACE_NAME("SF onVsync");

    Mutex::Autolock lock(mStateLock);
    // Ignore any vsyncs from a previous hardware composer.
    if (sequenceId != getBE().mComposerSequenceId) {
        return;
    }

    if (!getHwComposer().onVsync(hwcDisplayId, timestamp)) {
        return;
    }

    bool periodChanged = false;
    mScheduler->addResyncSample(timestamp, &periodChanged);
    if (periodChanged) {
        mVsyncModulator.onRefreshRateChangeDetected();
    }
}

void SurfaceFlinger::getCompositorTiming(CompositorTiming* compositorTiming) {
    std::lock_guard<std::mutex> lock(getBE().mCompositorTimingLock);
    *compositorTiming = getBE().mCompositorTiming;
}

bool SurfaceFlinger::isDisplayConfigAllowed(int32_t configId) {
    return mAllowedDisplayConfigs.empty() || mAllowedDisplayConfigs.count(configId);
}

void SurfaceFlinger::setRefreshRateTo(RefreshRateType refreshRate, Scheduler::ConfigEvent event) {
    const auto display = getDefaultDisplayDeviceLocked();
    if (!display || mBootStage != BootStage::FINISHED) {
        return;
    }
    ATRACE_CALL();

    // Don't do any updating if the current fps is the same as the new one.
    const auto& refreshRateConfig = mRefreshRateConfigs.getRefreshRate(refreshRate);
    if (!refreshRateConfig) {
        ALOGV("Skipping refresh rate change request for unsupported rate.");
        return;
    }

    const int desiredConfigId = refreshRateConfig->configId;

    if (!isDisplayConfigAllowed(desiredConfigId)) {
        ALOGV("Skipping config %d as it is not part of allowed configs", desiredConfigId);
        return;
    }

    setDesiredActiveConfig({refreshRate, desiredConfigId, event});
}

void SurfaceFlinger::setRefreshRateTo(int32_t refreshRate) {
    //TODO: phase offset
    if (mBootStage != BootStage::FINISHED) {
        return;
    }
    ATRACE_CALL();

    // Don't do any updating if the current fps is the same as the new one.
    const nsecs_t currentVsyncPeriod = getVsyncPeriod();
    if (currentVsyncPeriod == 0) {
        return;
    }

    const float currentFps = 1e9 / currentVsyncPeriod;
    const float newFps = static_cast<float>(refreshRate);
    if (std::abs(currentFps - newFps) <= 1) {
        return;
    }

    const auto displayId = getInternalDisplayIdLocked();
    LOG_ALWAYS_FATAL_IF(!displayId);
    auto configs = getHwComposer().getConfigs(*displayId);

    int desiredConfigId = -1;
    for (int i = 0; i < configs.size(); i++) {
        const nsecs_t vsyncPeriod = configs.at(i)->getVsyncPeriod();
        const float fps = 1e9 / vsyncPeriod;
        if (std::abs(fps - newFps) <= 1) {
            desiredConfigId = i;
            break;
        }
    }

    if (desiredConfigId < 0) {
        ALOGV("Skipping refresh rate change request for unsupported rate.");
        return;
    }

    setDesiredActiveConfig({scheduler::RefreshRateConfigs::RefreshRateType::DEFAULT,
        desiredConfigId, Scheduler::ConfigEvent::Changed});
}

void SurfaceFlinger::onHotplugReceived(int32_t sequenceId, hwc2_display_t hwcDisplayId,
                                       HWC2::Connection connection) {
    ALOGV("%s(%d, %" PRIu64 ", %s)", __FUNCTION__, sequenceId, hwcDisplayId,
          connection == HWC2::Connection::Connected ? "connected" : "disconnected");

    // Ignore events that do not have the right sequenceId.
    if (sequenceId != getBE().mComposerSequenceId) {
        return;
    }

    // Only lock if we're not on the main thread. This function is normally
    // called on a hwbinder thread, but for the primary display it's called on
    // the main thread with the state lock already held, so don't attempt to
    // acquire it here.
    ConditionalLock lock(mStateLock, std::this_thread::get_id() != mMainThreadId);

    mPendingHotplugEvents.emplace_back(HotplugEvent{hwcDisplayId, connection});

    if (std::this_thread::get_id() == mMainThreadId) {
        // Process all pending hot plug events immediately if we are on the main thread.
        processDisplayHotplugEventsLocked();
    }

    setTransactionFlags(eDisplayTransactionNeeded);
}

void SurfaceFlinger::onRefreshReceived(int sequenceId, hwc2_display_t /*hwcDisplayId*/) {
    Mutex::Autolock lock(mStateLock);
    if (sequenceId != getBE().mComposerSequenceId) {
        return;
    }
    repaintEverythingForHWC();
}

void SurfaceFlinger::setVsyncEnabled(bool enabled) {
    ATRACE_CALL();
    Mutex::Autolock lock(mStateLock);
    auto displayId = getInternalDisplayIdLocked();
    if (mNextVsyncSource) {
        // Disable current vsync source before enabling the next source
        if (mActiveVsyncSource) {
            displayId = mActiveVsyncSource->getId();
            getHwComposer().setVsyncEnabled(*displayId, HWC2::Vsync::Disable);
        }
        displayId = mNextVsyncSource->getId();
    } else if (mActiveVsyncSource) {
        displayId = mActiveVsyncSource->getId();
    }
    getHwComposer().setVsyncEnabled(*displayId,
        enabled ? HWC2::Vsync::Enable : HWC2::Vsync::Disable);
    if (mNextVsyncSource) {
        mActiveVsyncSource = mNextVsyncSource;
        mNextVsyncSource = NULL;
    }
}

// Note: it is assumed the caller holds |mStateLock| when this is called
void SurfaceFlinger::resetDisplayState() {
    mScheduler->disableHardwareVsync(true);
    // Clear the drawing state so that the logic inside of
    // handleTransactionLocked will fire. It will determine the delta between
    // mCurrentState and mDrawingState and re-apply all changes when we make the
    // transition.
    mDrawingState.displays.clear();
    mDisplays.clear();
}

void SurfaceFlinger::updateVrFlinger() {
    ATRACE_CALL();
    if (!mVrFlinger)
        return;
    bool vrFlingerRequestsDisplay = mVrFlingerRequestsDisplay;
    if (vrFlingerRequestsDisplay == getHwComposer().isUsingVrComposer()) {
        return;
    }

    if (vrFlingerRequestsDisplay && !getHwComposer().getComposer()->isRemote()) {
        ALOGE("Vr flinger is only supported for remote hardware composer"
              " service connections. Ignoring request to transition to vr"
              " flinger.");
        mVrFlingerRequestsDisplay = false;
        return;
    }

    Mutex::Autolock _l(mStateLock);

    sp<DisplayDevice> display = getDefaultDisplayDeviceLocked();
    LOG_ALWAYS_FATAL_IF(!display);

    const int currentDisplayPowerMode = display->getPowerMode();

    // Clear out all the output layers from the composition engine for all
    // displays before destroying the hardware composer interface. This ensures
    // any HWC layers are destroyed through that interface before it becomes
    // invalid.
    for (const auto& [token, displayDevice] : mDisplays) {
        displayDevice->getCompositionDisplay()->setOutputLayersOrderedByZ(
                compositionengine::Output::OutputLayers());
    }

    // This DisplayDevice will no longer be relevant once resetDisplayState() is
    // called below. Clear the reference now so we don't accidentally use it
    // later.
    display.clear();

    if (!vrFlingerRequestsDisplay) {
        mVrFlinger->SeizeDisplayOwnership();
    }

    resetDisplayState();
    // Delete the current instance before creating the new one
    mCompositionEngine->setHwComposer(std::unique_ptr<HWComposer>());
    mCompositionEngine->setHwComposer(getFactory().createHWComposer(
            vrFlingerRequestsDisplay ? "vr" : getBE().mHwcServiceName));
    getHwComposer().registerCallback(this, ++getBE().mComposerSequenceId);

    LOG_ALWAYS_FATAL_IF(!getHwComposer().getComposer()->isRemote(),
                        "Switched to non-remote hardware composer");

    if (vrFlingerRequestsDisplay) {
        mVrFlinger->GrantDisplayOwnership();
    }

    mVisibleRegionsDirty = true;
    invalidateHwcGeometry();

    // Re-enable default display.
    display = getDefaultDisplayDeviceLocked();
    LOG_ALWAYS_FATAL_IF(!display);
    setPowerModeInternal(display, currentDisplayPowerMode);

    // Reset the timing values to account for the period of the swapped in HWC
    const nsecs_t vsyncPeriod = getVsyncPeriod();
    mAnimFrameTracker.setDisplayRefreshPeriod(vsyncPeriod);

    // The present fences returned from vr_hwc are not an accurate
    // representation of vsync times.
    mScheduler->setIgnorePresentFences(getHwComposer().isUsingVrComposer() || !hasSyncFramework);

    // Use phase of 0 since phase is not known.
    // Use latency of 0, which will snap to the ideal latency.
    DisplayStatInfo stats{0 /* vsyncTime */, vsyncPeriod};
    setCompositorTimingSnapped(stats, 0);

    mScheduler->resyncToHardwareVsync(false, vsyncPeriod);

    mRepaintEverything = true;
    setTransactionFlags(eDisplayTransactionNeeded);
}

bool SurfaceFlinger::previousFrameMissed() NO_THREAD_SAFETY_ANALYSIS {
    // We are storing the last 2 present fences. If sf's phase offset is to be
    // woken up before the actual vsync but targeting the next vsync, we need to check
    // fence N-2
    const sp<Fence>& fence =
            mVsyncModulator.getOffsets().sf < mPhaseOffsets->getOffsetThresholdForNextVsync()
            ? mPreviousPresentFences[0]
            : mPreviousPresentFences[1];

    return fence != Fence::NO_FENCE && (fence->getStatus() == Fence::Status::Unsignaled);
}

void SurfaceFlinger::onMessageReceived(int32_t what) NO_THREAD_SAFETY_ANALYSIS {
    ATRACE_CALL();
    switch (what) {
        case MessageQueue::INVALIDATE: {
            bool frameMissed = previousFrameMissed();
            bool hwcFrameMissed = mHadDeviceComposition && frameMissed;
            bool gpuFrameMissed = mHadClientComposition && frameMissed;
            ATRACE_INT("FrameMissed", static_cast<int>(frameMissed));
            ATRACE_INT("HwcFrameMissed", static_cast<int>(hwcFrameMissed));
            ATRACE_INT("GpuFrameMissed", static_cast<int>(gpuFrameMissed));
            if (frameMissed) {
                mFrameMissedCount++;
                mTimeStats->incrementMissedFrames();
            }

            if (hwcFrameMissed) {
                mHwcFrameMissedCount++;
            }

            if (gpuFrameMissed) {
                mGpuFrameMissedCount++;
            }

            if (mUseSmart90ForVideo) {
                // This call is made each time SF wakes up and creates a new frame. It is part
                // of video detection feature.
                mScheduler->updateFpsBasedOnContent();
            }

            if (performSetActiveConfig()) {
                break;
            }

            if (frameMissed && mPropagateBackpressure) {
                if ((hwcFrameMissed && !gpuFrameMissed) ||
                    mPropagateBackpressureClientComposition) {
                    signalLayerUpdate();
                    break;
                }
            }

            if (mDolphinFuncsEnabled) {
                int maxQueuedFrames = 0;
                mDrawingState.traverseInZOrder([&](Layer* layer) {
                    if (layer->hasReadyFrame()) {
                        nsecs_t expectedPresentTime;
                        expectedPresentTime = mScheduler->expectedPresentTime();
                        if (layer->shouldPresentNow(expectedPresentTime)) {
                            int layerQueuedFrames = layer->getQueuedFrameCount();
                            if (maxQueuedFrames < layerQueuedFrames &&
                                    !layer->visibleNonTransparentRegion.isEmpty()) {
                                maxQueuedFrames = layerQueuedFrames;
                            }
                        }
                    }
                });
                if(mDolphinMonitor(maxQueuedFrames)) {
                    signalLayerUpdate();
                    break;
                }
            }

            // Now that we're going to make it to the handleMessageTransaction()
            // call below it's safe to call updateVrFlinger(), which will
            // potentially trigger a display handoff.
            updateVrFlinger();

            bool refreshNeeded = handleMessageTransaction();
            refreshNeeded |= handleMessageInvalidate();

            updateCursorAsync();
            updateInputFlinger();

            refreshNeeded |= mRepaintEverything;
            if (refreshNeeded && CC_LIKELY(mBootStage != BootStage::BOOTLOADER)) {
                // Signal a refresh if a transaction modified the window state,
                // a new buffer was latched, or if HWC has requested a full
                // repaint
                signalRefresh();
            }
            break;
        }
        case MessageQueue::REFRESH: {
            if (mDolphinFuncsEnabled) {
                mDolphinRefresh();
            }
            handleMessageRefresh();
            break;
        }
    }
}

bool SurfaceFlinger::handleMessageTransaction() {
    ATRACE_CALL();
    uint32_t transactionFlags = peekTransactionFlags();

    bool flushedATransaction = flushTransactionQueues();

    bool runHandleTransaction = transactionFlags &&
            ((transactionFlags != eTransactionFlushNeeded) || flushedATransaction);

    if (runHandleTransaction) {
        handleTransaction(eTransactionMask);
    } else {
        getTransactionFlags(eTransactionFlushNeeded);
    }

    if (transactionFlushNeeded()) {
        setTransactionFlags(eTransactionFlushNeeded);
    }

    return runHandleTransaction;
}

void SurfaceFlinger::handleMessageRefresh() {
    ATRACE_CALL();

    mRefreshPending = false;

    const bool repaintEverything = mRepaintEverything.exchange(false);
    preComposition();
    rebuildLayerStacks();
    calculateWorkingSet();
    for (const auto& [token, display] : mDisplays) {
        beginFrame(display);
        prepareFrame(display);
        doDebugFlashRegions(display, repaintEverything);
        doComposition(display, repaintEverything);
    }

    logLayerStats();

    postFrame();
    postComposition();

    mHadClientComposition = false;
    mHadDeviceComposition = false;
    for (const auto& [token, displayDevice] : mDisplays) {
        auto display = displayDevice->getCompositionDisplay();
        const auto displayId = display->getId();
        mHadClientComposition =
                mHadClientComposition || getHwComposer().hasClientComposition(displayId);
        mHadDeviceComposition =
                mHadDeviceComposition || getHwComposer().hasDeviceComposition(displayId);
    }

    mVsyncModulator.onRefreshed(mHadClientComposition);

    mLayersWithQueuedFrames.clear();
}


bool SurfaceFlinger::handleMessageInvalidate() {
    ATRACE_CALL();
    bool refreshNeeded = handlePageFlip();

    if (mVisibleRegionsDirty) {
        computeLayerBounds();
        if (mTracingEnabled) {
            mTracing.notify("visibleRegionsDirty");
        }
    }

    for (auto& layer : mLayersPendingRefresh) {
        Region visibleReg;
        visibleReg.set(layer->getScreenBounds());
        invalidateLayerStack(layer, visibleReg);
    }
    mLayersPendingRefresh.clear();
    return refreshNeeded;
}

void SurfaceFlinger::setDisplayAnimating(const sp<DisplayDevice>& hw) {
    static android::sp<vendor::display::config::V1_1::IDisplayConfig> disp_config_v1_1 =
                                        vendor::display::config::V1_1::IDisplayConfig::getService();

    const std::optional<DisplayId>& displayId = hw->getId();
    const auto dpy = getHwComposer().fromPhysicalDisplayId(*displayId);

    if (disp_config_v1_1 == NULL || !dpy || hw->getIsDisplayBuiltInType()) {
        return;
    }

    bool hasScreenshot = false;
    mDrawingState.traverseInZOrder([&](Layer* layer) {
      if (layer->getLayerStack() == hw->getLayerStack()) {
          if (layer->isScreenshot()) {
              hasScreenshot = true;
          }
      }
    });

    if (hasScreenshot == hw->getAnimating()) {
        return;
    }

    disp_config_v1_1->setDisplayAnimating(*dpy, hasScreenshot);
    hw->setAnimating(hasScreenshot);
}


void SurfaceFlinger::calculateWorkingSet() {
    ATRACE_CALL();
    ALOGV(__FUNCTION__);

    // build the h/w work list
    if (CC_UNLIKELY(mGeometryInvalid)) {
        mGeometryInvalid = false;
        for (const auto& [token, displayDevice] : mDisplays) {
            auto display = displayDevice->getCompositionDisplay();
            setDisplayAnimating(displayDevice);

            uint32_t zOrder = 0;

            for (auto& layer : display->getOutputLayersOrderedByZ()) {
                auto& compositionState = layer->editState();
                compositionState.forceClientComposition = false;
                if (!compositionState.hwc || mDebugDisableHWC || mDebugRegion) {
                    compositionState.forceClientComposition = true;
                }

                // The output Z order is set here based on a simple counter.
                compositionState.z = zOrder++;

                // Update the display independent composition state. This goes
                // to the general composition layer state structure.
                // TODO: Do this once per compositionengine::CompositionLayer.
                layer->getLayerFE().latchCompositionState(layer->getLayer().editState().frontEnd,
                                                          true);

                // Recalculate the geometry state of the output layer.
                layer->updateCompositionState(true);

                // Write the updated geometry state to the HWC
                layer->writeStateToHWC(true);
            }
        }
    }

    // Set the per-frame data
    for (const auto& [token, displayDevice] : mDisplays) {
        auto display = displayDevice->getCompositionDisplay();
        const auto displayId = display->getId();
        if (!displayId) {
            continue;
        }
        auto* profile = display->getDisplayColorProfile();

        if (mDrawingState.colorMatrixChanged) {
            display->setColorTransform(mDrawingState.colorMatrix);
        }
        Dataspace targetDataspace = Dataspace::UNKNOWN;
        if (useColorManagement) {
            ColorMode colorMode;
            RenderIntent renderIntent;
            pickColorMode(displayDevice, &colorMode, &targetDataspace, &renderIntent);
            display->setColorMode(colorMode, targetDataspace, renderIntent);
        }
        for (auto& layer : displayDevice->getVisibleLayersSortedByZ()) {
            if (layer->isHdrY410()) {
                layer->forceClientComposition(displayDevice);
            } else if ((layer->getDataSpace() == Dataspace::BT2020_PQ ||
                        layer->getDataSpace() == Dataspace::BT2020_ITU_PQ) &&
                       !profile->hasHDR10Support()) {
                layer->forceClientComposition(displayDevice);
            } else if ((layer->getDataSpace() == Dataspace::BT2020_HLG ||
                        layer->getDataSpace() == Dataspace::BT2020_ITU_HLG) &&
                       !profile->hasHLGSupport()) {
                layer->forceClientComposition(displayDevice);
            }

            if (layer->getRoundedCornerState().radius > 0.0f) {
                layer->forceClientComposition(displayDevice);
            }

            if (layer->getForceClientComposition(displayDevice)) {
                ALOGV("[%s] Requesting Client composition", layer->getName().string());
                layer->setCompositionType(displayDevice,
                                          Hwc2::IComposerClient::Composition::CLIENT);
                continue;
            }

            const auto& displayState = display->getState();
            layer->setPerFrameData(displayDevice, displayState.transform, displayState.viewport,
                                   displayDevice->getSupportedPerFrameMetadata(),
                                   isHdrColorMode(displayState.colorMode) ? Dataspace::UNKNOWN
                                                                          : targetDataspace);
        }
    }

    mDrawingState.colorMatrixChanged = false;

    for (const auto& [token, displayDevice] : mDisplays) {
        auto display = displayDevice->getCompositionDisplay();
        for (auto& layer : displayDevice->getVisibleLayersSortedByZ()) {
            auto& layerState = layer->getCompositionLayer()->editState().frontEnd;
            layerState.compositionType = static_cast<Hwc2::IComposerClient::Composition>(
                    layer->getCompositionType(displayDevice));
        }
    }
}

void SurfaceFlinger::doDebugFlashRegions(const sp<DisplayDevice>& displayDevice,
                                         bool repaintEverything) {
    auto display = displayDevice->getCompositionDisplay();
    const auto& displayState = display->getState();

    // is debugging enabled
    if (CC_LIKELY(!mDebugRegion))
        return;

    if (displayState.isEnabled) {
        // transform the dirty region into this screen's coordinate space
        const Region dirtyRegion = display->getDirtyRegion(repaintEverything);
        if (!dirtyRegion.isEmpty()) {
            base::unique_fd readyFence;
            // redraw the whole screen
            doComposeSurfaces(displayDevice, dirtyRegion, &readyFence);

            display->getRenderSurface()->queueBuffer(std::move(readyFence));
        }
    }

    postFramebuffer(displayDevice);

    if (mDebugRegion > 1) {
        usleep(mDebugRegion * 1000);
    }

    prepareFrame(displayDevice);
}

void SurfaceFlinger::logLayerStats() {
    ATRACE_CALL();
    if (CC_UNLIKELY(mLayerStats.isEnabled())) {
        for (const auto& [token, display] : mDisplays) {
            if (display->isPrimary()) {
                mLayerStats.logLayerStats(dumpVisibleLayersProtoInfo(display));
                return;
            }
        }

        ALOGE("logLayerStats: no primary display");
    }
}

void SurfaceFlinger::preComposition()
{
    ATRACE_CALL();
    ALOGV("preComposition");

    mRefreshStartTime = systemTime(SYSTEM_TIME_MONOTONIC);

    bool needExtraInvalidate = false;
    mDrawingState.traverseInZOrder([&](Layer* layer) {
        if (layer->onPreComposition(mRefreshStartTime)) {
            needExtraInvalidate = true;
        }
    });

    if (needExtraInvalidate) {
        signalLayerUpdate();
    }
}

void SurfaceFlinger::updateCompositorTiming(const DisplayStatInfo& stats, nsecs_t compositeTime,
                                            std::shared_ptr<FenceTime>& presentFenceTime) {
    // Update queue of past composite+present times and determine the
    // most recently known composite to present latency.
    getBE().mCompositePresentTimes.push({compositeTime, presentFenceTime});
    nsecs_t compositeToPresentLatency = -1;
    while (!getBE().mCompositePresentTimes.empty()) {
        SurfaceFlingerBE::CompositePresentTime& cpt = getBE().mCompositePresentTimes.front();
        // Cached values should have been updated before calling this method,
        // which helps avoid duplicate syscalls.
        nsecs_t displayTime = cpt.display->getCachedSignalTime();
        if (displayTime == Fence::SIGNAL_TIME_PENDING) {
            break;
        }
        compositeToPresentLatency = displayTime - cpt.composite;
        getBE().mCompositePresentTimes.pop();
    }

    // Don't let mCompositePresentTimes grow unbounded, just in case.
    while (getBE().mCompositePresentTimes.size() > 16) {
        getBE().mCompositePresentTimes.pop();
    }

    setCompositorTimingSnapped(stats, compositeToPresentLatency);
}

void SurfaceFlinger::setCompositorTimingSnapped(const DisplayStatInfo& stats,
                                                nsecs_t compositeToPresentLatency) {
    // Integer division and modulo round toward 0 not -inf, so we need to
    // treat negative and positive offsets differently.
    nsecs_t idealLatency = (mPhaseOffsets->getCurrentSfOffset() > 0)
            ? (stats.vsyncPeriod - (mPhaseOffsets->getCurrentSfOffset() % stats.vsyncPeriod))
            : ((-mPhaseOffsets->getCurrentSfOffset()) % stats.vsyncPeriod);

    // Just in case mPhaseOffsets->getCurrentSfOffset() == -vsyncInterval.
    if (idealLatency <= 0) {
        idealLatency = stats.vsyncPeriod;
    }

    // Snap the latency to a value that removes scheduling jitter from the
    // composition and present times, which often have >1ms of jitter.
    // Reducing jitter is important if an app attempts to extrapolate
    // something (such as user input) to an accurate diasplay time.
    // Snapping also allows an app to precisely calculate mPhaseOffsets->getCurrentSfOffset()
    // with (presentLatency % interval).
    nsecs_t bias = stats.vsyncPeriod / 2;
    int64_t extraVsyncs = (compositeToPresentLatency - idealLatency + bias) / stats.vsyncPeriod;
    nsecs_t snappedCompositeToPresentLatency =
            (extraVsyncs > 0) ? idealLatency + (extraVsyncs * stats.vsyncPeriod) : idealLatency;

    std::lock_guard<std::mutex> lock(getBE().mCompositorTimingLock);
    getBE().mCompositorTiming.deadline = stats.vsyncTime - idealLatency;
    getBE().mCompositorTiming.interval = stats.vsyncPeriod;
    getBE().mCompositorTiming.presentLatency = snappedCompositeToPresentLatency;
}

void SurfaceFlinger::postComposition()
{
    ATRACE_CALL();
    ALOGV("postComposition");

    // Release any buffers which were replaced this frame
    nsecs_t dequeueReadyTime = systemTime();
    for (auto& layer : mLayersWithQueuedFrames) {
        layer->releasePendingBuffer(dequeueReadyTime);
    }

    // |mStateLock| not needed as we are on the main thread
    const auto displayDevice = getDefaultDisplayDeviceLocked();

    getBE().mGlCompositionDoneTimeline.updateSignalTimes();
    std::shared_ptr<FenceTime> glCompositionDoneFenceTime;
    if (displayDevice && getHwComposer().hasClientComposition(displayDevice->getId())) {
        glCompositionDoneFenceTime =
                std::make_shared<FenceTime>(displayDevice->getCompositionDisplay()
                                                    ->getRenderSurface()
                                                    ->getClientTargetAcquireFence());
        getBE().mGlCompositionDoneTimeline.push(glCompositionDoneFenceTime);
    } else {
        glCompositionDoneFenceTime = FenceTime::NO_FENCE;
    }

    getBE().mDisplayTimeline.updateSignalTimes();
    mPreviousPresentFences[1] = mPreviousPresentFences[0];
    mPreviousPresentFences[0] = mActiveVsyncSource
            ? getHwComposer().getPresentFence(*mActiveVsyncSource->getId())
            : Fence::NO_FENCE;
    auto presentFenceTime = std::make_shared<FenceTime>(mPreviousPresentFences[0]);
    getBE().mDisplayTimeline.push(presentFenceTime);

    DisplayStatInfo stats;
    mScheduler->getDisplayStatInfo(&stats);

    // We use the mRefreshStartTime which might be sampled a little later than
    // when we started doing work for this frame, but that should be okay
    // since updateCompositorTiming has snapping logic.
    updateCompositorTiming(stats, mRefreshStartTime, presentFenceTime);
    CompositorTiming compositorTiming;
    {
        std::lock_guard<std::mutex> lock(getBE().mCompositorTimingLock);
        compositorTiming = getBE().mCompositorTiming;
    }

    mDrawingState.traverseInZOrder([&](Layer* layer) {
        bool frameLatched =
                layer->onPostComposition(displayDevice->getId(), glCompositionDoneFenceTime,
                                         presentFenceTime, compositorTiming);
        if (frameLatched) {
            recordBufferingStats(layer->getName().string(),
                    layer->getOccupancyHistory(false));
        }
    });

    if (presentFenceTime->isValid()) {
        mScheduler->addPresentFence(presentFenceTime);
    }

    if (!hasSyncFramework) {
        if (displayDevice && getHwComposer().isConnected(*displayDevice->getId()) &&
            displayDevice->isPoweredOn()) {
            mScheduler->enableHardwareVsync();
        }
    }

    if (mAnimCompositionPending) {
        mAnimCompositionPending = false;

        if (presentFenceTime->isValid()) {
            mAnimFrameTracker.setActualPresentFence(
                    std::move(presentFenceTime));
        } else if (displayDevice && getHwComposer().isConnected(*displayDevice->getId())) {
            // The HWC doesn't support present fences, so use the refresh
            // timestamp instead.
            const nsecs_t presentTime =
                    getHwComposer().getRefreshTimestamp(*displayDevice->getId());
            mAnimFrameTracker.setActualPresentTime(presentTime);
        }
        mAnimFrameTracker.advanceFrame();
    }

    dumpDrawCycle(false);

    mTimeStats->incrementTotalFrames();
    if (mHadClientComposition) {
        mTimeStats->incrementClientCompositionFrames();
    }

    mTimeStats->setPresentFenceGlobal(presentFenceTime);

    if (displayDevice && getHwComposer().isConnected(*displayDevice->getId()) &&
        !displayDevice->isPoweredOn()) {
        return;
    }

    nsecs_t currentTime = systemTime();
    if (mHasPoweredOff) {
        mHasPoweredOff = false;
    } else {
        nsecs_t elapsedTime = currentTime - getBE().mLastSwapTime;
        size_t numPeriods = static_cast<size_t>(elapsedTime / stats.vsyncPeriod);
        if (numPeriods < SurfaceFlingerBE::NUM_BUCKETS - 1) {
            getBE().mFrameBuckets[numPeriods] += elapsedTime;
        } else {
            getBE().mFrameBuckets[SurfaceFlingerBE::NUM_BUCKETS - 1] += elapsedTime;
        }
        getBE().mTotalTime += elapsedTime;
    }
    getBE().mLastSwapTime = currentTime;

    {
        std::lock_guard lock(mTexturePoolMutex);
        if (mTexturePool.size() < mTexturePoolSize) {
            const size_t refillCount = mTexturePoolSize - mTexturePool.size();
            const size_t offset = mTexturePool.size();
            mTexturePool.resize(mTexturePoolSize);
            getRenderEngine().genTextures(refillCount, mTexturePool.data() + offset);
            ATRACE_INT("TexturePoolSize", mTexturePool.size());
        } else if (mTexturePool.size() > mTexturePoolSize) {
            const size_t deleteCount = mTexturePool.size() - mTexturePoolSize;
            const size_t offset = mTexturePoolSize;
            getRenderEngine().deleteTextures(deleteCount, mTexturePool.data() + offset);
            mTexturePool.resize(mTexturePoolSize);
            ATRACE_INT("TexturePoolSize", mTexturePool.size());
        }
    }

    mTransactionCompletedThread.addPresentFence(mPreviousPresentFences[0]);

    // Lock the mStateLock in case SurfaceFlinger is in the middle of applying a transaction.
    // If we do not lock here, a callback could be sent without all of its SurfaceControls and
    // metrics.
    {
        Mutex::Autolock _l(mStateLock);
        mTransactionCompletedThread.sendCallbacks();
    }

    if (mLumaSampling && mRegionSamplingThread) {
        mRegionSamplingThread->notifyNewContent();
    }

    if (mUseSmoMo) {
        Mutex::Autolock lock(mStateLock);

        float refreshRate = 1e9 / getVsyncPeriod();

        std::vector<smomo::SmomoLayerStats> layers;

        // Disable SmoMo by passing empty layer stack in multiple display case
        if (mDisplays.size() == 1) {
            for (const auto& layer : displayDevice->getVisibleLayersSortedByZ()) {
                smomo::SmomoLayerStats layerStats = {
                    layer->getName().string(),
                    layer->getSequence(),
                };
                layers.push_back(layerStats);
            }
        }

        mSmoMo->UpdateSmomoState(layers, refreshRate);
    }

    // Even though ATRACE_INT64 already checks if tracing is enabled, it doesn't prevent the
    // side-effect of getTotalSize(), so we check that again here
    if (ATRACE_ENABLED()) {
        ATRACE_INT64("Total Buffer Size", GraphicBufferAllocator::get().getTotalSize());
    }
}

void SurfaceFlinger::computeLayerBounds() {
    for (const auto& pair : mDisplays) {
        const auto& displayDevice = pair.second;
        const auto display = displayDevice->getCompositionDisplay();
        for (const auto& layer : mDrawingState.layersSortedByZ) {
            // only consider the layers on the given layer stack
            if (!display->belongsInOutput(layer->getLayerStack(), layer->getPrimaryDisplayOnly())) {
                continue;
            }

            layer->computeBounds(displayDevice->getViewport().toFloatRect(), ui::Transform());
        }
    }
}

void SurfaceFlinger::rebuildLayerStacks() {
    ATRACE_CALL();
    ALOGV("rebuildLayerStacks");
    Mutex::Autolock lock(mDolphinStateLock);

    // rebuild the visible layer list per screen
    if (CC_UNLIKELY(mVisibleRegionsDirty)) {
        ATRACE_NAME("rebuildLayerStacks VR Dirty");
        mVisibleRegionsDirty = false;
        invalidateHwcGeometry();

        for (const auto& pair : mDisplays) {
            const auto& displayDevice = pair.second;
            auto display = displayDevice->getCompositionDisplay();
            const auto& displayState = display->getState();
            Region opaqueRegion;
            Region dirtyRegion;
            compositionengine::Output::OutputLayers layersSortedByZ;
            Vector<sp<Layer>> deprecated_layersSortedByZ;
            Vector<sp<Layer>> layersNeedingFences;
            const ui::Transform& tr = displayState.transform;
            const Rect bounds = displayState.bounds;
            if (displayState.isEnabled) {
                computeVisibleRegions(displayDevice, dirtyRegion, opaqueRegion);

                mDrawingState.traverseInZOrder([&](Layer* layer) {
                    auto compositionLayer = layer->getCompositionLayer();
                    if (compositionLayer == nullptr) {
                        return;
                    }

                    const auto displayId = displayDevice->getId();
                    sp<compositionengine::LayerFE> layerFE = compositionLayer->getLayerFE();
                    LOG_ALWAYS_FATAL_IF(layerFE.get() == nullptr);

                    bool needsOutputLayer = false;

                    if (display->belongsInOutput(layer->getLayerStack(),
                                                 layer->getPrimaryDisplayOnly())) {
                        Region drawRegion(tr.transform(
                                layer->visibleNonTransparentRegion));
                        drawRegion.andSelf(bounds);
                        if (!drawRegion.isEmpty()) {
                            needsOutputLayer = true;
                        }
                    }

                    if (needsOutputLayer) {
                        layersSortedByZ.emplace_back(
                                display->getOrCreateOutputLayer(displayId, compositionLayer,
                                                                layerFE));
                        deprecated_layersSortedByZ.add(layer);

                        auto& outputLayerState = layersSortedByZ.back()->editState();
                        outputLayerState.visibleRegion =
                                tr.transform(layer->visibleRegion.intersect(displayState.viewport));
                    } else if (displayId) {
                        // For layers that are being removed from a HWC display,
                        // and that have queued frames, add them to a a list of
                        // released layers so we can properly set a fence.
                        bool hasExistingOutputLayer =
                                display->getOutputLayerForLayer(compositionLayer.get()) != nullptr;
                        bool hasQueuedFrames = std::find(mLayersWithQueuedFrames.cbegin(),
                                                         mLayersWithQueuedFrames.cend(),
                                                         layer) != mLayersWithQueuedFrames.cend();

                        if (hasExistingOutputLayer && hasQueuedFrames) {
                            layersNeedingFences.add(layer);
                        }
                    }
                });
            }

            display->setOutputLayersOrderedByZ(std::move(layersSortedByZ));

            displayDevice->setVisibleLayersSortedByZ(deprecated_layersSortedByZ);
            displayDevice->setLayersNeedingFences(layersNeedingFences);

            Region undefinedRegion{bounds};
            undefinedRegion.subtractSelf(tr.transform(opaqueRegion));

            display->editState().undefinedRegion = undefinedRegion;
            display->editState().dirtyRegion.orSelf(dirtyRegion);
        }
    }
}

sp<DisplayDevice> SurfaceFlinger::getVsyncSource() {
    // Return the vsync source from the active displays based on
    // the order in which they are connected. Normally the order
    // of priority is Primary (Built-in/Pluggable) followed by
    // Secondary built-ins followed by pluggable.
    for (const auto& display : mDisplaysList) {
        int mode = display->getPowerMode();
        if (display->isVirtual() || (mode == HWC_POWER_MODE_OFF) ||
            (mode == HWC_POWER_MODE_DOZE_SUSPEND)) {
            continue;
        }

        if (mVsyncSourceReliableOnDoze) {
            if ((mode == HWC_POWER_MODE_NORMAL) ||
                (mode == HWC_POWER_MODE_DOZE)) {
              return display;
            }
        } else if (mode == HWC_POWER_MODE_NORMAL) {
            return display;
        }
    }

    // In-case active displays are not present, source the vsync from
    // the display which is in doze mode even if it is unreliable
    // in the same order of display priority as above.
    if (!mVsyncSourceReliableOnDoze) {
        for (const auto& display : mDisplaysList) {
            int mode = display->getPowerMode();
            if (display->isVirtual()) {
                continue;
            }

            if (mode == HWC_POWER_MODE_DOZE) {
                return display;
            }
        }
    }

    return NULL;
}

void SurfaceFlinger::updateVsyncSource()
            NO_THREAD_SAFETY_ANALYSIS {
    nsecs_t vsync = getVsyncPeriod();

    if (mNextVsyncSource == NULL) {
        // Switch off vsync for the last enabled source
        mScheduler->disableHardwareVsync(true);
        mScheduler->onScreenReleased(mAppConnectionHandle);
    } else if (mNextVsyncSource && (mActiveVsyncSource == NULL)) {
        mScheduler->onScreenAcquired(mAppConnectionHandle);
        mScheduler->resyncToHardwareVsync(true, vsync);
    } else if ((mNextVsyncSource != NULL) &&
        (mActiveVsyncSource != NULL)) {
        // Switch vsync to the new source
        mScheduler->resyncToHardwareVsync(true, vsync);
    }
}

// Returns a data space that fits all visible layers.  The returned data space
// can only be one of
//  - Dataspace::SRGB (use legacy dataspace and let HWC saturate when colors are enhanced)
//  - Dataspace::DISPLAY_P3
//  - Dataspace::DISPLAY_BT2020
// The returned HDR data space is one of
//  - Dataspace::UNKNOWN
//  - Dataspace::BT2020_HLG
//  - Dataspace::BT2020_PQ
Dataspace SurfaceFlinger::getBestDataspace(const sp<DisplayDevice>& display,
                                           Dataspace* outHdrDataSpace,
                                           bool* outIsHdrClientComposition) const {
    Dataspace bestDataSpace = Dataspace::V0_SRGB;
    *outHdrDataSpace = Dataspace::UNKNOWN;

    for (const auto& layer : display->getVisibleLayersSortedByZ()) {
        switch (layer->getDataSpace()) {
            case Dataspace::V0_SCRGB:
            case Dataspace::V0_SCRGB_LINEAR:
            case Dataspace::BT2020:
            case Dataspace::BT2020_ITU:
            case Dataspace::BT2020_LINEAR:
            case Dataspace::DISPLAY_BT2020:
                bestDataSpace = Dataspace::DISPLAY_BT2020;
                break;
            case Dataspace::DISPLAY_P3:
                bestDataSpace = Dataspace::DISPLAY_P3;
                break;
            case Dataspace::BT2020_PQ:
            case Dataspace::BT2020_ITU_PQ:
                bestDataSpace = Dataspace::DISPLAY_P3;
                *outHdrDataSpace = Dataspace::BT2020_PQ;
                *outIsHdrClientComposition = layer->getForceClientComposition(display);
                break;
            case Dataspace::BT2020_HLG:
            case Dataspace::BT2020_ITU_HLG:
                bestDataSpace = Dataspace::DISPLAY_P3;
                // When there's mixed PQ content and HLG content, we set the HDR
                // data space to be BT2020_PQ and convert HLG to PQ.
                if (*outHdrDataSpace == Dataspace::UNKNOWN) {
                    *outHdrDataSpace = Dataspace::BT2020_HLG;
                }
                break;
            default:
                break;
        }
    }

    return bestDataSpace;
}

// Pick the ColorMode / Dataspace for the display device.
void SurfaceFlinger::pickColorMode(const sp<DisplayDevice>& display, ColorMode* outMode,
                                   Dataspace* outDataSpace, RenderIntent* outRenderIntent) const {
    if (mDisplayColorSetting == DisplayColorSetting::UNMANAGED) {
        *outMode = ColorMode::NATIVE;
        *outDataSpace = Dataspace::UNKNOWN;
        *outRenderIntent = RenderIntent::COLORIMETRIC;
        return;
    }

    Dataspace hdrDataSpace;
    bool isHdrClientComposition = false;
    Dataspace bestDataSpace = getBestDataspace(display, &hdrDataSpace, &isHdrClientComposition);

    auto* profile = display->getCompositionDisplay()->getDisplayColorProfile();

    switch (mForceColorMode) {
        case ColorMode::SRGB:
            bestDataSpace = Dataspace::V0_SRGB;
            break;
        case ColorMode::DISPLAY_P3:
            bestDataSpace = Dataspace::DISPLAY_P3;
            break;
        default:
            break;
    }

    // respect hdrDataSpace only when there is no legacy HDR support
    const bool isHdr = hdrDataSpace != Dataspace::UNKNOWN &&
            !profile->hasLegacyHdrSupport(hdrDataSpace) && !isHdrClientComposition;
    if (isHdr) {
        bestDataSpace = hdrDataSpace;
    }

    RenderIntent intent;
    switch (mDisplayColorSetting) {
        case DisplayColorSetting::MANAGED:
        case DisplayColorSetting::UNMANAGED:
            intent = isHdr ? RenderIntent::TONE_MAP_COLORIMETRIC : RenderIntent::COLORIMETRIC;
            break;
        case DisplayColorSetting::ENHANCED:
            intent = isHdr ? RenderIntent::TONE_MAP_ENHANCE : RenderIntent::ENHANCE;
            break;
        default: // vendor display color setting
            intent = static_cast<RenderIntent>(mDisplayColorSetting);
            break;
    }

    profile->getBestColorMode(bestDataSpace, intent, outDataSpace, outMode, outRenderIntent);
}

void SurfaceFlinger::beginFrame(const sp<DisplayDevice>& displayDevice) {
    auto display = displayDevice->getCompositionDisplay();
    const auto& displayState = display->getState();

    bool dirty = !display->getDirtyRegion(false).isEmpty();
    bool empty = displayDevice->getVisibleLayersSortedByZ().size() == 0;
    bool wasEmpty = !displayState.lastCompositionHadVisibleLayers;

    // If nothing has changed (!dirty), don't recompose.
    // If something changed, but we don't currently have any visible layers,
    //   and didn't when we last did a composition, then skip it this time.
    // The second rule does two things:
    // - When all layers are removed from a display, we'll emit one black
    //   frame, then nothing more until we get new layers.
    // - When a display is created with a private layer stack, we won't
    //   emit any black frames until a layer is added to the layer stack.
    bool mustRecompose = dirty && !(empty && wasEmpty);

    const char flagPrefix[] = {'-', '+'};
    static_cast<void>(flagPrefix);
    ALOGV_IF(displayDevice->isVirtual(), "%s: %s composition for %s (%cdirty %cempty %cwasEmpty)",
             __FUNCTION__, mustRecompose ? "doing" : "skipping",
             displayDevice->getDebugName().c_str(), flagPrefix[dirty], flagPrefix[empty],
             flagPrefix[wasEmpty]);

    display->getRenderSurface()->beginFrame(mustRecompose);

    if (mustRecompose) {
        display->editState().lastCompositionHadVisibleLayers = !empty;
    }
}

void SurfaceFlinger::prepareFrame(const sp<DisplayDevice>& displayDevice) {
    auto display = displayDevice->getCompositionDisplay();
    const auto& displayState = display->getState();

    if (!displayState.isEnabled) {
        return;
    }

    dumpDrawCycle(true);

    status_t result = display->getRenderSurface()->prepareFrame();
    ALOGE_IF(result != NO_ERROR, "prepareFrame failed for %s: %d (%s)",
             displayDevice->getDebugName().c_str(), result, strerror(-result));
}

void SurfaceFlinger::doComposition(const sp<DisplayDevice>& displayDevice, bool repaintEverything) {
    ATRACE_CALL();
    ALOGV("doComposition");

    auto display = displayDevice->getCompositionDisplay();
    const auto& displayState = display->getState();

    if (displayState.isEnabled) {
        // transform the dirty region into this screen's coordinate space
        const Region dirtyRegion = display->getDirtyRegion(repaintEverything);

        // repaint the framebuffer (if needed)
        doDisplayComposition(displayDevice, dirtyRegion);

        display->editState().dirtyRegion.clear();
        display->getRenderSurface()->flip();
    }
    postFramebuffer(displayDevice);
}

void SurfaceFlinger::postFrame()
{
    // |mStateLock| not needed as we are on the main thread
    const auto display = getDefaultDisplayDeviceLocked();
    if (display && getHwComposer().isConnected(*display->getId())) {
        uint32_t flipCount = display->getPageFlipCount();
        if (flipCount % LOG_FRAME_STATS_PERIOD == 0) {
            logFrameStats();
        }
    }
}

void SurfaceFlinger::postFramebuffer(const sp<DisplayDevice>& displayDevice) {
    ATRACE_CALL();
    ALOGV("postFramebuffer");

    auto display = displayDevice->getCompositionDisplay();
    const auto& displayState = display->getState();
    const auto displayId = display->getId();

    if (displayState.isEnabled) {
        if (displayId) {
            getHwComposer().presentAndGetReleaseFences(*displayId);
        }
        display->getRenderSurface()->onPresentDisplayCompleted();
        for (auto& layer : display->getOutputLayersOrderedByZ()) {
            sp<Fence> releaseFence = Fence::NO_FENCE;
            bool usedClientComposition = true;

            // The layer buffer from the previous frame (if any) is released
            // by HWC only when the release fence from this frame (if any) is
            // signaled.  Always get the release fence from HWC first.
            if (layer->getState().hwc) {
                const auto& hwcState = *layer->getState().hwc;
                releaseFence =
                        getHwComposer().getLayerReleaseFence(*displayId, hwcState.hwcLayer.get());
                usedClientComposition =
                        hwcState.hwcCompositionType == Hwc2::IComposerClient::Composition::CLIENT;
            }

            // If the layer was client composited in the previous frame, we
            // need to merge with the previous client target acquire fence.
            // Since we do not track that, always merge with the current
            // client target acquire fence when it is available, even though
            // this is suboptimal.
            if (usedClientComposition) {
                releaseFence =
                        Fence::merge("LayerRelease", releaseFence,
                                     display->getRenderSurface()->getClientTargetAcquireFence());
            }

            layer->getLayerFE().onLayerDisplayed(releaseFence);
        }

        // We've got a list of layers needing fences, that are disjoint with
        // display->getVisibleLayersSortedByZ.  The best we can do is to
        // supply them with the present fence.
        if (!displayDevice->getLayersNeedingFences().isEmpty()) {
            sp<Fence> presentFence =
                    displayId ? getHwComposer().getPresentFence(*displayId) : Fence::NO_FENCE;
            for (auto& layer : displayDevice->getLayersNeedingFences()) {
                layer->getCompositionLayer()->getLayerFE()->onLayerDisplayed(presentFence);
            }
        }

        if (displayId) {
            getHwComposer().clearReleaseFences(*displayId);
        }
    }
}

void SurfaceFlinger::handleTransaction(uint32_t transactionFlags)
{
    ATRACE_CALL();

    // here we keep a copy of the drawing state (that is the state that's
    // going to be overwritten by handleTransactionLocked()) outside of
    // mStateLock so that the side-effects of the State assignment
    // don't happen with mStateLock held (which can cause deadlocks).
    State drawingState(mDrawingState);

    Mutex::Autolock _l(mStateLock);
    mDebugInTransaction = systemTime();

    // Here we're guaranteed that some transaction flags are set
    // so we can call handleTransactionLocked() unconditionally.
    // We call getTransactionFlags(), which will also clear the flags,
    // with mStateLock held to guarantee that mCurrentState won't change
    // until the transaction is committed.

    mVsyncModulator.onTransactionHandled();
    transactionFlags = getTransactionFlags(eTransactionMask);
    handleTransactionLocked(transactionFlags);

    mDebugInTransaction = 0;
    invalidateHwcGeometry();
    // here the transaction has been committed
}

void SurfaceFlinger::processDisplayHotplugEventsLocked() {
    for (const auto& event : mPendingHotplugEvents) {
        const std::optional<DisplayIdentificationInfo> info =
                getHwComposer().onHotplug(event.hwcDisplayId, event.connection);

        if (!info) {
            continue;
        }

        if (event.connection == HWC2::Connection::Connected) {
            if (!mPhysicalDisplayTokens.count(info->id)) {
                ALOGV("Creating display %s", to_string(info->id).c_str());
                mPhysicalDisplayTokens[info->id] = new BBinder();
                DisplayDeviceState state;
                state.displayId = info->id;
                state.isSecure = true; // All physical displays are currently considered secure.
                state.displayName = info->name;
                mCurrentState.displays.add(mPhysicalDisplayTokens[info->id], state);
                mInterceptor->saveDisplayCreation(state);
            }
        } else {
            ALOGV("Removing display %s", to_string(info->id).c_str());

            ssize_t index = mCurrentState.displays.indexOfKey(mPhysicalDisplayTokens[info->id]);
            if (index >= 0) {
                const DisplayDeviceState& state = mCurrentState.displays.valueAt(index);
                mInterceptor->saveDisplayDeletion(state.sequenceId);
                mCurrentState.displays.removeItemsAt(index);
            }
            mDisplaysList.remove(getDisplayDeviceLocked(mPhysicalDisplayTokens[info->id]));
            mNextVsyncSource = getVsyncSource();
            updateVsyncSource();
            mPhysicalDisplayTokens.erase(info->id);
        }

        processDisplayChangesLocked();
    }

    mPendingHotplugEvents.clear();
}

void SurfaceFlinger::dispatchDisplayHotplugEvent(PhysicalDisplayId displayId, bool connected) {
    mScheduler->hotplugReceived(mAppConnectionHandle, displayId, connected);
    mScheduler->hotplugReceived(mSfConnectionHandle, displayId, connected);
}

sp<DisplayDevice> SurfaceFlinger::setupNewDisplayDeviceInternal(
        const wp<IBinder>& displayToken, const std::optional<DisplayId>& displayId,
        const DisplayDeviceState& state, const sp<compositionengine::DisplaySurface>& dispSurface,
        const sp<IGraphicBufferProducer>& producer) {
    DisplayDeviceCreationArgs creationArgs(this, displayToken, displayId);
    creationArgs.sequenceId = state.sequenceId;
    creationArgs.isVirtual = state.isVirtual();
    creationArgs.isSecure = state.isSecure;
    creationArgs.displaySurface = dispSurface;
    creationArgs.hasWideColorGamut = false;
    creationArgs.supportedPerFrameMetadata = 0;

    const bool isInternalDisplay = displayId && displayId == getInternalDisplayIdLocked();
    creationArgs.isPrimary = isInternalDisplay;

    if (useColorManagement && displayId) {
        std::vector<ColorMode> modes = getHwComposer().getColorModes(*displayId);
        for (ColorMode colorMode : modes) {
            if (isWideColorMode(colorMode)) {
                creationArgs.hasWideColorGamut = true;
            }

            std::vector<RenderIntent> renderIntents =
                    getHwComposer().getRenderIntents(*displayId, colorMode);
            creationArgs.hwcColorModes.emplace(colorMode, renderIntents);
        }
    }

    if (displayId) {
        getHwComposer().getHdrCapabilities(*displayId, &creationArgs.hdrCapabilities);
        creationArgs.supportedPerFrameMetadata =
                getHwComposer().getSupportedPerFrameMetadata(*displayId);
    }

    auto nativeWindowSurface = getFactory().createNativeWindowSurface(producer);
    auto nativeWindow = nativeWindowSurface->getNativeWindow();
    creationArgs.nativeWindow = nativeWindow;

    // Make sure that composition can never be stalled by a virtual display
    // consumer that isn't processing buffers fast enough. We have to do this
    // here, in case the display is composed entirely by HWC.
    if (state.isVirtual()) {
        nativeWindow->setSwapInterval(nativeWindow.get(), 0);
    }

    creationArgs.displayInstallOrientation =
            isInternalDisplay ? primaryDisplayOrientation : DisplayState::eOrientationDefault;

    // virtual displays are always considered enabled
    creationArgs.initialPowerMode = state.isVirtual() ? HWC_POWER_MODE_NORMAL : HWC_POWER_MODE_OFF;

    sp<DisplayDevice> display = getFactory().createDisplayDevice(std::move(creationArgs));

    if (maxFrameBufferAcquiredBuffers >= 3) {
        nativeWindowSurface->preallocateBuffers();
    }

    ColorMode defaultColorMode = ColorMode::NATIVE;
    Dataspace defaultDataSpace = Dataspace::UNKNOWN;
    if (display->hasWideColorGamut()) {
        defaultColorMode = ColorMode::SRGB;
        defaultDataSpace = Dataspace::V0_SRGB;
    }
    display->getCompositionDisplay()->setColorMode(defaultColorMode, defaultDataSpace,
                                                   RenderIntent::COLORIMETRIC);
    if (!state.isVirtual()) {
        LOG_ALWAYS_FATAL_IF(!displayId);
        display->setActiveConfig(getHwComposer().getActiveConfigIndex(*displayId));
    }

    display->setLayerStack(state.layerStack);
    display->setProjection(state.orientation, state.viewport, state.frame);
    display->setDisplayName(state.displayName);

    return display;
}

void SurfaceFlinger::processDisplayChangesLocked() {
    // here we take advantage of Vector's copy-on-write semantics to
    // improve performance by skipping the transaction entirely when
    // know that the lists are identical
    const KeyedVector<wp<IBinder>, DisplayDeviceState>& curr(mCurrentState.displays);
    const KeyedVector<wp<IBinder>, DisplayDeviceState>& draw(mDrawingState.displays);
    if (!curr.isIdenticalTo(draw)) {
        mVisibleRegionsDirty = true;
        const size_t cc = curr.size();
        size_t dc = draw.size();

        // find the displays that were removed
        // (ie: in drawing state but not in current state)
        // also handle displays that changed
        // (ie: displays that are in both lists)
        for (size_t i = 0; i < dc;) {
            const ssize_t j = curr.indexOfKey(draw.keyAt(i));
            if (j < 0) {
                // in drawing state but not in current state
                if (const auto display = getDisplayDeviceLocked(draw.keyAt(i))) {
                    // Save display ID before disconnecting.
                    const auto displayId = display->getId();
                    display->disconnect();

                    if (!display->isVirtual()) {
                        LOG_ALWAYS_FATAL_IF(!displayId);
                        dispatchDisplayHotplugEvent(displayId->value, false);
                    }
                }

                mDisplays.erase(draw.keyAt(i));
            } else {
                // this display is in both lists. see if something changed.
                const DisplayDeviceState& state(curr[j]);
                const wp<IBinder>& displayToken = curr.keyAt(j);
                const sp<IBinder> state_binder = IInterface::asBinder(state.surface);
                const sp<IBinder> draw_binder = IInterface::asBinder(draw[i].surface);
                if (state_binder != draw_binder) {
                    // changing the surface is like destroying and
                    // recreating the DisplayDevice, so we just remove it
                    // from the drawing state, so that it get re-added
                    // below.
                    if (const auto display = getDisplayDeviceLocked(displayToken)) {
                        display->disconnect();
                    }
                    mDisplays.erase(displayToken);
                    mDrawingState.displays.removeItemsAt(i);
                    dc--;
                    // at this point we must loop to the next item
                    continue;
                }

                if (const auto display = getDisplayDeviceLocked(displayToken)) {
                    if (state.layerStack != draw[i].layerStack) {
                        display->setLayerStack(state.layerStack);
                    }
                    if ((state.orientation != draw[i].orientation) ||
                        (state.viewport != draw[i].viewport) || (state.frame != draw[i].frame)) {
                        display->setProjection(state.orientation, state.viewport, state.frame);
                    }
                    if (state.width != draw[i].width || state.height != draw[i].height) {
                        display->setDisplaySize(state.width, state.height);
                    }
                }
            }
            ++i;
        }

        // find displays that were added
        // (ie: in current state but not in drawing state)
        for (size_t i = 0; i < cc; i++) {
            if (draw.indexOfKey(curr.keyAt(i)) < 0) {
                const DisplayDeviceState& state(curr[i]);

                sp<compositionengine::DisplaySurface> dispSurface;
                sp<IGraphicBufferProducer> producer;
                sp<IGraphicBufferProducer> bqProducer;
                sp<IGraphicBufferConsumer> bqConsumer;
                getFactory().createBufferQueue(&bqProducer, &bqConsumer, false);

                std::optional<DisplayId> displayId;
                if (state.isVirtual()) {
                    // Virtual displays without a surface are dormant:
                    // they have external state (layer stack, projection,
                    // etc.) but no internal state (i.e. a DisplayDevice).
                    if (state.surface != nullptr) {
                        // Allow VR composer to use virtual displays.
                        if (mUseHwcVirtualDisplays || getHwComposer().isUsingVrComposer()) {
                            int width = 0;
                            int status = state.surface->query(NATIVE_WINDOW_WIDTH, &width);
                            ALOGE_IF(status != NO_ERROR, "Unable to query width (%d)", status);
                            int height = 0;
                            status = state.surface->query(NATIVE_WINDOW_HEIGHT, &height);
                            ALOGE_IF(status != NO_ERROR, "Unable to query height (%d)", status);
                            int intFormat = 0;
                            status = state.surface->query(NATIVE_WINDOW_FORMAT, &intFormat);
                            ALOGE_IF(status != NO_ERROR, "Unable to query format (%d)", status);
                            auto format = static_cast<ui::PixelFormat>(intFormat);

                            if (maxVirtualDisplaySize == 0 ||
                                ((uint64_t)width <= maxVirtualDisplaySize &&
                                (uint64_t)height <= maxVirtualDisplaySize)) {
                                uint64_t usage = 0;
                                // Replace with native_window_get_consumer_usage ?
                                status = state.surface->getConsumerUsage(&usage);
                                ALOGW_IF(status != NO_ERROR, "Unable to query usage (%d)", status);
                                if ((status == NO_ERROR) && canAllocateHwcDisplayIdForVDS(usage)) {
                                     displayId =
                                     getHwComposer().allocateVirtualDisplay(width, height, &format);
                                }
                            }
                        }

                        // TODO: Plumb requested format back up to consumer

                        sp<VirtualDisplaySurface> vds =
                                new VirtualDisplaySurface(getHwComposer(), displayId, state.surface,
                                                          bqProducer, bqConsumer,
                                                          state.displayName, state.isSecure);

                        dispSurface = vds;
                        producer = vds;
                    }
                } else {
                    ALOGE_IF(state.surface != nullptr,
                             "adding a supported display, but rendering "
                             "surface is provided (%p), ignoring it",
                             state.surface.get());

                    displayId = state.displayId;
                    LOG_ALWAYS_FATAL_IF(!displayId);
                    dispSurface = new FramebufferSurface(getHwComposer(), *displayId, bqConsumer);
                    producer = bqProducer;
                }

                const wp<IBinder>& displayToken = curr.keyAt(i);
                if (dispSurface != nullptr) {
                    mDisplays.emplace(displayToken,
                                      setupNewDisplayDeviceInternal(displayToken, displayId, state,
                                                                    dispSurface, producer));
                    // Check if power mode override is available and supported by HWC.
                    {
                        using vendor::display::config::V1_7::IDisplayConfig;
                        android::sp<IDisplayConfig> disp_config_v1_7 =
                            IDisplayConfig::getService();
                        if (disp_config_v1_7 != NULL) {
                             const auto hwcDisplayId =
                                 getHwComposer().fromPhysicalDisplayId(*displayId);
                            if (disp_config_v1_7->isPowerModeOverrideSupported(*hwcDisplayId)) {
                                sp<DisplayDevice> display = getDisplayDeviceLocked(displayToken);
                                display->setPowerModeOverrideConfig(true);
                            }
                        }
                    }

                    {
                        using vendor::display::config::V1_9::IDisplayConfig;
                        android::sp<IDisplayConfig> disp_config_v1_9 =
                            IDisplayConfig::getService();
                        if (disp_config_v1_9 != NULL) {
                            const auto hwcDisplayId =
                                getHwComposer().fromPhysicalDisplayId(*displayId);
                            if (disp_config_v1_9->isBuiltInDisplay(*hwcDisplayId)) {
                                sp<DisplayDevice> display = getDisplayDeviceLocked(displayToken);
                                display->setIsDisplayBuiltInType(true);
                            }
                        }
                    }
                    if (!state.isVirtual()) {
                        mDisplaysList.push_back(getDisplayDeviceLocked(displayToken));
                        LOG_ALWAYS_FATAL_IF(!displayId);
                        dispatchDisplayHotplugEvent(displayId->value, true);
                    }
                }
            }
        }
    }

    mDrawingState.displays = mCurrentState.displays;
}

void SurfaceFlinger::handleTransactionLocked(uint32_t transactionFlags)
{
    // Notify all layers of available frames
    mCurrentState.traverseInZOrder([](Layer* layer) {
        layer->notifyAvailableFrames();
    });

    /*
     * Traversal of the children
     * (perform the transaction for each of them if needed)
     */

    if ((transactionFlags & eTraversalNeeded) || mTraversalNeededMainThread) {
        mCurrentState.traverseInZOrder([&](Layer* layer) {
            uint32_t trFlags = layer->getTransactionFlags(eTransactionNeeded);
            if (!trFlags) return;

            const uint32_t flags = layer->doTransaction(0);
            if (flags & Layer::eVisibleRegion)
                mVisibleRegionsDirty = true;

            if (flags & Layer::eInputInfoChanged) {
                mInputInfoChanged = true;
            }
        });
        mTraversalNeededMainThread = false;
    }

    /*
     * Perform display own transactions if needed
     */

    if (transactionFlags & eDisplayTransactionNeeded) {
        processDisplayChangesLocked();
        processDisplayHotplugEventsLocked();
    }

    if (transactionFlags & (eDisplayLayerStackChanged|eDisplayTransactionNeeded)) {
        // The transform hint might have changed for some layers
        // (either because a display has changed, or because a layer
        // as changed).
        //
        // Walk through all the layers in currentLayers,
        // and update their transform hint.
        //
        // If a layer is visible only on a single display, then that
        // display is used to calculate the hint, otherwise we use the
        // default display.
        //
        // NOTE: we do this here, rather than in rebuildLayerStacks() so that
        // the hint is set before we acquire a buffer from the surface texture.
        //
        // NOTE: layer transactions have taken place already, so we use their
        // drawing state. However, SurfaceFlinger's own transaction has not
        // happened yet, so we must use the current state layer list
        // (soon to become the drawing state list).
        //
        sp<const DisplayDevice> hintDisplay;
        uint32_t currentlayerStack = 0;
        bool first = true;
        mCurrentState.traverseInZOrder([&](Layer* layer) {
            // NOTE: we rely on the fact that layers are sorted by
            // layerStack first (so we don't have to traverse the list
            // of displays for every layer).
            uint32_t layerStack = layer->getLayerStack();
            if (first || currentlayerStack != layerStack) {
                currentlayerStack = layerStack;
                // figure out if this layerstack is mirrored
                // (more than one display) if so, pick the default display,
                // if not, pick the only display it's on.
                hintDisplay = nullptr;
                for (const auto& [token, display] : mDisplays) {
                    if (display->getCompositionDisplay()
                                ->belongsInOutput(layer->getLayerStack(),
                                                  layer->getPrimaryDisplayOnly())) {
                        if (hintDisplay) {
                            hintDisplay = nullptr;
                            break;
                        } else {
                            hintDisplay = display;
                        }
                    }
                }
            }

            if (!hintDisplay) {
                // NOTE: TEMPORARY FIX ONLY. Real fix should cause layers to
                // redraw after transform hint changes. See bug 8508397.

                // could be null when this layer is using a layerStack
                // that is not visible on any display. Also can occur at
                // screen off/on times.
                hintDisplay = getDefaultDisplayDeviceLocked();
            }

            // could be null if there is no display available at all to get
            // the transform hint from.
            if (hintDisplay) {
                layer->updateTransformHint(hintDisplay);
            }

            first = false;
        });
    }


    /*
     * Perform our own transaction if needed
     */

    if (mLayersAdded) {
        mLayersAdded = false;
        // Layers have been added.
        mVisibleRegionsDirty = true;
    }

    // some layers might have been removed, so
    // we need to update the regions they're exposing.
    if (mLayersRemoved) {
        mLayersRemoved = false;
        mVisibleRegionsDirty = true;
        mDrawingState.traverseInZOrder([&](Layer* layer) {
            if (mLayersPendingRemoval.indexOf(layer) >= 0) {
                // this layer is not visible anymore
                Region visibleReg;
                visibleReg.set(layer->getScreenBounds());
                invalidateLayerStack(layer, visibleReg);
            }
        });
    }

    commitInputWindowCommands();
    commitTransaction();
}

void SurfaceFlinger::updateInputFlinger() {
    ATRACE_CALL();
    if (!mInputFlinger) {
        return;
    }

    if (mVisibleRegionsDirty || mInputInfoChanged) {
        mInputInfoChanged = false;
        updateInputWindowInfo();
    } else if (mInputWindowCommands.syncInputWindows) {
        // If the caller requested to sync input windows, but there are no
        // changes to input windows, notify immediately.
        setInputWindowsFinished();
    }

    executeInputWindowCommands();
}

void SurfaceFlinger::updateInputWindowInfo() {
    std::vector<InputWindowInfo> inputHandles;

    mDrawingState.traverseInReverseZOrder([&](Layer* layer) {
        if (layer->hasInput()) {
            // When calculating the screen bounds we ignore the transparent region since it may
            // result in an unwanted offset.
            inputHandles.push_back(layer->fillInputInfo());
        }
    });

    mInputFlinger->setInputWindows(inputHandles,
                                   mInputWindowCommands.syncInputWindows ? mSetInputWindowsListener
                                                                         : nullptr);
}

void SurfaceFlinger::commitInputWindowCommands() {
    mInputWindowCommands = mPendingInputWindowCommands;
    mPendingInputWindowCommands.clear();
}

void SurfaceFlinger::executeInputWindowCommands() {
    for (const auto& transferTouchFocusCommand : mInputWindowCommands.transferTouchFocusCommands) {
        if (transferTouchFocusCommand.fromToken != nullptr &&
            transferTouchFocusCommand.toToken != nullptr &&
            transferTouchFocusCommand.fromToken != transferTouchFocusCommand.toToken) {
            mInputFlinger->transferTouchFocus(transferTouchFocusCommand.fromToken,
                                              transferTouchFocusCommand.toToken);
        }
    }

    mInputWindowCommands.clear();
}

void SurfaceFlinger::updateCursorAsync()
{
    for (const auto& [token, display] : mDisplays) {
        if (!display->getId()) {
            continue;
        }

        for (auto& layer : display->getVisibleLayersSortedByZ()) {
            layer->updateCursorPosition(display);
        }
    }
}

void SurfaceFlinger::latchAndReleaseBuffer(const sp<Layer>& layer) {
    if (layer->hasReadyFrame()) {
        bool ignored = false;
        layer->latchBuffer(ignored, systemTime());
    }
    layer->releasePendingBuffer(systemTime());
}

void SurfaceFlinger::commitTransaction()
{
    if (!mLayersPendingRemoval.isEmpty()) {
        // Notify removed layers now that they can't be drawn from
        for (const auto& l : mLayersPendingRemoval) {
            recordBufferingStats(l->getName().string(),
                    l->getOccupancyHistory(true));

            // Ensure any buffers set to display on any children are released.
            if (l->isRemovedFromCurrentState()) {
                latchAndReleaseBuffer(l);
            }

            // If the layer has been removed and has no parent, then it will not be reachable
            // when traversing layers on screen. Add the layer to the offscreenLayers set to
            // ensure we can copy its current to drawing state.
            if (!l->getParent()) {
                mOffscreenLayers.emplace(l.get());
            }
        }
        mLayersPendingRemoval.clear();
    }

    // If this transaction is part of a window animation then the next frame
    // we composite should be considered an animation as well.
    mAnimCompositionPending = mAnimTransactionPending;

    withTracingLock([&]() {
        mDrawingState = mCurrentState;
        // clear the "changed" flags in current state
        mCurrentState.colorMatrixChanged = false;

        mDrawingState.traverseInZOrder([&](Layer* layer) {
            layer->commitChildList();

            // If the layer can be reached when traversing mDrawingState, then the layer is no
            // longer offscreen. Remove the layer from the offscreenLayer set.
            if (mOffscreenLayers.count(layer)) {
                mOffscreenLayers.erase(layer);
            }
        });

        commitOffscreenLayers();
    });

    mTransactionPending = false;
    mAnimTransactionPending = false;
    mTransactionCV.broadcast();
}

void SurfaceFlinger::withTracingLock(std::function<void()> lockedOperation) {
    if (mTracingEnabledChanged) {
        mTracingEnabled = mTracing.isEnabled();
        mTracingEnabledChanged = false;
    }

    // Synchronize with Tracing thread
    std::unique_lock<std::mutex> lock;
    if (mTracingEnabled) {
        lock = std::unique_lock<std::mutex>(mDrawingStateLock);
    }

    lockedOperation();

    // Synchronize with Tracing thread
    if (mTracingEnabled) {
        lock.unlock();
    }
}

void SurfaceFlinger::commitOffscreenLayers() {
    for (Layer* offscreenLayer : mOffscreenLayers) {
        offscreenLayer->traverseInZOrder(LayerVector::StateSet::Drawing, [](Layer* layer) {
            uint32_t trFlags = layer->getTransactionFlags(eTransactionNeeded);
            if (!trFlags) return;

            layer->doTransaction(0);
            layer->commitChildList();
        });
    }
}

void SurfaceFlinger::computeVisibleRegions(const sp<const DisplayDevice>& displayDevice,
                                           Region& outDirtyRegion, Region& outOpaqueRegion) {
    ATRACE_CALL();
    ALOGV("computeVisibleRegions");

    auto display = displayDevice->getCompositionDisplay();

    Region aboveOpaqueLayers;
    Region aboveCoveredLayers;
    Region dirty;

    outDirtyRegion.clear();

    Layer* layerOfInterest = NULL;
    bool bIgnoreLayer = false;
    mDrawingState.traverseInReverseZOrder([&](Layer* layer) {
        if (layer->isSecureDisplay()) {
            bIgnoreLayer = true;
            if (displayDevice->isPrimary()) {
                layerOfInterest = layer;
            }
            return;
        }
    });

    mDrawingState.traverseInReverseZOrder([&](Layer* layer) {
        // start with the whole surface at its current location
        const Layer::State& s(layer->getDrawingState());

        // only consider the layers on the given layer stack
        if (!display->belongsInOutput(layer->getLayerStack(), layer->getPrimaryDisplayOnly())) {
            return;
        }

        if (bIgnoreLayer && layerOfInterest != layer) {
            Region visibleNonTransRegion;
            visibleNonTransRegion.set(Rect(0, 0));
            layer->setVisibleNonTransparentRegion(visibleNonTransRegion);
            return;
        }

        /*
         * opaqueRegion: area of a surface that is fully opaque.
         */
        Region opaqueRegion;

        /*
         * visibleRegion: area of a surface that is visible on screen
         * and not fully transparent. This is essentially the layer's
         * footprint minus the opaque regions above it.
         * Areas covered by a translucent surface are considered visible.
         */
        Region visibleRegion;

        /*
         * coveredRegion: area of a surface that is covered by all
         * visible regions above it (which includes the translucent areas).
         */
        Region coveredRegion;

        /*
         * transparentRegion: area of a surface that is hinted to be completely
         * transparent. This is only used to tell when the layer has no visible
         * non-transparent regions and can be removed from the layer list. It
         * does not affect the visibleRegion of this layer or any layers
         * beneath it. The hint may not be correct if apps don't respect the
         * SurfaceView restrictions (which, sadly, some don't).
         */
        Region transparentRegion;


        // handle hidden surfaces by setting the visible region to empty
        if (CC_LIKELY(layer->isVisible())) {
            const bool translucent = !layer->isOpaque(s);
            Rect bounds(layer->getScreenBounds());

            visibleRegion.set(bounds);
            ui::Transform tr = layer->getTransform();
            if (!visibleRegion.isEmpty()) {
                // Remove the transparent area from the visible region
                if (translucent) {
                    if (tr.preserveRects()) {
                        // transform the transparent region
                        transparentRegion = tr.transform(layer->getActiveTransparentRegion(s));
                    } else {
                        // transformation too complex, can't do the
                        // transparent region optimization.
                        transparentRegion.clear();
                    }
                }

                // compute the opaque region
                const int32_t layerOrientation = tr.getOrientation();
                if (layer->getAlpha() == 1.0f && !translucent &&
                        layer->getRoundedCornerState().radius == 0.0f &&
                        ((layerOrientation & ui::Transform::ROT_INVALID) == false)) {
                    // the opaque region is the layer's footprint
                    opaqueRegion = visibleRegion;
                }
            }
        }

        if (visibleRegion.isEmpty()) {
            layer->clearVisibilityRegions();
            return;
        }

        // Clip the covered region to the visible region
        coveredRegion = aboveCoveredLayers.intersect(visibleRegion);

        // Update aboveCoveredLayers for next (lower) layer
        aboveCoveredLayers.orSelf(visibleRegion);

        // subtract the opaque region covered by the layers above us
        visibleRegion.subtractSelf(aboveOpaqueLayers);

        // compute this layer's dirty region
        if (layer->contentDirty) {
            // we need to invalidate the whole region
            dirty = visibleRegion;
            // as well, as the old visible region
            dirty.orSelf(layer->visibleRegion);
            layer->contentDirty = false;
        } else {
            /* compute the exposed region:
             *   the exposed region consists of two components:
             *   1) what's VISIBLE now and was COVERED before
             *   2) what's EXPOSED now less what was EXPOSED before
             *
             * note that (1) is conservative, we start with the whole
             * visible region but only keep what used to be covered by
             * something -- which mean it may have been exposed.
             *
             * (2) handles areas that were not covered by anything but got
             * exposed because of a resize.
             */
            const Region newExposed = visibleRegion - coveredRegion;
            const Region oldVisibleRegion = layer->visibleRegion;
            const Region oldCoveredRegion = layer->coveredRegion;
            const Region oldExposed = oldVisibleRegion - oldCoveredRegion;
            dirty = (visibleRegion&oldCoveredRegion) | (newExposed-oldExposed);
        }
        dirty.subtractSelf(aboveOpaqueLayers);

        // accumulate to the screen dirty region
        outDirtyRegion.orSelf(dirty);

        // Update aboveOpaqueLayers for next (lower) layer
        aboveOpaqueLayers.orSelf(opaqueRegion);

        // Store the visible region in screen space
        layer->setVisibleRegion(visibleRegion);
        layer->setCoveredRegion(coveredRegion);
        layer->setVisibleNonTransparentRegion(
                visibleRegion.subtract(transparentRegion));
    });

    outOpaqueRegion = aboveOpaqueLayers;
}

void SurfaceFlinger::invalidateLayerStack(const sp<const Layer>& layer, const Region& dirty) {
    for (const auto& [token, displayDevice] : mDisplays) {
        auto display = displayDevice->getCompositionDisplay();
        if (display->belongsInOutput(layer->getLayerStack(), layer->getPrimaryDisplayOnly())) {
            display->editState().dirtyRegion.orSelf(dirty);
        }
    }
}

bool SurfaceFlinger::handlePageFlip()
{
    ATRACE_CALL();
    ALOGV("handlePageFlip");

    nsecs_t latchTime = systemTime();

    bool visibleRegions = false;
    bool frameQueued = false;
    bool newDataLatched = false;

    // Store the set of layers that need updates. This set must not change as
    // buffers are being latched, as this could result in a deadlock.
    // Example: Two producers share the same command stream and:
    // 1.) Layer 0 is latched
    // 2.) Layer 0 gets a new frame
    // 2.) Layer 1 gets a new frame
    // 3.) Layer 1 is latched.
    // Display is now waiting on Layer 1's frame, which is behind layer 0's
    // second frame. But layer 0's second frame could be waiting on display.
    mDrawingState.traverseInZOrder([&](Layer* layer) {
        if (layer->hasReadyFrame()) {
            frameQueued = true;
            nsecs_t expectedPresentTime;
            expectedPresentTime = mScheduler->expectedPresentTime();
            if (layer->shouldPresentNow(expectedPresentTime)) {
                mLayersWithQueuedFrames.push_back(layer);
            } else {
                ATRACE_NAME("!layer->shouldPresentNow()");
                layer->useEmptyDamage();
            }
        } else {
            layer->useEmptyDamage();
        }
    });

    if (!mLayersWithQueuedFrames.empty()) {
        // mStateLock is needed for latchBuffer as LayerRejecter::reject()
        // writes to Layer current state. See also b/119481871
        Mutex::Autolock lock(mStateLock);

        for (auto& layer : mLayersWithQueuedFrames) {
            if (layer->latchBuffer(visibleRegions, latchTime)) {
                mLayersPendingRefresh.push_back(layer);
            }
            layer->useSurfaceDamage();
            if (layer->isBufferLatched()) {
                newDataLatched = true;
            }
        }
    }

    mVisibleRegionsDirty |= visibleRegions;

    // If we will need to wake up at some time in the future to deal with a
    // queued frame that shouldn't be displayed during this vsync period, wake
    // up during the next vsync period to check again.
    if (frameQueued && (mLayersWithQueuedFrames.empty() || !newDataLatched)) {
        signalLayerUpdate();
    }

    // enter boot animation on first buffer latch
    if (CC_UNLIKELY(mBootStage == BootStage::BOOTLOADER && newDataLatched)) {
        ALOGI("Enter boot animation");
        mBootStage = BootStage::BOOTANIMATION;
    }

    // Only continue with the refresh if there is actually new work to do
    return !mLayersWithQueuedFrames.empty() && newDataLatched;
}

void SurfaceFlinger::invalidateHwcGeometry()
{
    mGeometryInvalid = true;
}

void SurfaceFlinger::doDisplayComposition(const sp<DisplayDevice>& displayDevice,
                                          const Region& inDirtyRegion) {
    auto display = displayDevice->getCompositionDisplay();
    // We only need to actually compose the display if:
    // 1) It is being handled by hardware composer, which may need this to
    //    keep its virtual display state machine in sync, or
    // 2) There is work to be done (the dirty region isn't empty)
    if (!displayDevice->getId() && inDirtyRegion.isEmpty()) {
        ALOGV("Skipping display composition");
        return;
    }

    ALOGV("doDisplayComposition");
    base::unique_fd readyFence;
    if (!doComposeSurfaces(displayDevice, Region::INVALID_REGION, &readyFence)) return;

    // swap buffers (presentation)
    display->getRenderSurface()->queueBuffer(std::move(readyFence));
}

bool SurfaceFlinger::doComposeSurfaces(const sp<DisplayDevice>& displayDevice,
                                       const Region& debugRegion, base::unique_fd* readyFence) {
    ATRACE_CALL();
    ALOGV("doComposeSurfaces");

    auto display = displayDevice->getCompositionDisplay();
    const auto& displayState = display->getState();
    const auto displayId = display->getId();
    auto& renderEngine = getRenderEngine();
    const bool supportProtectedContent = renderEngine.supportsProtectedContent();

    const Region bounds(displayState.bounds);
    const DisplayRenderArea renderArea(displayDevice);
    const bool hasClientComposition = getHwComposer().hasClientComposition(displayId);
    ATRACE_INT("hasClientComposition", hasClientComposition);

    bool applyColorMatrix = false;

    renderengine::DisplaySettings clientCompositionDisplay;
    std::vector<renderengine::LayerSettings> clientCompositionLayers;
    sp<GraphicBuffer> buf;
    base::unique_fd fd;

    if (hasClientComposition) {
        ALOGV("hasClientComposition");

        if (displayDevice->isPrimary() && supportProtectedContent) {
            bool needsProtected = false;
            for (auto& layer : displayDevice->getVisibleLayersSortedByZ()) {
                // If the layer is a protected layer, mark protected context is needed.
                if (layer->isProtected()) {
                    needsProtected = true;
                    break;
                }
            }
            if (needsProtected != renderEngine.isProtected()) {
                renderEngine.useProtectedContext(needsProtected);
            }
            if (needsProtected != display->getRenderSurface()->isProtected() &&
                needsProtected == renderEngine.isProtected()) {
                display->getRenderSurface()->setProtected(needsProtected);
            }
        }

        buf = display->getRenderSurface()->dequeueBuffer(&fd);

        if (buf == nullptr) {
            ALOGW("Dequeuing buffer for display [%s] failed, bailing out of "
                  "client composition for this frame",
                  displayDevice->getDisplayName().c_str());
            return false;
        }

        clientCompositionDisplay.physicalDisplay = displayState.scissor;
        clientCompositionDisplay.clip = displayState.scissor;
        const ui::Transform& displayTransform = displayState.transform;
        clientCompositionDisplay.globalTransform = displayTransform.asMatrix4();
        clientCompositionDisplay.orientation = displayState.orientation;

        const auto* profile = display->getDisplayColorProfile();
        Dataspace outputDataspace = Dataspace::UNKNOWN;
        if (profile->hasWideColorGamut()) {
            outputDataspace = displayState.dataspace;
        }
        clientCompositionDisplay.outputDataspace = outputDataspace;
        clientCompositionDisplay.maxLuminance =
                profile->getHdrCapabilities().getDesiredMaxLuminance();

        const bool hasDeviceComposition = getHwComposer().hasDeviceComposition(displayId);
        const bool skipClientColorTransform =
                getHwComposer()
                        .hasDisplayCapability(displayId,
                                              HWC2::DisplayCapability::SkipClientColorTransform);

        // Compute the global color transform matrix.
        applyColorMatrix = !hasDeviceComposition && !skipClientColorTransform;
        if (applyColorMatrix) {
            clientCompositionDisplay.colorTransform = displayState.colorTransformMat;
        }
    }

    /*
     * and then, render the layers targeted at the framebuffer
     */

    ALOGV("Rendering client layers");
    bool firstLayer = true;
    Region clearRegion = Region::INVALID_REGION;
    for (auto& layer : displayDevice->getVisibleLayersSortedByZ()) {
        const Region viewportRegion(displayState.viewport);
        const Region clip(viewportRegion.intersect(layer->visibleRegion));
        ALOGV("Layer: %s", layer->getName().string());
        ALOGV("  Composition type: %s", toString(layer->getCompositionType(displayDevice)).c_str());
        if (!clip.isEmpty()) {
            switch (layer->getCompositionType(displayDevice)) {
                case Hwc2::IComposerClient::Composition::CURSOR:
                case Hwc2::IComposerClient::Composition::DEVICE:
                case Hwc2::IComposerClient::Composition::SIDEBAND:
                case Hwc2::IComposerClient::Composition::SOLID_COLOR: {
                    LOG_ALWAYS_FATAL_IF(!displayId);
                    const Layer::State& state(layer->getDrawingState());
                    if (layer->getClearClientTarget(displayDevice) && !firstLayer &&
                        layer->isOpaque(state) && (layer->getAlpha() == 1.0f) &&
                        layer->getRoundedCornerState().radius == 0.0f && hasClientComposition) {
                        // never clear the very first layer since we're
                        // guaranteed the FB is already cleared
                        renderengine::LayerSettings layerSettings;
                        Region dummyRegion;
                        bool prepared =
                                layer->prepareClientLayer(renderArea, clip, dummyRegion,
                                                          supportProtectedContent, layerSettings);

                        if (prepared) {
                            layerSettings.source.buffer.buffer = nullptr;
                            layerSettings.source.solidColor = half3(0.0, 0.0, 0.0);
                            layerSettings.alpha = half(0.0);
                            layerSettings.disableBlending = true;
                            clientCompositionLayers.push_back(layerSettings);
                        }
                    }
                    break;
                }
                case Hwc2::IComposerClient::Composition::CLIENT: {
                    renderengine::LayerSettings layerSettings;
                    if (displayDevice->isVirtual() &&
                        skipColorLayer(layer->getTypeId())) {
                        // We are not using h/w composer.
                        // Skip color (dim) layer for WFD direct streaming.
                        continue;
                    }
                    bool prepared =
                            layer->prepareClientLayer(renderArea, clip, clearRegion,
                                                      supportProtectedContent, layerSettings);
                    if (prepared) {
                        clientCompositionLayers.push_back(layerSettings);
                    }
                    break;
                }
                default:
                    break;
            }
        } else {
            ALOGV("  Skipping for empty clip");
        }
        firstLayer = false;
    }

    // Perform some cleanup steps if we used client composition.
    if (hasClientComposition) {
        clientCompositionDisplay.clearRegion = clearRegion;

        // We boost GPU frequency here because there will be color spaces conversion
        // and it's expensive. We boost the GPU frequency so that GPU composition can
        // finish in time. We must reset GPU frequency afterwards, because high frequency
        // consumes extra battery.
        const bool expensiveRenderingExpected =
                clientCompositionDisplay.outputDataspace == Dataspace::DISPLAY_P3;
        if (expensiveRenderingExpected && displayId) {
            mPowerAdvisor.setExpensiveRenderingExpected(*displayId, true);
        }
        if (!debugRegion.isEmpty()) {
            Region::const_iterator it = debugRegion.begin();
            Region::const_iterator end = debugRegion.end();
            while (it != end) {
                const Rect& rect = *it++;
                renderengine::LayerSettings layerSettings;
                layerSettings.source.buffer.buffer = nullptr;
                layerSettings.source.solidColor = half3(1.0, 0.0, 1.0);
                layerSettings.geometry.boundaries = rect.toFloatRect();
                layerSettings.alpha = half(1.0);
                clientCompositionLayers.push_back(layerSettings);
            }
        }
        renderEngine.drawLayers(clientCompositionDisplay, clientCompositionLayers,
                                buf->getNativeBuffer(), /*useFramebufferCache=*/true, std::move(fd),
                                readyFence);
    } else if (displayId) {
        mPowerAdvisor.setExpensiveRenderingExpected(*displayId, false);
    }
    return true;
}

void SurfaceFlinger::drawWormhole(const Region& region) const {
    auto& engine(getRenderEngine());
    engine.fillRegionWithColor(region, 0, 0, 0, 0);
}

status_t SurfaceFlinger::addClientLayer(const sp<Client>& client, const sp<IBinder>& handle,
                                        const sp<IGraphicBufferProducer>& gbc, const sp<Layer>& lbc,
                                        const sp<IBinder>& parentHandle,
                                        const sp<Layer>& parentLayer, bool addToCurrentState) {
    // add this layer to the current state list
    {
        Mutex::Autolock _l(mStateLock);
        sp<Layer> parent;
        if (parentHandle != nullptr) {
            parent = fromHandle(parentHandle);
            if (parent == nullptr) {
                return NAME_NOT_FOUND;
            }
        } else {
            parent = parentLayer;
        }

        if (mNumLayers >= MAX_LAYERS) {
            ALOGE("AddClientLayer failed, mNumLayers (%zu) >= MAX_LAYERS (%zu)", mNumLayers,
                  MAX_LAYERS);
            mCurrentState.traverseInZOrder([&](Layer* layer) {
                const auto& p = layer->getParent();
                ALOGE("layer (%s) ::  parent (%s).",
                layer->getName().string(),
                (p != nullptr) ? p->getName().string() : "no-parent");
            });
            return NO_MEMORY;
        }

        mLayersByLocalBinderToken.emplace(handle->localBinder(), lbc);

        if (parent == nullptr && addToCurrentState) {
            mCurrentState.layersSortedByZ.add(lbc);
        } else if (parent == nullptr) {
            lbc->onRemovedFromCurrentState();
        } else if (parent->isRemovedFromCurrentState()) {
            parent->addChild(lbc);
            lbc->onRemovedFromCurrentState();
        } else {
            parent->addChild(lbc);
        }

        if (gbc != nullptr) {
            mGraphicBufferProducerList.insert(IInterface::asBinder(gbc).get());
            LOG_ALWAYS_FATAL_IF(mGraphicBufferProducerList.size() >
                                        mMaxGraphicBufferProducerListSize,
                                "Suspected IGBP leak: %zu IGBPs (%zu max), %zu Layers",
                                mGraphicBufferProducerList.size(),
                                mMaxGraphicBufferProducerListSize, mNumLayers);
        }
        mLayersAdded = true;
    }

    // attach this layer to the client
    client->attachLayer(handle, lbc);

    return NO_ERROR;
}

uint32_t SurfaceFlinger::peekTransactionFlags() {
    return mTransactionFlags;
}

uint32_t SurfaceFlinger::getTransactionFlags(uint32_t flags) {
    return mTransactionFlags.fetch_and(~flags) & flags;
}

uint32_t SurfaceFlinger::setTransactionFlags(uint32_t flags) {
    return setTransactionFlags(flags, Scheduler::TransactionStart::NORMAL);
}

uint32_t SurfaceFlinger::setTransactionFlags(uint32_t flags,
                                             Scheduler::TransactionStart transactionStart) {
    uint32_t old = mTransactionFlags.fetch_or(flags);
    mVsyncModulator.setTransactionStart(transactionStart);
    if ((old & flags)==0) { // wake the server up
        signalTransaction();
    }
    return old;
}

bool SurfaceFlinger::flushTransactionQueues() {
    // to prevent onHandleDestroyed from being called while the lock is held,
    // we must keep a copy of the transactions (specifically the composer
    // states) around outside the scope of the lock
    std::vector<const TransactionState> transactions;
    bool flushedATransaction = false;
    {
        Mutex::Autolock _l(mStateLock);

        auto it = mTransactionQueues.begin();
        while (it != mTransactionQueues.end()) {
            auto& [applyToken, transactionQueue] = *it;

            while (!transactionQueue.empty()) {
                const auto& transaction = transactionQueue.front();
                if (!transactionIsReadyToBeApplied(transaction.desiredPresentTime,
                                                   transaction.states)) {
                    setTransactionFlags(eTransactionFlushNeeded);
                    break;
                }
                transactions.push_back(transaction);
                applyTransactionState(transaction.states, transaction.displays, transaction.flags,
                                      mPendingInputWindowCommands, transaction.desiredPresentTime,
                                      transaction.buffer, transaction.callback,
                                      transaction.postTime, transaction.privileged,
                                      /*isMainThread*/ true);
                transactionQueue.pop();
                flushedATransaction = true;
            }

            if (transactionQueue.empty()) {
                it = mTransactionQueues.erase(it);
                mTransactionCV.broadcast();
            } else {
                it = std::next(it, 1);
            }
        }
    }
    return flushedATransaction;
}

bool SurfaceFlinger::transactionFlushNeeded() {
    return !mTransactionQueues.empty();
}

bool SurfaceFlinger::containsAnyInvalidClientState(const Vector<ComposerState>& states) {
    for (const ComposerState& state : states) {
        // Here we need to check that the interface we're given is indeed
        // one of our own. A malicious client could give us a nullptr
        // IInterface, or one of its own or even one of our own but a
        // different type. All these situations would cause us to crash.
        if (state.client == nullptr) {
            return true;
        }

        sp<IBinder> binder = IInterface::asBinder(state.client);
        if (binder == nullptr) {
            return true;
        }

        if (binder->queryLocalInterface(ISurfaceComposerClient::descriptor) == nullptr) {
            return true;
        }
    }
    return false;
}

bool SurfaceFlinger::transactionIsReadyToBeApplied(int64_t desiredPresentTime,
                                                   const Vector<ComposerState>& states) {
    nsecs_t expectedPresentTime = mScheduler->expectedPresentTime();
    // Do not present if the desiredPresentTime has not passed unless it is more than one second
    // in the future. We ignore timestamps more than 1 second in the future for stability reasons.
    if (desiredPresentTime >= 0 && desiredPresentTime >= expectedPresentTime &&
        desiredPresentTime < expectedPresentTime + s2ns(1)) {
        return false;
    }

    for (const ComposerState& state : states) {
        const layer_state_t& s = state.state;
        if (!(s.what & layer_state_t::eAcquireFenceChanged)) {
            continue;
        }
        if (s.acquireFence && s.acquireFence->getStatus() == Fence::Status::Unsignaled) {
            return false;
        }
    }
    return true;
}

void SurfaceFlinger::setTransactionState(const Vector<ComposerState>& states,
                                         const Vector<DisplayState>& displays, uint32_t flags,
                                         const sp<IBinder>& applyToken,
                                         const InputWindowCommands& inputWindowCommands,
                                         int64_t desiredPresentTime,
                                         const client_cache_t& uncacheBuffer,
                                         const std::vector<ListenerCallbacks>& listenerCallbacks) {
    ATRACE_CALL();

    const int64_t postTime = systemTime();

    bool privileged = callingThreadHasUnscopedSurfaceFlingerAccess();

    Mutex::Autolock _l(mStateLock);

    if (containsAnyInvalidClientState(states)) {
        return;
    }

    // If its TransactionQueue already has a pending TransactionState or if it is pending
    auto itr = mTransactionQueues.find(applyToken);
    // if this is an animation frame, wait until prior animation frame has
    // been applied by SF
    if (flags & eAnimation) {
        while (itr != mTransactionQueues.end()) {
            status_t err = mTransactionCV.waitRelative(mStateLock, s2ns(5));
            if (CC_UNLIKELY(err != NO_ERROR)) {
                ALOGW_IF(err == TIMED_OUT,
                         "setTransactionState timed out "
                         "waiting for animation frame to apply");
                break;
            }
            itr = mTransactionQueues.find(applyToken);
        }
    }
    if (itr != mTransactionQueues.end() ||
        !transactionIsReadyToBeApplied(desiredPresentTime, states)) {
        mTransactionQueues[applyToken].emplace(states, displays, flags, desiredPresentTime,
                                               uncacheBuffer, listenerCallbacks, postTime,
                                               privileged);
        setTransactionFlags(eTransactionFlushNeeded);
        return;
    }

    applyTransactionState(states, displays, flags, inputWindowCommands, desiredPresentTime,
                          uncacheBuffer, listenerCallbacks, postTime, privileged);
}

void SurfaceFlinger::applyTransactionState(const Vector<ComposerState>& states,
                                           const Vector<DisplayState>& displays, uint32_t flags,
                                           const InputWindowCommands& inputWindowCommands,
                                           const int64_t desiredPresentTime,
                                           const client_cache_t& uncacheBuffer,
                                           const std::vector<ListenerCallbacks>& listenerCallbacks,
                                           const int64_t postTime, bool privileged,
                                           bool isMainThread) {
    uint32_t transactionFlags = 0;

    if (flags & eAnimation) {
        // For window updates that are part of an animation we must wait for
        // previous animation "frames" to be handled.
        while (!isMainThread && mAnimTransactionPending) {
            status_t err = mTransactionCV.waitRelative(mStateLock, s2ns(5));
            if (CC_UNLIKELY(err != NO_ERROR)) {
                // just in case something goes wrong in SF, return to the
                // caller after a few seconds.
                ALOGW_IF(err == TIMED_OUT, "setTransactionState timed out "
                        "waiting for previous animation frame");
                mAnimTransactionPending = false;
                break;
            }
        }
    }

    for (const DisplayState& display : displays) {
        transactionFlags |= setDisplayStateLocked(display);
    }

    // In case the client has sent a Transaction that should receive callbacks but without any
    // SurfaceControls that should be included in the callback, send the listener and callbackIds
    // to the callback thread so it can send an empty callback
    if (!listenerCallbacks.empty()) {
        mTransactionCompletedThread.run();
    }
    for (const auto& [listener, callbackIds] : listenerCallbacks) {
        mTransactionCompletedThread.addCallback(listener, callbackIds);
    }

    uint32_t clientStateFlags = 0;
    for (const ComposerState& state : states) {
        clientStateFlags |= setClientStateLocked(state, desiredPresentTime, listenerCallbacks,
                                                 postTime, privileged);
    }

    // If the state doesn't require a traversal and there are callbacks, send them now
    if (!(clientStateFlags & eTraversalNeeded) && !listenerCallbacks.empty()) {
        mTransactionCompletedThread.sendCallbacks();
    }
    transactionFlags |= clientStateFlags;

    transactionFlags |= addInputWindowCommands(inputWindowCommands);

    if (uncacheBuffer.isValid()) {
        ClientCache::getInstance().erase(uncacheBuffer);
    }

    // If a synchronous transaction is explicitly requested without any changes, force a transaction
    // anyway. This can be used as a flush mechanism for previous async transactions.
    // Empty animation transaction can be used to simulate back-pressure, so also force a
    // transaction for empty animation transactions.
    if (transactionFlags == 0 &&
            ((flags & eSynchronous) || (flags & eAnimation))) {
        transactionFlags = eTransactionNeeded;
    }

    // If we are on the main thread, we are about to preform a traversal. Clear the traversal bit
    // so we don't have to wake up again next frame to preform an uneeded traversal.
    if (isMainThread && (transactionFlags & eTraversalNeeded)) {
        transactionFlags = transactionFlags & (~eTraversalNeeded);
        mTraversalNeededMainThread = true;
    }

    if (transactionFlags) {
        if (mInterceptor->isEnabled()) {
            mInterceptor->saveTransaction(states, mCurrentState.displays, displays, flags);
        }

        // this triggers the transaction
        const auto start = (flags & eEarlyWakeup) ? Scheduler::TransactionStart::EARLY
                                                  : Scheduler::TransactionStart::NORMAL;
        setTransactionFlags(transactionFlags, start);

        // if this is a synchronous transaction, wait for it to take effect
        // before returning.
        if (flags & eSynchronous) {
            mTransactionPending = true;
        }
        if (flags & eAnimation) {
            mAnimTransactionPending = true;
        }
        if (mPendingInputWindowCommands.syncInputWindows) {
            mPendingSyncInputWindows = true;
        }

        // applyTransactionState can be called by either the main SF thread or by
        // another process through setTransactionState.  While a given process may wish
        // to wait on synchronous transactions, the main SF thread should never
        // be blocked.  Therefore, we only wait if isMainThread is false.
        while (!isMainThread && (mTransactionPending || mPendingSyncInputWindows)) {
            status_t err = mTransactionCV.waitRelative(mStateLock, s2ns(5));
            if (CC_UNLIKELY(err != NO_ERROR)) {
                // just in case something goes wrong in SF, return to the
                // called after a few seconds.
                ALOGW_IF(err == TIMED_OUT, "setTransactionState timed out!");
                mTransactionPending = false;
                mPendingSyncInputWindows = false;
                break;
            }
        }
    }
}

uint32_t SurfaceFlinger::setDisplayStateLocked(const DisplayState& s) {
    const ssize_t index = mCurrentState.displays.indexOfKey(s.token);
    if (index < 0) return 0;

    uint32_t flags = 0;
    DisplayDeviceState& state = mCurrentState.displays.editValueAt(index);

    const uint32_t what = s.what;
    if (what & DisplayState::eSurfaceChanged) {
        if (IInterface::asBinder(state.surface) != IInterface::asBinder(s.surface)) {
            state.surface = s.surface;
            flags |= eDisplayTransactionNeeded;
        }
    }
    if (what & DisplayState::eLayerStackChanged) {
        if (state.layerStack != s.layerStack) {
            state.layerStack = s.layerStack;
            flags |= eDisplayTransactionNeeded;
        }
    }
    if (what & DisplayState::eDisplayProjectionChanged) {
        if (state.orientation != s.orientation) {
            state.orientation = s.orientation;
            flags |= eDisplayTransactionNeeded;
        }
        if (state.frame != s.frame) {
            state.frame = s.frame;
            flags |= eDisplayTransactionNeeded;
        }
        if (state.viewport != s.viewport) {
            state.viewport = s.viewport;
            flags |= eDisplayTransactionNeeded;
        }
    }
    if (what & DisplayState::eDisplaySizeChanged) {
        if (state.width != s.width) {
            state.width = s.width;
            flags |= eDisplayTransactionNeeded;
        }
        if (state.height != s.height) {
            state.height = s.height;
            flags |= eDisplayTransactionNeeded;
        }
    }

    return flags;
}

bool SurfaceFlinger::callingThreadHasUnscopedSurfaceFlingerAccess() {
    IPCThreadState* ipc = IPCThreadState::self();
    const int pid = ipc->getCallingPid();
    const int uid = ipc->getCallingUid();
    if ((uid != AID_GRAPHICS && uid != AID_SYSTEM) &&
        !PermissionCache::checkPermission(sAccessSurfaceFlinger, pid, uid)) {
        return false;
    }
    return true;
}

uint32_t SurfaceFlinger::setClientStateLocked(
        const ComposerState& composerState, int64_t desiredPresentTime,
        const std::vector<ListenerCallbacks>& listenerCallbacks, int64_t postTime,
        bool privileged) {
    const layer_state_t& s = composerState.state;
    sp<Client> client(static_cast<Client*>(composerState.client.get()));

    sp<Layer> layer(client->getLayerUser(s.surface));
    if (layer == nullptr) {
        return 0;
    }

    uint32_t flags = 0;

    const uint64_t what = s.what;
    bool geometryAppliesWithResize =
            what & layer_state_t::eGeometryAppliesWithResize;

    // If we are deferring transaction, make sure to push the pending state, as otherwise the
    // pending state will also be deferred.
    if (what & layer_state_t::eDeferTransaction_legacy) {
        layer->pushPendingState();
    }

    if (what & layer_state_t::ePositionChanged) {
        if (layer->setPosition(s.x, s.y, !geometryAppliesWithResize)) {
            flags |= eTraversalNeeded;
        }
    }
    if (what & layer_state_t::eLayerChanged) {
        // NOTE: index needs to be calculated before we update the state
        const auto& p = layer->getParent();
        if (p == nullptr) {
            ssize_t idx = mCurrentState.layersSortedByZ.indexOf(layer);
            if (layer->setLayer(s.z) && idx >= 0) {
                mCurrentState.layersSortedByZ.removeAt(idx);
                mCurrentState.layersSortedByZ.add(layer);
                // we need traversal (state changed)
                // AND transaction (list changed)
                flags |= eTransactionNeeded|eTraversalNeeded;
            }
        } else {
            if (p->setChildLayer(layer, s.z)) {
                flags |= eTransactionNeeded|eTraversalNeeded;
            }
        }
    }
    if (what & layer_state_t::eRelativeLayerChanged) {
        // NOTE: index needs to be calculated before we update the state
        const auto& p = layer->getParent();
        if (p == nullptr) {
            ssize_t idx = mCurrentState.layersSortedByZ.indexOf(layer);
            if (layer->setRelativeLayer(s.relativeLayerHandle, s.z) && idx >= 0) {
                mCurrentState.layersSortedByZ.removeAt(idx);
                mCurrentState.layersSortedByZ.add(layer);
                // we need traversal (state changed)
                // AND transaction (list changed)
                flags |= eTransactionNeeded|eTraversalNeeded;
            }
        } else {
            if (p->setChildRelativeLayer(layer, s.relativeLayerHandle, s.z)) {
                flags |= eTransactionNeeded|eTraversalNeeded;
            }
        }
    }
    if (what & layer_state_t::eSizeChanged) {
        if (layer->setSize(s.w, s.h)) {
            flags |= eTraversalNeeded;
        }
    }
    if (what & layer_state_t::eAlphaChanged) {
        if (layer->setAlpha(s.alpha))
            flags |= eTraversalNeeded;
    }
    if (what & layer_state_t::eColorChanged) {
        if (layer->setColor(s.color))
            flags |= eTraversalNeeded;
    }
    if (what & layer_state_t::eColorTransformChanged) {
        if (layer->setColorTransform(s.colorTransform)) {
            flags |= eTraversalNeeded;
        }
    }
    if (what & layer_state_t::eBackgroundColorChanged) {
        if (layer->setBackgroundColor(s.color, s.bgColorAlpha, s.bgColorDataspace)) {
            flags |= eTraversalNeeded;
        }
    }
    if (what & layer_state_t::eMatrixChanged) {
        // TODO: b/109894387
        //
        // SurfaceFlinger's renderer is not prepared to handle cropping in the face of arbitrary
        // rotation. To see the problem observe that if we have a square parent, and a child
        // of the same size, then we rotate the child 45 degrees around it's center, the child
        // must now be cropped to a non rectangular 8 sided region.
        //
        // Of course we can fix this in the future. For now, we are lucky, SurfaceControl is
        // private API, and the WindowManager only uses rotation in one case, which is on a top
        // level layer in which cropping is not an issue.
        //
        // However given that abuse of rotation matrices could lead to surfaces extending outside
        // of cropped areas, we need to prevent non-root clients without permission ACCESS_SURFACE_FLINGER
        // (a.k.a. everyone except WindowManager and tests) from setting non rectangle preserving
        // transformations.
        if (layer->setMatrix(s.matrix, privileged))
            flags |= eTraversalNeeded;
    }
    if (what & layer_state_t::eTransparentRegionChanged) {
        if (layer->setTransparentRegionHint(s.transparentRegion))
            flags |= eTraversalNeeded;
    }
    if (what & layer_state_t::eFlagsChanged) {
        if (layer->setFlags(s.flags, s.mask))
            flags |= eTraversalNeeded;
    }
    if (what & layer_state_t::eCropChanged_legacy) {
        if (layer->setCrop_legacy(s.crop_legacy, !geometryAppliesWithResize))
            flags |= eTraversalNeeded;
    }
    if (what & layer_state_t::eCornerRadiusChanged) {
        if (layer->setCornerRadius(s.cornerRadius))
            flags |= eTraversalNeeded;
    }
    if (what & layer_state_t::eLayerStackChanged) {
        ssize_t idx = mCurrentState.layersSortedByZ.indexOf(layer);
        // We only allow setting layer stacks for top level layers,
        // everything else inherits layer stack from its parent.
        if (layer->hasParent()) {
            ALOGE("Attempt to set layer stack on layer with parent (%s) is invalid",
                    layer->getName().string());
        } else if (idx < 0) {
            ALOGE("Attempt to set layer stack on layer without parent (%s) that "
                    "that also does not appear in the top level layer list. Something"
                    " has gone wrong.", layer->getName().string());
        } else if (layer->setLayerStack(s.layerStack)) {
            mCurrentState.layersSortedByZ.removeAt(idx);
            mCurrentState.layersSortedByZ.add(layer);
            // we need traversal (state changed)
            // AND transaction (list changed)
            flags |= eTransactionNeeded|eTraversalNeeded|eDisplayLayerStackChanged;
        }
    }
    if (what & layer_state_t::eDeferTransaction_legacy) {
        if (s.barrierHandle_legacy != nullptr) {
            layer->deferTransactionUntil_legacy(s.barrierHandle_legacy, s.frameNumber_legacy);
        } else if (s.barrierGbp_legacy != nullptr) {
            const sp<IGraphicBufferProducer>& gbp = s.barrierGbp_legacy;
            if (authenticateSurfaceTextureLocked(gbp)) {
                const auto& otherLayer =
                    (static_cast<MonitoredProducer*>(gbp.get()))->getLayer();
                layer->deferTransactionUntil_legacy(otherLayer, s.frameNumber_legacy);
            } else {
                ALOGE("Attempt to defer transaction to to an"
                        " unrecognized GraphicBufferProducer");
            }
        }
        // We don't trigger a traversal here because if no other state is
        // changed, we don't want this to cause any more work
    }
    if (what & layer_state_t::eReparent) {
        bool hadParent = layer->hasParent();
        if (layer->reparent(s.parentHandleForChild)) {
            if (!hadParent) {
                mCurrentState.layersSortedByZ.remove(layer);
            }
            flags |= eTransactionNeeded|eTraversalNeeded;
        }
    }
    if (what & layer_state_t::eReparentChildren) {
        if (layer->reparentChildren(s.reparentHandle)) {
            flags |= eTransactionNeeded|eTraversalNeeded;
        }
    }
    if (what & layer_state_t::eDetachChildren) {
        layer->detachChildren();
    }
    if (what & layer_state_t::eOverrideScalingModeChanged) {
        layer->setOverrideScalingMode(s.overrideScalingMode);
        // We don't trigger a traversal here because if no other state is
        // changed, we don't want this to cause any more work
    }
    if (what & layer_state_t::eTransformChanged) {
        if (layer->setTransform(s.transform)) flags |= eTraversalNeeded;
    }
    if (what & layer_state_t::eTransformToDisplayInverseChanged) {
        if (layer->setTransformToDisplayInverse(s.transformToDisplayInverse))
            flags |= eTraversalNeeded;
    }
    if (what & layer_state_t::eCropChanged) {
        if (layer->setCrop(s.crop)) flags |= eTraversalNeeded;
    }
    if (what & layer_state_t::eFrameChanged) {
        if (layer->setFrame(s.frame)) flags |= eTraversalNeeded;
    }
    if (what & layer_state_t::eAcquireFenceChanged) {
        if (layer->setAcquireFence(s.acquireFence)) flags |= eTraversalNeeded;
    }
    if (what & layer_state_t::eDataspaceChanged) {
        if (layer->setDataspace(s.dataspace)) flags |= eTraversalNeeded;
    }
    if (what & layer_state_t::eHdrMetadataChanged) {
        if (layer->setHdrMetadata(s.hdrMetadata)) flags |= eTraversalNeeded;
    }
    if (what & layer_state_t::eSurfaceDamageRegionChanged) {
        if (layer->setSurfaceDamageRegion(s.surfaceDamageRegion)) flags |= eTraversalNeeded;
    }
    if (what & layer_state_t::eApiChanged) {
        if (layer->setApi(s.api)) flags |= eTraversalNeeded;
    }
    if (what & layer_state_t::eSidebandStreamChanged) {
        if (layer->setSidebandStream(s.sidebandStream)) flags |= eTraversalNeeded;
    }
    if (what & layer_state_t::eInputInfoChanged) {
        if (privileged) {
            layer->setInputInfo(s.inputInfo);
            flags |= eTraversalNeeded;
        } else {
            ALOGE("Attempt to update InputWindowInfo without permission ACCESS_SURFACE_FLINGER");
        }
    }
    if (what & layer_state_t::eMetadataChanged) {
        if (layer->setMetadata(s.metadata)) flags |= eTraversalNeeded;
    }
    if (what & layer_state_t::eColorSpaceAgnosticChanged) {
        if (layer->setColorSpaceAgnostic(s.colorSpaceAgnostic)) {
            flags |= eTraversalNeeded;
        }
    }
    std::vector<sp<CallbackHandle>> callbackHandles;
    if ((what & layer_state_t::eHasListenerCallbacksChanged) && (!listenerCallbacks.empty())) {
        for (const auto& [listener, callbackIds] : listenerCallbacks) {
            callbackHandles.emplace_back(new CallbackHandle(listener, callbackIds, s.surface));
        }
    }
    bool bufferChanged = what & layer_state_t::eBufferChanged;
    bool cacheIdChanged = what & layer_state_t::eCachedBufferChanged;
    sp<GraphicBuffer> buffer;
    if (bufferChanged && cacheIdChanged) {
        ClientCache::getInstance().add(s.cachedBuffer, s.buffer);
        buffer = s.buffer;
    } else if (cacheIdChanged) {
        buffer = ClientCache::getInstance().get(s.cachedBuffer);
    } else if (bufferChanged) {
        buffer = s.buffer;
    }
    if (buffer) {
        if (layer->setBuffer(buffer, postTime, desiredPresentTime, s.cachedBuffer)) {
            flags |= eTraversalNeeded;
        }
    }
    if (layer->setTransactionCompletedListeners(callbackHandles)) flags |= eTraversalNeeded;
    // Do not put anything that updates layer state or modifies flags after
    // setTransactionCompletedListener
    return flags;
}

uint32_t SurfaceFlinger::addInputWindowCommands(const InputWindowCommands& inputWindowCommands) {
    uint32_t flags = 0;
    if (!inputWindowCommands.transferTouchFocusCommands.empty()) {
        flags |= eTraversalNeeded;
    }

    if (inputWindowCommands.syncInputWindows) {
        flags |= eTraversalNeeded;
    }

    mPendingInputWindowCommands.merge(inputWindowCommands);
    return flags;
}

status_t SurfaceFlinger::createLayer(const String8& name, const sp<Client>& client, uint32_t w,
                                     uint32_t h, PixelFormat format, uint32_t flags,
                                     LayerMetadata metadata, sp<IBinder>* handle,
                                     sp<IGraphicBufferProducer>* gbp,
                                     const sp<IBinder>& parentHandle,
                                     const sp<Layer>& parentLayer) {
    if (int32_t(w|h) < 0) {
        ALOGE("createLayer() failed, w or h is negative (w=%d, h=%d)",
                int(w), int(h));
        return BAD_VALUE;
    }

    ALOG_ASSERT(parentLayer == nullptr || parentHandle == nullptr,
            "Expected only one of parentLayer or parentHandle to be non-null. "
            "Programmer error?");

    status_t result = NO_ERROR;

    sp<Layer> layer;

    String8 uniqueName = getUniqueLayerName(name);

    bool primaryDisplayOnly = false;

    // window type is WINDOW_TYPE_DONT_SCREENSHOT from SurfaceControl.java
    // TODO b/64227542
    if (metadata.has(METADATA_WINDOW_TYPE)) {
        int32_t windowType = metadata.getInt32(METADATA_WINDOW_TYPE, 0);
        if (windowType == 441731) {
            metadata.setInt32(METADATA_WINDOW_TYPE, InputWindowInfo::TYPE_NAVIGATION_BAR_PANEL);
            primaryDisplayOnly = true;
        }
    }

    switch (flags & ISurfaceComposerClient::eFXSurfaceMask) {
        case ISurfaceComposerClient::eFXSurfaceBufferQueue:
            result = createBufferQueueLayer(client, uniqueName, w, h, flags, std::move(metadata),
                                            format, handle, gbp, &layer);

            break;
        case ISurfaceComposerClient::eFXSurfaceBufferState:
            result = createBufferStateLayer(client, uniqueName, w, h, flags, std::move(metadata),
                                            handle, &layer);
            break;
        case ISurfaceComposerClient::eFXSurfaceColor:
            // check if buffer size is set for color layer.
            if (w > 0 || h > 0) {
                ALOGE("createLayer() failed, w or h cannot be set for color layer (w=%d, h=%d)",
                      int(w), int(h));
                return BAD_VALUE;
            }

            result = createColorLayer(client, uniqueName, w, h, flags, std::move(metadata), handle,
                                      &layer);
            break;
        case ISurfaceComposerClient::eFXSurfaceContainer:
            // check if buffer size is set for container layer.
            if (w > 0 || h > 0) {
                ALOGE("createLayer() failed, w or h cannot be set for container layer (w=%d, h=%d)",
                      int(w), int(h));
                return BAD_VALUE;
            }
            result = createContainerLayer(client, uniqueName, w, h, flags, std::move(metadata),
                                          handle, &layer);
            break;
        default:
            result = BAD_VALUE;
            break;
    }

    if (result != NO_ERROR) {
        return result;
    }

    if (primaryDisplayOnly) {
        layer->setPrimaryDisplayOnly();
    }

    bool addToCurrentState = callingThreadHasUnscopedSurfaceFlingerAccess();
    result = addClientLayer(client, *handle, *gbp, layer, parentHandle, parentLayer,
                            addToCurrentState);
    if (result != NO_ERROR) {
        return result;
    }
    mInterceptor->saveSurfaceCreation(layer);

    setTransactionFlags(eTransactionNeeded);
    return result;
}

String8 SurfaceFlinger::getUniqueLayerName(const String8& name)
{
    bool matchFound = true;
    uint32_t dupeCounter = 0;

    // Tack on our counter whether there is a hit or not, so everyone gets a tag
    String8 uniqueName = name + "#" + String8(std::to_string(dupeCounter).c_str());

    // Grab the state lock since we're accessing mCurrentState
    Mutex::Autolock lock(mStateLock);

    // Loop over layers until we're sure there is no matching name
    while (matchFound) {
        matchFound = false;
        mCurrentState.traverseInZOrder([&](Layer* layer) {
            if (layer->getName() == uniqueName) {
                matchFound = true;
                uniqueName = name + "#" + String8(std::to_string(++dupeCounter).c_str());
            }
        });
    }

    ALOGV_IF(dupeCounter > 0, "duplicate layer name: changing %s to %s", name.c_str(),
             uniqueName.c_str());

    return uniqueName;
}

status_t SurfaceFlinger::createBufferQueueLayer(const sp<Client>& client, const String8& name,
                                                uint32_t w, uint32_t h, uint32_t flags,
                                                LayerMetadata metadata, PixelFormat& format,
                                                sp<IBinder>* handle,
                                                sp<IGraphicBufferProducer>* gbp,
                                                sp<Layer>* outLayer) {
    // initialize the surfaces
    switch (format) {
    case PIXEL_FORMAT_TRANSPARENT:
    case PIXEL_FORMAT_TRANSLUCENT:
        format = PIXEL_FORMAT_RGBA_8888;
        break;
    case PIXEL_FORMAT_OPAQUE:
        format = PIXEL_FORMAT_RGBX_8888;
        break;
    }

    sp<BufferQueueLayer> layer = getFactory().createBufferQueueLayer(
            LayerCreationArgs(this, client, name, w, h, flags, std::move(metadata)));
    status_t err = layer->setDefaultBufferProperties(w, h, format);
    if (err == NO_ERROR) {
        *handle = layer->getHandle();
        *gbp = layer->getProducer();
        *outLayer = layer;
    }

    ALOGE_IF(err, "createBufferQueueLayer() failed (%s)", strerror(-err));
    return err;
}

status_t SurfaceFlinger::createBufferStateLayer(const sp<Client>& client, const String8& name,
                                                uint32_t w, uint32_t h, uint32_t flags,
                                                LayerMetadata metadata, sp<IBinder>* handle,
                                                sp<Layer>* outLayer) {
    sp<BufferStateLayer> layer = getFactory().createBufferStateLayer(
            LayerCreationArgs(this, client, name, w, h, flags, std::move(metadata)));
    *handle = layer->getHandle();
    *outLayer = layer;

    return NO_ERROR;
}

status_t SurfaceFlinger::createColorLayer(const sp<Client>& client, const String8& name, uint32_t w,
                                          uint32_t h, uint32_t flags, LayerMetadata metadata,
                                          sp<IBinder>* handle, sp<Layer>* outLayer) {
    *outLayer = getFactory().createColorLayer(
            LayerCreationArgs(this, client, name, w, h, flags, std::move(metadata)));
    *handle = (*outLayer)->getHandle();
    return NO_ERROR;
}

status_t SurfaceFlinger::createContainerLayer(const sp<Client>& client, const String8& name,
                                              uint32_t w, uint32_t h, uint32_t flags,
                                              LayerMetadata metadata, sp<IBinder>* handle,
                                              sp<Layer>* outLayer) {
    *outLayer = getFactory().createContainerLayer(
            LayerCreationArgs(this, client, name, w, h, flags, std::move(metadata)));
    *handle = (*outLayer)->getHandle();
    return NO_ERROR;
}


void SurfaceFlinger::markLayerPendingRemovalLocked(const sp<Layer>& layer) {
    mLayersPendingRemoval.add(layer);
    mLayersRemoved = true;
    setTransactionFlags(eTransactionNeeded);
}

void SurfaceFlinger::onHandleDestroyed(sp<Layer>& layer)
{
    Mutex::Autolock lock(mStateLock);
    // If a layer has a parent, we allow it to out-live it's handle
    // with the idea that the parent holds a reference and will eventually
    // be cleaned up. However no one cleans up the top-level so we do so
    // here.
    if (layer->getParent() == nullptr) {
        mCurrentState.layersSortedByZ.remove(layer);
    }
    markLayerPendingRemovalLocked(layer);

    auto it = mLayersByLocalBinderToken.begin();
    while (it != mLayersByLocalBinderToken.end()) {
        if (it->second == layer) {
            it = mLayersByLocalBinderToken.erase(it);
        } else {
            it++;
        }
    }

    layer.clear();
}

// ---------------------------------------------------------------------------

void SurfaceFlinger::onInitializeDisplays() {
    const auto display = getDefaultDisplayDeviceLocked();
    if (!display) return;

    const sp<IBinder> token = display->getDisplayToken().promote();
    LOG_ALWAYS_FATAL_IF(token == nullptr);

    // reset screen orientation and use primary layer stack
    Vector<ComposerState> state;
    Vector<DisplayState> displays;
    DisplayState d;
    d.what = DisplayState::eDisplayProjectionChanged |
             DisplayState::eLayerStackChanged;
    d.token = token;
    d.layerStack = 0;
    d.orientation = DisplayState::eOrientationDefault;
    d.frame.makeInvalid();
    d.viewport.makeInvalid();
    d.width = 0;
    d.height = 0;
    displays.add(d);
    setTransactionState(state, displays, 0, nullptr, mPendingInputWindowCommands, -1, {}, {});

    setPowerModeInternal(display, HWC_POWER_MODE_NORMAL);

    const nsecs_t vsyncPeriod = getVsyncPeriod();
    mAnimFrameTracker.setDisplayRefreshPeriod(vsyncPeriod);

    // Use phase of 0 since phase is not known.
    // Use latency of 0, which will snap to the ideal latency.
    DisplayStatInfo stats{0 /* vsyncTime */, vsyncPeriod};
    setCompositorTimingSnapped(stats, 0);
}

void SurfaceFlinger::initializeDisplays() {
    // Async since we may be called from the main thread.
    postMessageAsync(
            new LambdaMessage([this]() NO_THREAD_SAFETY_ANALYSIS { onInitializeDisplays(); }));
}

void SurfaceFlinger::setPowerModeInternal(const sp<DisplayDevice>& display, int mode) {
    if (display->isVirtual()) {
        ALOGE("%s: Invalid operation on virtual display", __FUNCTION__);
        return;
    }

    const auto displayId = display->getId();
    LOG_ALWAYS_FATAL_IF(!displayId);

    ALOGD("Setting power mode %d on display %s", mode, to_string(*displayId).c_str());

    int currentMode = display->getPowerMode();
    if (mode == currentMode) {
        return;
    }

    mActiveVsyncSource = getVsyncSource();

    display->setPowerMode(mode);

    mNextVsyncSource = getVsyncSource();

    // Dummy display created by LibSurfaceFlinger unit test
    // for setPowerModeInternal test cases.
    bool isDummyDisplay = (std::find(mDisplaysList.begin(),
        mDisplaysList.end(), display) == mDisplaysList.end());

    if (mInterceptor->isEnabled()) {
        mInterceptor->savePowerModeUpdate(display->getSequenceId(), mode);
    }

    if (currentMode == HWC_POWER_MODE_OFF) {
        // Turn on the display
        getHwComposer().setPowerMode(*displayId, mode);
        if (isDummyDisplay) {
            if (display->isPrimary() && mode != HWC_POWER_MODE_DOZE_SUSPEND) {
                mScheduler->onScreenAcquired(mAppConnectionHandle);
                mScheduler->resyncToHardwareVsync(true, getVsyncPeriod());
            }
        } else {
            updateVsyncSource();
        }

        mVisibleRegionsDirty = true;
        mHasPoweredOff = true;
        repaintEverything();
    } else if (mode == HWC_POWER_MODE_OFF) {
        // Turn off the display
        if (isDummyDisplay) {
            if (display->isPrimary() && currentMode != HWC_POWER_MODE_DOZE_SUSPEND) {
                mScheduler->disableHardwareVsync(true);
                mScheduler->onScreenReleased(mAppConnectionHandle);
            }
        } else {
            updateVsyncSource();
        }
        getHwComposer().setPowerMode(*displayId, mode);
        mVisibleRegionsDirty = true;
        // from this point on, SF will stop drawing on this display
    } else if (mode == HWC_POWER_MODE_DOZE ||
               mode == HWC_POWER_MODE_NORMAL) {
        // Update display while dozing
        getHwComposer().setPowerMode(*displayId, mode);
        if (isDummyDisplay) {
            if (display->isPrimary() && currentMode == HWC_POWER_MODE_DOZE_SUSPEND) {
                mScheduler->onScreenAcquired(mAppConnectionHandle);
                mScheduler->resyncToHardwareVsync(true, getVsyncPeriod());
            }
        } else {
            updateVsyncSource();
        }
    } else if (mode == HWC_POWER_MODE_DOZE_SUSPEND) {
        // Leave display going to doze
        if (isDummyDisplay) {
            if (display->isPrimary()) {
                mScheduler->disableHardwareVsync(true);
                mScheduler->onScreenReleased(mAppConnectionHandle);
            }
        } else {
            updateVsyncSource();
        }
        getHwComposer().setPowerMode(*displayId, mode);
    } else {
        ALOGE("Attempting to set unknown power mode: %d\n", mode);
        getHwComposer().setPowerMode(*displayId, mode);
    }

    const sp<DisplayDevice> vsyncSource = getVsyncSource();
    struct sched_param param = {0};
    if (vsyncSource != NULL) {
        param.sched_priority = 1;
        if (sched_setscheduler(0, SCHED_FIFO, &param) != 0) {
            ALOGW("Couldn't set SCHED_FIFO on display on");
        }
    } else {
        if (sched_setscheduler(0, SCHED_OTHER, &param) != 0) {
            ALOGW("Couldn't set SCHED_OTHER on display off");
        }
    }

    if (display->isPrimary()) {
        mTimeStats->setPowerMode(mode);
        mRefreshRateStats.setPowerMode(mode);
    }

    ALOGD("Finished setting power mode %d on display %s", mode, to_string(*displayId).c_str());
}

void SurfaceFlinger::setPowerModeOnMainThread(const sp<IBinder>& displayToken, int mode) {
    postMessageSync(new LambdaMessage([&]() NO_THREAD_SAFETY_ANALYSIS {
        const auto display = getDisplayDevice(displayToken);
        if (!display) {
            ALOGE("Attempt to set power mode %d for invalid display token %p", mode,
                  displayToken.get());
        } else if (display->isVirtual()) {
            ALOGW("Attempt to set power mode %d for virtual display", mode);
        } else {
            setPowerModeInternal(display, mode);
        }
    }));
}

void SurfaceFlinger::setPowerMode(const sp<IBinder>& displayToken, int mode) {
    sp<DisplayDevice> display(getDisplayDevice(displayToken));

    if (!display) {
        ALOGE("Attempt to set power mode %d for invalid display token %p", mode,
              displayToken.get());
        return;
    } else if (display->isVirtual()) {
        ALOGW("Attempt to set power mode %d for virtual display", mode);
        return;
    }

    const auto displayId = display->getId();
    const auto hwcDisplayId = getHwComposer().fromPhysicalDisplayId(*displayId);

    // Fallback to default power state behavior as HWC does not support power mode override.
    using vendor::display::config::V1_7::IDisplayConfig;
    static android::sp<IDisplayConfig> disp_config_v1_7 = IDisplayConfig::getService();
    if ((disp_config_v1_7 == NULL) || !display->getPowerModeOverrideConfig()) {
       setPowerModeOnMainThread(displayToken, mode);
       return;
    }

    // Call into HWC to change hardware power state first, followed by surfaceflinger
    // power state while stepping up i.e. off -> on, dozesuspend -> doze/on.
    // Let surfaceflinger power state change happen first, followed by hardware power
    // state while stepping down i.e. on -> off, doze/on -> dozesuspend.
    IDisplayConfig::PowerMode hwcMode = IDisplayConfig::PowerMode::Off;
    switch (mode) {
        case HWC_POWER_MODE_DOZE:         hwcMode = IDisplayConfig::PowerMode::Doze;        break;
        case HWC_POWER_MODE_NORMAL:       hwcMode = IDisplayConfig::PowerMode::On;          break;
        case HWC_POWER_MODE_DOZE_SUSPEND: hwcMode = IDisplayConfig::PowerMode::DozeSuspend; break;
        default:                          hwcMode = IDisplayConfig::PowerMode::Off;         break;
    }

    bool step_up = false;
    int currentMode = display->getPowerMode();
    if (currentMode == HWC_POWER_MODE_OFF) {
        if (mode == HWC_POWER_MODE_DOZE || mode == HWC_POWER_MODE_NORMAL) {
            step_up = true;
        }
    } else if (currentMode == HWC_POWER_MODE_DOZE_SUSPEND) {
        if (mode == HWC_POWER_MODE_DOZE || mode == HWC_POWER_MODE_NORMAL) {
            step_up = true;
        }
    }

    // Change hardware state first while stepping up.
    if (step_up) {
        disp_config_v1_7->setPowerMode(*hwcDisplayId, hwcMode);
    }

    // Change SF state now.
    setPowerModeOnMainThread(displayToken, mode);

    // Change hardware state now while stepping down.
    if (!step_up) {
        disp_config_v1_7->setPowerMode(*hwcDisplayId, hwcMode);
    }
}

// ---------------------------------------------------------------------------

status_t SurfaceFlinger::doDump(int fd, const DumpArgs& args,
                                bool asProto) NO_THREAD_SAFETY_ANALYSIS {

    size_t numArgs = args.size();

    if (numArgs && ((args[0] == String16("--file")) ||
        (args[0] == String16("--allocated_buffers")))) {
        return doDumpContinuous(fd, args);
    }

    std::string result;

    IPCThreadState* ipc = IPCThreadState::self();
    const int pid = ipc->getCallingPid();
    const int uid = ipc->getCallingUid();

    if ((uid != AID_SHELL) &&
            !PermissionCache::checkPermission(sDump, pid, uid)) {
        StringAppendF(&result, "Permission Denial: can't dump SurfaceFlinger from pid=%d, uid=%d\n",
                      pid, uid);
    } else {
        // Try to get the main lock, but give up after one second
        // (this would indicate SF is stuck, but we want to be able to
        // print something in dumpsys).
        status_t err = mStateLock.timedLock(s2ns(1));
        bool locked = (err == NO_ERROR);
        if (!locked) {
            StringAppendF(&result,
                          "SurfaceFlinger appears to be unresponsive (%s [%d]), dumping anyways "
                          "(no locks held)\n",
                          strerror(-err), err);
        }

        using namespace std::string_literals;

        static const std::unordered_map<std::string, Dumper> dumpers = {
                {"--clear-layer-stats"s, dumper([this](std::string&) { mLayerStats.clear(); })},
                {"--disable-layer-stats"s, dumper([this](std::string&) { mLayerStats.disable(); })},
                {"--display-id"s, dumper(&SurfaceFlinger::dumpDisplayIdentificationData)},
                {"--dispsync"s, dumper([this](std::string& s) {
                         mScheduler->dumpPrimaryDispSync(s);
                 })},
                {"--dump-layer-stats"s, dumper([this](std::string& s) { mLayerStats.dump(s); })},
                {"--enable-layer-stats"s, dumper([this](std::string&) { mLayerStats.enable(); })},
                {"--frame-events"s, dumper(&SurfaceFlinger::dumpFrameEventsLocked)},
                {"--latency"s, argsDumper(&SurfaceFlinger::dumpStatsLocked)},
                {"--latency-clear"s, argsDumper(&SurfaceFlinger::clearStatsLocked)},
                {"--list"s, dumper(&SurfaceFlinger::listLayersLocked)},
                {"--static-screen"s, dumper(&SurfaceFlinger::dumpStaticScreenStats)},
                {"--timestats"s, protoDumper(&SurfaceFlinger::dumpTimeStats)},
                {"--vsync"s, dumper(&SurfaceFlinger::dumpVSync)},
                {"--wide-color"s, dumper(&SurfaceFlinger::dumpWideColorInfo)},
        };

        const auto flag = args.empty() ? ""s : std::string(String8(args[0]));

        if (const auto it = dumpers.find(flag); it != dumpers.end()) {
            (it->second)(args, asProto, result);
        } else {
            if (asProto) {
                LayersProto layersProto = dumpProtoInfo(LayerVector::StateSet::Current);
                result.append(layersProto.SerializeAsString().c_str(), layersProto.ByteSize());
            } else {
                dumpAllLocked(args, result);
            }
        }

        if (locked) {
            mStateLock.unlock();
        }
    }
    write(fd, result.c_str(), result.size());
    return NO_ERROR;
}

status_t SurfaceFlinger::dumpCritical(int fd, const DumpArgs&, bool asProto) {
    if (asProto && mTracing.isEnabled()) {
        mTracing.writeToFileAsync();
    }

    return doDump(fd, DumpArgs(), asProto);
}

status_t SurfaceFlinger::doDumpContinuous(int fd, const DumpArgs& args) {
    // Format: adb shell dumpsys SurfaceFlinger --file --no-limit
    size_t numArgs = args.size();
    status_t err = NO_ERROR;

    if (args[0] == String16("--allocated_buffers")) {
        std::string dumpsys;
        GraphicBufferAllocator& alloc(GraphicBufferAllocator::get());
        alloc.dump(dumpsys);
        write(fd, dumpsys.c_str(), dumpsys.size());
        return NO_ERROR;
    }


    Mutex::Autolock _l(mFileDump.lock);

    // Same command is used to start and end dump.
    mFileDump.running = !mFileDump.running;

    if (mFileDump.running) {
        std::ofstream ofs;
        ofs.open(mFileDump.name, std::ofstream::out | std::ofstream::trunc);
        if (!ofs) {
            mFileDump.running = false;
            err = UNKNOWN_ERROR;
        } else {
            ofs.close();
            mFileDump.position = 0;
            if (numArgs >= 2 && (args[1] == String16("--no-limit"))) {
            mFileDump.noLimit = true;
        } else {
            mFileDump.noLimit = false;
        }
      }
    }

    std::string result;
    result += mFileDump.running ? "Start" : "End";
    result += mFileDump.noLimit ? " unlimited" : " fixed limit";
    result += " dumpsys to file : ";
    result += mFileDump.name;
    result += "\n";

    write(fd, result.c_str(), result.size());

    return NO_ERROR;
}

void SurfaceFlinger::dumpMemoryAllocations(bool dump)
{
    if (!dump) {
        return;
    }

    {
       Mutex::Autolock lock(mLayerCountLock);
       if (mNumLayers < 50) {
           return;
       }
    }
    std::string dumpsys;
    GraphicBufferAllocator& alloc(GraphicBufferAllocator::get());
    alloc.dump(dumpsys);
    std::string tmp(dumpsys);
    size_t pos = tmp.find("Total allocated");
    if (!pos) {
        return;
    }
    tmp = tmp.substr(pos);
    pos = tmp.find(":");
    if (!pos) {
        return;
    }
    tmp = tmp.substr(pos + 1);
    std::string::size_type sz;
    int currentSize = std::stoi (tmp,&sz);
    if (currentSize > mMemoryDump.mMaxAllocationLimit + 10*1024) {
        ALOGW("Total allocated buffer limit crossed %d", currentSize);
        alloc.dumpToSystemLog();
        char timeStamp[32];
        char dataSize[32];
        char hms[32];
        long millis;
        struct timeval tv;
        struct tm *ptm;
        gettimeofday(&tv, NULL);
        ptm = localtime(&tv.tv_sec);
        strftime (hms, sizeof (hms), "%H:%M:%S", ptm);
        millis = tv.tv_usec / 1000;
        snprintf(timeStamp, sizeof(timeStamp), "Timestamp: %s.%03ld", hms, millis);
        snprintf(dataSize, sizeof(dataSize), "Size: %8zu", dumpsys.size());
        std::fstream fs;
        fs.open(mMemoryDump.mMemoryAllocFileName, std::ios::app);
        if (!fs) {
            ALOGE("Failed to open %s file for dumpsys", mMemoryDump.mMemoryAllocFileName);
            return;
        }
        fs.seekp(mMemoryDump.mMemoryAllocFilePos, std::ios::beg);
        fs << "#@#@--SF Memory utilzation --@#@#" << std::endl;
        fs << timeStamp << std::endl;
        fs << dataSize << std::endl;
        fs << dumpsys << std::endl;
        mMemoryDump.mMemoryAllocFilePos = fs.tellp();
        mMemoryDump.mMaxAllocationLimit = currentSize;
        if (mMemoryDump.mMemoryAllocFilePos > (20 * 1024 * 1024)) {
            mMemoryDump.mMemoryAllocFilePos = 0;
        }
        fs.close();
    }
}

void SurfaceFlinger::printOpenFds() {
    char path[100] = "";
    snprintf(path, sizeof(path), "/proc/%d/fd", getpid());
    DIR *dir = opendir(path);
    if (!dir) {
        return;
    }
    int debugFileCountFd = open(mFileOpen.debugCountOpenFiles, O_WRONLY|O_CREAT|O_APPEND, 0664);
    if (debugFileCountFd < 0) {
        return;
    }
    struct dirent* de;
    char timeStamp[32];
    char hms[32];
    char formatting[30] = "=======================\n";
    long millis;
    struct timeval tv;
    struct tm *ptm;
    int count = 1;
    static int maxDumpCount = 200;
    if (!maxDumpCount--) {
        maxDumpCount = 200;
        lseek(debugFileCountFd, 0, SEEK_SET);
    }
    gettimeofday(&tv, NULL);
    ptm = localtime(&tv.tv_sec);
    strftime (hms, sizeof (hms), "%H:%M:%S", ptm);
    millis = tv.tv_usec / 1000;
    snprintf(timeStamp, sizeof(timeStamp), "Timestamp: %s.%03ld\n", hms, millis);
    write(debugFileCountFd, timeStamp, strlen(timeStamp));
    write(debugFileCountFd, formatting, strlen(formatting));
    while ((de = readdir(dir))) {
        if (!strcmp(de->d_name, ".") || !strcmp(de->d_name, "..")) {
            continue;
        }
        char name[300] = "";
        char pathFull[300] = "";
        size_t name_size = 0;
        snprintf(pathFull, sizeof(pathFull) - 1, "%s/%s",path,de->d_name);
        if ((name_size = readlink(pathFull, name, sizeof(name) - 1)) >= 0) {
             char formatString[300 +3];
             name[name_size] = '\0';
             snprintf(formatString, sizeof(formatString) - 1, "%d. %s\n", count++, name);
             write(debugFileCountFd, formatString, strlen(formatString));
        }
    }
    closedir(dir);
    write(debugFileCountFd, formatting, strlen(formatting));
    close(debugFileCountFd);
}

void SurfaceFlinger::dumpDrawCycle(bool prePrepare) {
    Mutex::Autolock _l(mFileDump.lock);

    dumpMemoryAllocations(prePrepare);
    // User might stop dump collection in middle of prepare & commit.
    // Collect dumpsys again after commit and replace.

    // debug total open files count;
    int tmpFd = dup(0);
    if (tmpFd > (mFileOpen.lastFdcount + 100) && prePrepare) {
        ALOGE("Total open file count = %d", tmpFd);
        printOpenFds();
        mFileOpen.lastFdcount = tmpFd;
    }
    if (tmpFd > 0) {
        close(tmpFd);
    }
    if (!mFileDump.running && !mFileDump.replaceAfterCommit) {
        return;
    }

    Vector<String16> args;
    std::string dumpsys;

    {
        Mutex::Autolock lock(mStateLock);
        dumpAllLocked(args, dumpsys);
    }

    char timeStamp[32];
    char dataSize[32];
    char hms[32];
    long millis;
    struct timeval tv;
    struct tm *ptm;

    gettimeofday(&tv, NULL);
    ptm = localtime(&tv.tv_sec);
    strftime (hms, sizeof (hms), "%H:%M:%S", ptm);
    millis = tv.tv_usec / 1000;
    snprintf(timeStamp, sizeof(timeStamp), "Timestamp: %s.%03ld", hms, millis);
    snprintf(dataSize, sizeof(dataSize), "Size: %8zu", dumpsys.size());

    std::fstream fs;
    fs.open(mFileDump.name, std::ios::app);
    if (!fs) {
        ALOGE("Failed to open %s file for dumpsys", mFileDump.name);
        return;
    }

    // Format:
    //    | start code | after commit? | time stamp | dump size | dump data |
    fs.seekp(mFileDump.position, std::ios::beg);

    fs << "#@#@-- DUMPSYS START --@#@#" << std::endl;
    fs << "PostCommit: " << ( prePrepare ? "false" : "true" ) << std::endl;
    fs << timeStamp << std::endl;
    fs << dataSize << std::endl;
    fs << dumpsys << std::endl;

    if (prePrepare) {
        mFileDump.replaceAfterCommit = true;
    } else {
        mFileDump.replaceAfterCommit = false;
        // Reposition only after commit.
        // Keep file size to appx 20 MB limit by default, wrap around if exceeds.
        mFileDump.position = fs.tellp();
        if (!mFileDump.noLimit && (mFileDump.position > (20 * 1024 * 1024))) {
            mFileDump.position = 0;
        }
    }

    fs.close();
}

void SurfaceFlinger::listLayersLocked(std::string& result) const {
    mCurrentState.traverseInZOrder(
            [&](Layer* layer) { StringAppendF(&result, "%s\n", layer->getName().string()); });
}

void SurfaceFlinger::dumpStatsLocked(const DumpArgs& args, std::string& result) const {
    StringAppendF(&result, "%" PRId64 "\n", getVsyncPeriod());

    if (args.size() > 1) {
        const auto name = String8(args[1]);
        mCurrentState.traverseInZOrder([&](Layer* layer) {
            if (name == layer->getName()) {
                layer->dumpFrameStats(result);
            }
        });
    } else {
        mAnimFrameTracker.dumpStats(result);
    }
}

void SurfaceFlinger::clearStatsLocked(const DumpArgs& args, std::string&) {
    mCurrentState.traverseInZOrder([&](Layer* layer) {
        if (args.size() < 2 || String8(args[1]) == layer->getName()) {
            layer->clearFrameStats();
        }
    });

    mAnimFrameTracker.clearStats();
}

void SurfaceFlinger::dumpTimeStats(const DumpArgs& args, bool asProto, std::string& result) const {
    mTimeStats->parseArgs(asProto, args, result);
}

// This should only be called from the main thread.  Otherwise it would need
// the lock and should use mCurrentState rather than mDrawingState.
void SurfaceFlinger::logFrameStats() {
    mDrawingState.traverseInZOrder([&](Layer* layer) {
        layer->logFrameStats();
    });

    mAnimFrameTracker.logAndResetStats(String8("<win-anim>"));
}

void SurfaceFlinger::appendSfConfigString(std::string& result) const {
    result.append(" [sf");

    if (isLayerTripleBufferingDisabled())
        result.append(" DISABLE_TRIPLE_BUFFERING");

    StringAppendF(&result, " PRESENT_TIME_OFFSET=%" PRId64, dispSyncPresentTimeOffset);
    StringAppendF(&result, " FORCE_HWC_FOR_RBG_TO_YUV=%d", useHwcForRgbToYuv);
    StringAppendF(&result, " MAX_VIRT_DISPLAY_DIM=%" PRIu64, maxVirtualDisplaySize);
    StringAppendF(&result, " RUNNING_WITHOUT_SYNC_FRAMEWORK=%d", !hasSyncFramework);
    StringAppendF(&result, " NUM_FRAMEBUFFER_SURFACE_BUFFERS=%" PRId64,
                  maxFrameBufferAcquiredBuffers);
    result.append("]");
}

void SurfaceFlinger::dumpVSync(std::string& result) const {
    mPhaseOffsets->dump(result);
    StringAppendF(&result,
                  "    present offset: %9" PRId64 " ns\t     VSYNC period: %9" PRId64 " ns\n\n",
                  dispSyncPresentTimeOffset, getVsyncPeriod());

    StringAppendF(&result, "Scheduler enabled.");
    StringAppendF(&result, "+  Smart 90 for video detection: %s\n\n",
                  mUseSmart90ForVideo ? "on" : "off");
    mScheduler->dump(mAppConnectionHandle, result);
}

void SurfaceFlinger::dumpStaticScreenStats(std::string& result) const {
    result.append("Static screen stats:\n");
    for (size_t b = 0; b < SurfaceFlingerBE::NUM_BUCKETS - 1; ++b) {
        float bucketTimeSec = getBE().mFrameBuckets[b] / 1e9;
        float percent = 100.0f *
                static_cast<float>(getBE().mFrameBuckets[b]) / getBE().mTotalTime;
        StringAppendF(&result, "  < %zd frames: %.3f s (%.1f%%)\n", b + 1, bucketTimeSec, percent);
    }
    float bucketTimeSec = getBE().mFrameBuckets[SurfaceFlingerBE::NUM_BUCKETS - 1] / 1e9;
    float percent = 100.0f *
            static_cast<float>(getBE().mFrameBuckets[SurfaceFlingerBE::NUM_BUCKETS - 1]) / getBE().mTotalTime;
    StringAppendF(&result, "  %zd+ frames: %.3f s (%.1f%%)\n", SurfaceFlingerBE::NUM_BUCKETS - 1,
                  bucketTimeSec, percent);
}

void SurfaceFlinger::recordBufferingStats(const char* layerName,
        std::vector<OccupancyTracker::Segment>&& history) {
    Mutex::Autolock lock(getBE().mBufferingStatsMutex);
    auto& stats = getBE().mBufferingStats[layerName];
    for (const auto& segment : history) {
        if (!segment.usedThirdBuffer) {
            stats.twoBufferTime += segment.totalTime;
        }
        if (segment.occupancyAverage < 1.0f) {
            stats.doubleBufferedTime += segment.totalTime;
        } else if (segment.occupancyAverage < 2.0f) {
            stats.tripleBufferedTime += segment.totalTime;
        }
        ++stats.numSegments;
        stats.totalTime += segment.totalTime;
    }
}

void SurfaceFlinger::dumpFrameEventsLocked(std::string& result) {
    result.append("Layer frame timestamps:\n");

    const LayerVector& currentLayers = mCurrentState.layersSortedByZ;
    const size_t count = currentLayers.size();
    for (size_t i=0 ; i<count ; i++) {
        currentLayers[i]->dumpFrameEvents(result);
    }
}

void SurfaceFlinger::dumpBufferingStats(std::string& result) const {
    result.append("Buffering stats:\n");
    result.append("  [Layer name] <Active time> <Two buffer> "
            "<Double buffered> <Triple buffered>\n");
    Mutex::Autolock lock(getBE().mBufferingStatsMutex);
    typedef std::tuple<std::string, float, float, float> BufferTuple;
    std::map<float, BufferTuple, std::greater<float>> sorted;
    for (const auto& statsPair : getBE().mBufferingStats) {
        const char* name = statsPair.first.c_str();
        const SurfaceFlingerBE::BufferingStats& stats = statsPair.second;
        if (stats.numSegments == 0) {
            continue;
        }
        float activeTime = ns2ms(stats.totalTime) / 1000.0f;
        float twoBufferRatio = static_cast<float>(stats.twoBufferTime) /
                stats.totalTime;
        float doubleBufferRatio = static_cast<float>(
                stats.doubleBufferedTime) / stats.totalTime;
        float tripleBufferRatio = static_cast<float>(
                stats.tripleBufferedTime) / stats.totalTime;
        sorted.insert({activeTime, {name, twoBufferRatio,
                doubleBufferRatio, tripleBufferRatio}});
    }
    for (const auto& sortedPair : sorted) {
        float activeTime = sortedPair.first;
        const BufferTuple& values = sortedPair.second;
        StringAppendF(&result, "  [%s] %.2f %.3f %.3f %.3f\n", std::get<0>(values).c_str(),
                      activeTime, std::get<1>(values), std::get<2>(values), std::get<3>(values));
    }
    result.append("\n");
}

void SurfaceFlinger::dumpDisplayIdentificationData(std::string& result) const {
    for (const auto& [token, display] : mDisplays) {
        const auto displayId = display->getId();
        if (!displayId) {
            continue;
        }
        const auto hwcDisplayId = getHwComposer().fromPhysicalDisplayId(*displayId);
        if (!hwcDisplayId) {
            continue;
        }

        StringAppendF(&result,
                      "Display %s (HWC display %" PRIu64 "): ", to_string(*displayId).c_str(),
                      *hwcDisplayId);
        uint8_t port;
        DisplayIdentificationData data;
        if (!getHwComposer().getDisplayIdentificationData(*hwcDisplayId, &port, &data)) {
            result.append("no identification data\n");
            continue;
        }

        if (!isEdid(data)) {
            result.append("unknown identification data: ");
            for (uint8_t byte : data) {
                StringAppendF(&result, "%x ", byte);
            }
            result.append("\n");
            continue;
        }

        const auto edid = parseEdid(data);
        if (!edid) {
            result.append("invalid EDID: ");
            for (uint8_t byte : data) {
                StringAppendF(&result, "%x ", byte);
            }
            result.append("\n");
            continue;
        }

        StringAppendF(&result, "port=%u pnpId=%s displayName=\"", port, edid->pnpId.data());
        result.append(edid->displayName.data(), edid->displayName.length());
        result.append("\"\n");
    }
}

void SurfaceFlinger::dumpWideColorInfo(std::string& result) const {
    StringAppendF(&result, "Device has wide color built-in display: %d\n", hasWideColorDisplay);
    StringAppendF(&result, "Device uses color management: %d\n", useColorManagement);
    StringAppendF(&result, "DisplayColorSetting: %s\n",
                  decodeDisplayColorSetting(mDisplayColorSetting).c_str());

    // TODO: print out if wide-color mode is active or not

    for (const auto& [token, display] : mDisplays) {
        const auto displayId = display->getId();
        if (!displayId) {
            continue;
        }

        StringAppendF(&result, "Display %s color modes:\n", to_string(*displayId).c_str());
        std::vector<ColorMode> modes = getHwComposer().getColorModes(*displayId);
        for (auto&& mode : modes) {
            StringAppendF(&result, "    %s (%d)\n", decodeColorMode(mode).c_str(), mode);
        }

        ColorMode currentMode = display->getCompositionDisplay()->getState().colorMode;
        StringAppendF(&result, "    Current color mode: %s (%d)\n",
                      decodeColorMode(currentMode).c_str(), currentMode);
    }
    result.append("\n");
}

LayersProto SurfaceFlinger::dumpProtoInfo(LayerVector::StateSet stateSet,
                                          uint32_t traceFlags) const {
    LayersProto layersProto;
    const bool useDrawing = stateSet == LayerVector::StateSet::Drawing;
    const State& state = useDrawing ? mDrawingState : mCurrentState;
    state.traverseInZOrder([&](Layer* layer) {
        LayerProto* layerProto = layersProto.add_layers();
        layer->writeToProto(layerProto, stateSet, traceFlags);
    });

    return layersProto;
}

LayersProto SurfaceFlinger::dumpVisibleLayersProtoInfo(
        const sp<DisplayDevice>& displayDevice) const {
    LayersProto layersProto;

    SizeProto* resolution = layersProto.mutable_resolution();
    resolution->set_w(displayDevice->getWidth());
    resolution->set_h(displayDevice->getHeight());

    auto display = displayDevice->getCompositionDisplay();
    const auto& displayState = display->getState();

    layersProto.set_color_mode(decodeColorMode(displayState.colorMode));
    layersProto.set_color_transform(decodeColorTransform(displayState.colorTransform));
    layersProto.set_global_transform(displayState.orientation);

    const auto displayId = displayDevice->getId();
    LOG_ALWAYS_FATAL_IF(!displayId);
    mDrawingState.traverseInZOrder([&](Layer* layer) {
        if (!layer->visibleRegion.isEmpty() && !display->getOutputLayersOrderedByZ().empty()) {
            LayerProto* layerProto = layersProto.add_layers();
            layer->writeToProto(layerProto, displayDevice);
        }
    });

    return layersProto;
}

void SurfaceFlinger::dumpAllLocked(const DumpArgs& args, std::string& result) const {
    const bool colorize = !args.empty() && args[0] == String16("--color");
    Colorizer colorizer(colorize);

    // figure out if we're stuck somewhere
    const nsecs_t now = systemTime();
    const nsecs_t inTransaction(mDebugInTransaction);
    nsecs_t inTransactionDuration = (inTransaction) ? now-inTransaction : 0;

    /*
     * Dump library configuration.
     */

    colorizer.bold(result);
    result.append("Build configuration:");
    colorizer.reset(result);
    appendSfConfigString(result);
    appendUiConfigString(result);
    appendGuiConfigString(result);
    result.append("\n");

    result.append("\nDisplay identification data:\n");
    dumpDisplayIdentificationData(result);

    result.append("\nWide-Color information:\n");
    dumpWideColorInfo(result);

    colorizer.bold(result);
    result.append("Sync configuration: ");
    colorizer.reset(result);
    result.append(SyncFeatures::getInstance().toString());
    result.append("\n\n");

    colorizer.bold(result);
    result.append("VSYNC configuration:\n");
    colorizer.reset(result);
    dumpVSync(result);
    result.append("\n");

    dumpStaticScreenStats(result);
    result.append("\n");

    StringAppendF(&result, "Total missed frame count: %u\n", mFrameMissedCount.load());
    StringAppendF(&result, "HWC missed frame count: %u\n", mHwcFrameMissedCount.load());
    StringAppendF(&result, "GPU missed frame count: %u\n\n", mGpuFrameMissedCount.load());

    dumpBufferingStats(result);

    /*
     * Dump the visible layer list
     */
    colorizer.bold(result);
    StringAppendF(&result, "Visible layers (count = %zu)\n", mNumLayers);
    StringAppendF(&result, "GraphicBufferProducers: %zu, max %zu\n",
                  mGraphicBufferProducerList.size(), mMaxGraphicBufferProducerListSize);
    colorizer.reset(result);

    {
        LayersProto layersProto = dumpProtoInfo(LayerVector::StateSet::Current);
        auto layerTree = LayerProtoParser::generateLayerTree(layersProto);
        result.append(LayerProtoParser::layerTreeToString(layerTree));
        result.append("\n");
    }

    {
        StringAppendF(&result, "Composition layers\n");
        mDrawingState.traverseInZOrder([&](Layer* layer) {
            auto compositionLayer = layer->getCompositionLayer();
            if (compositionLayer) compositionLayer->dump(result);
        });
    }

    /*
     * Dump Display state
     */

    colorizer.bold(result);
    StringAppendF(&result, "Displays (%zu entries)\n", mDisplays.size());
    colorizer.reset(result);
    for (const auto& [token, display] : mDisplays) {
        display->dump(result);
    }
    result.append("\n");

    /*
     * Dump SurfaceFlinger global state
     */

    colorizer.bold(result);
    result.append("SurfaceFlinger global state:\n");
    colorizer.reset(result);

    getRenderEngine().dump(result);

    if (const auto display = getDefaultDisplayDeviceLocked()) {
        display->getCompositionDisplay()->getState().undefinedRegion.dump(result,
                                                                          "undefinedRegion");
        StringAppendF(&result, "  orientation=%d, isPoweredOn=%d\n", display->getOrientation(),
                      display->isPoweredOn());
    }
    StringAppendF(&result,
                  "  transaction-flags         : %08x\n"
                  "  gpu_to_cpu_unsupported    : %d\n",
                  mTransactionFlags.load(), !mGpuToCpuSupported);

    if (const auto displayId = getInternalDisplayIdLocked();
        displayId && getHwComposer().isConnected(*displayId)) {
        const auto activeConfig = getHwComposer().getActiveConfig(*displayId);
        StringAppendF(&result,
                      "  refresh-rate              : %f fps\n"
                      "  x-dpi                     : %f\n"
                      "  y-dpi                     : %f\n",
                      1e9 / activeConfig->getVsyncPeriod(), activeConfig->getDpiX(),
                      activeConfig->getDpiY());
    }

    StringAppendF(&result, "  transaction time: %f us\n", inTransactionDuration / 1000.0);

    /*
     * Tracing state
     */
    mTracing.dump(result);
    result.append("\n");

    /*
     * HWC layer minidump
     */
    for (const auto& [token, display] : mDisplays) {
        const auto displayId = display->getId();
        if (!displayId) {
            continue;
        }

        StringAppendF(&result, "Display %s HWC layers:\n", to_string(*displayId).c_str());
        Layer::miniDumpHeader(result);
        const sp<DisplayDevice> displayDevice = display;
        mCurrentState.traverseInZOrder(
                [&](Layer* layer) { layer->miniDump(result, displayDevice); });
        result.append("\n");
    }

    /*
     * Dump HWComposer state
     */
    colorizer.bold(result);
    result.append("h/w composer state:\n");
    colorizer.reset(result);
    bool hwcDisabled = mDebugDisableHWC || mDebugRegion;
    StringAppendF(&result, "  h/w composer %s\n", hwcDisabled ? "disabled" : "enabled");
    getHwComposer().dump(result);

    /*
     * Dump gralloc state
     */
    const GraphicBufferAllocator& alloc(GraphicBufferAllocator::get());
    alloc.dump(result);

    /*
     * Dump VrFlinger state if in use.
     */
    if (mVrFlingerRequestsDisplay && mVrFlinger) {
        result.append("VrFlinger state:\n");
        result.append(mVrFlinger->Dump());
        result.append("\n");
    }

    /**
     * Scheduler dump state.
     */
    result.append("\nScheduler state:\n");
    result.append(mScheduler->doDump() + "\n");
    StringAppendF(&result, "+  Smart video mode: %s\n\n", mUseSmart90ForVideo ? "on" : "off");
    result.append(mRefreshRateStats.doDump() + "\n");

    result.append(mTimeStats->miniDump());
    result.append("\n");
}

const Vector<sp<Layer>>& SurfaceFlinger::getLayerSortedByZForHwcDisplay(DisplayId displayId) {
    // Note: mStateLock is held here
    for (const auto& [token, display] : mDisplays) {
        if (display->getId() == displayId) {
            return getDisplayDeviceLocked(token)->getVisibleLayersSortedByZ();
        }
    }

    ALOGE("%s: Invalid display %s", __FUNCTION__, to_string(displayId).c_str());
    static const Vector<sp<Layer>> empty;
    return empty;
}

void SurfaceFlinger::updateColorMatrixLocked() {
    mat4 colorMatrix;
    if (mGlobalSaturationFactor != 1.0f) {
        // Rec.709 luma coefficients
        float3 luminance{0.213f, 0.715f, 0.072f};
        luminance *= 1.0f - mGlobalSaturationFactor;
        mat4 saturationMatrix = mat4(
            vec4{luminance.r + mGlobalSaturationFactor, luminance.r, luminance.r, 0.0f},
            vec4{luminance.g, luminance.g + mGlobalSaturationFactor, luminance.g, 0.0f},
            vec4{luminance.b, luminance.b, luminance.b + mGlobalSaturationFactor, 0.0f},
            vec4{0.0f, 0.0f, 0.0f, 1.0f}
        );
        colorMatrix = mClientColorMatrix * saturationMatrix * mDaltonizer();
    } else {
        colorMatrix = mClientColorMatrix * mDaltonizer();
    }

    if (mCurrentState.colorMatrix != colorMatrix) {
        mCurrentState.colorMatrix = colorMatrix;
        mCurrentState.colorMatrixChanged = true;
        setTransactionFlags(eTransactionNeeded);
    }
}

status_t SurfaceFlinger::CheckTransactCodeCredentials(uint32_t code) {
#pragma clang diagnostic push
#pragma clang diagnostic error "-Wswitch-enum"
    switch (static_cast<ISurfaceComposerTag>(code)) {
        // These methods should at minimum make sure that the client requested
        // access to SF.
        case BOOT_FINISHED:
        case CLEAR_ANIMATION_FRAME_STATS:
        case CREATE_DISPLAY:
        case DESTROY_DISPLAY:
        case ENABLE_VSYNC_INJECTIONS:
        case GET_ANIMATION_FRAME_STATS:
        case GET_HDR_CAPABILITIES:
        case SET_ACTIVE_CONFIG:
        case SET_ALLOWED_DISPLAY_CONFIGS:
        case GET_ALLOWED_DISPLAY_CONFIGS:
        case SET_ACTIVE_COLOR_MODE:
        case INJECT_VSYNC:
        case SET_POWER_MODE:
        case GET_DISPLAYED_CONTENT_SAMPLING_ATTRIBUTES:
        case SET_DISPLAY_CONTENT_SAMPLING_ENABLED:
        case GET_DISPLAYED_CONTENT_SAMPLE:
        case NOTIFY_POWER_HINT: {
            if (!callingThreadHasUnscopedSurfaceFlingerAccess()) {
                IPCThreadState* ipc = IPCThreadState::self();
                ALOGE("Permission Denial: can't access SurfaceFlinger pid=%d, uid=%d",
                        ipc->getCallingPid(), ipc->getCallingUid());
                return PERMISSION_DENIED;
            }
            return OK;
        }
        case GET_LAYER_DEBUG_INFO: {
            IPCThreadState* ipc = IPCThreadState::self();
            const int pid = ipc->getCallingPid();
            const int uid = ipc->getCallingUid();
            if ((uid != AID_SHELL) && !PermissionCache::checkPermission(sDump, pid, uid)) {
                ALOGE("Layer debug info permission denied for pid=%d, uid=%d", pid, uid);
                return PERMISSION_DENIED;
            }
            return OK;
        }
        // Used by apps to hook Choreographer to SurfaceFlinger.
        case CREATE_DISPLAY_EVENT_CONNECTION:
        // The following calls are currently used by clients that do not
        // request necessary permissions. However, they do not expose any secret
        // information, so it is OK to pass them.
        case AUTHENTICATE_SURFACE:
        case GET_ACTIVE_COLOR_MODE:
        case GET_ACTIVE_CONFIG:
        case GET_PHYSICAL_DISPLAY_IDS:
        case GET_PHYSICAL_DISPLAY_TOKEN:
        case GET_DISPLAY_COLOR_MODES:
        case GET_DISPLAY_NATIVE_PRIMARIES:
        case GET_DISPLAY_CONFIGS:
        case GET_DISPLAY_STATS:
        case GET_SUPPORTED_FRAME_TIMESTAMPS:
        // Calling setTransactionState is safe, because you need to have been
        // granted a reference to Client* and Handle* to do anything with it.
        case SET_TRANSACTION_STATE:
        case CREATE_CONNECTION:
        case GET_COLOR_MANAGEMENT:
        case GET_COMPOSITION_PREFERENCE:
        case GET_PROTECTED_CONTENT_SUPPORT:
        case IS_WIDE_COLOR_DISPLAY:
        case GET_DISPLAY_BRIGHTNESS_SUPPORT:
        case SET_DISPLAY_BRIGHTNESS: {
            return OK;
        }
        case CAPTURE_LAYERS:
        case CAPTURE_SCREEN:
        case ADD_REGION_SAMPLING_LISTENER:
        case REMOVE_REGION_SAMPLING_LISTENER: {
            // codes that require permission check
            IPCThreadState* ipc = IPCThreadState::self();
            const int pid = ipc->getCallingPid();
            const int uid = ipc->getCallingUid();
            if ((uid != AID_GRAPHICS) &&
                !PermissionCache::checkPermission(sReadFramebuffer, pid, uid)) {
                ALOGE("Permission Denial: can't read framebuffer pid=%d, uid=%d", pid, uid);
                return PERMISSION_DENIED;
            }
            return OK;
        }
        // The following codes are deprecated and should never be allowed to access SF.
        case CONNECT_DISPLAY_UNUSED:
        case CREATE_GRAPHIC_BUFFER_ALLOC_UNUSED: {
            ALOGE("Attempting to access SurfaceFlinger with unused code: %u", code);
            return PERMISSION_DENIED;
        }
        case CAPTURE_SCREEN_BY_ID: {
            IPCThreadState* ipc = IPCThreadState::self();
            const int uid = ipc->getCallingUid();
            if (uid == AID_ROOT || uid == AID_GRAPHICS || uid == AID_SYSTEM || uid == AID_SHELL) {
                return OK;
            }
            return PERMISSION_DENIED;
        }
    }

    // These codes are used for the IBinder protocol to either interrogate the recipient
    // side of the transaction for its canonical interface descriptor or to dump its state.
    // We let them pass by default.
    if (code == IBinder::INTERFACE_TRANSACTION || code == IBinder::DUMP_TRANSACTION ||
        code == IBinder::PING_TRANSACTION || code == IBinder::SHELL_COMMAND_TRANSACTION ||
        code == IBinder::SYSPROPS_TRANSACTION) {
        return OK;
    }
    // Numbers from 1000 to 1035 and 20000 are currently used for backdoors. The code
    // in onTransact verifies that the user is root, and has access to use SF.
    if ((code >= 1000 && code <= 1035) || (code == 20000)) {
        ALOGV("Accessing SurfaceFlinger through backdoor code: %u", code);
        return OK;
    }
    ALOGE("Permission Denial: SurfaceFlinger did not recognize request code: %u", code);
    return PERMISSION_DENIED;
#pragma clang diagnostic pop
}

status_t SurfaceFlinger::onTransact(uint32_t code, const Parcel& data, Parcel* reply,
                                    uint32_t flags) {
    status_t credentialCheck = CheckTransactCodeCredentials(code);
    if (credentialCheck != OK) {
        return credentialCheck;
    }

    status_t err = BnSurfaceComposer::onTransact(code, data, reply, flags);
    if (err == UNKNOWN_TRANSACTION || err == PERMISSION_DENIED) {
        CHECK_INTERFACE(ISurfaceComposer, data, reply);
        IPCThreadState* ipc = IPCThreadState::self();
        const int uid = ipc->getCallingUid();
        if (CC_UNLIKELY(uid != AID_SYSTEM
                && !PermissionCache::checkCallingPermission(sHardwareTest))) {
            const int pid = ipc->getCallingPid();
            ALOGE("Permission Denial: "
                    "can't access SurfaceFlinger pid=%d, uid=%d", pid, uid);
            return PERMISSION_DENIED;
        }
        int n;
        switch (code) {
            case 1000: // SHOW_CPU, NOT SUPPORTED ANYMORE
            case 1001: // SHOW_FPS, NOT SUPPORTED ANYMORE
                return NO_ERROR;
            case 1002:  // SHOW_UPDATES
                n = data.readInt32();
                mDebugRegion = n ? n : (mDebugRegion ? 0 : 1);
                invalidateHwcGeometry();
                repaintEverything();
                return NO_ERROR;
            case 1004:{ // repaint everything
                repaintEverything();
                return NO_ERROR;
            }
            case 1005:{ // force transaction
                Mutex::Autolock _l(mStateLock);
                setTransactionFlags(
                        eTransactionNeeded|
                        eDisplayTransactionNeeded|
                        eTraversalNeeded);
                return NO_ERROR;
            }
            case 1006:{ // send empty update
                signalRefresh();
                return NO_ERROR;
            }
            case 1008:  // toggle use of hw composer
                n = data.readInt32();
                mDebugDisableHWC = n != 0;
                invalidateHwcGeometry();
                repaintEverything();
                return NO_ERROR;
            case 1009:  // toggle use of transform hint
                n = data.readInt32();
                mDebugDisableTransformHint = n != 0;
                invalidateHwcGeometry();
                repaintEverything();
                return NO_ERROR;
            case 1010:  // interrogate.
                reply->writeInt32(0);
                reply->writeInt32(0);
                reply->writeInt32(mDebugRegion);
                reply->writeInt32(0);
                reply->writeInt32(mDebugDisableHWC);
                return NO_ERROR;
            case 1013: {
                const auto display = getDefaultDisplayDevice();
                if (!display) {
                    return NAME_NOT_FOUND;
                }

                reply->writeInt32(display->getPageFlipCount());
                return NO_ERROR;
            }
            case 1014: {
                Mutex::Autolock _l(mStateLock);
                // daltonize
                n = data.readInt32();
                switch (n % 10) {
                    case 1:
                        mDaltonizer.setType(ColorBlindnessType::Protanomaly);
                        break;
                    case 2:
                        mDaltonizer.setType(ColorBlindnessType::Deuteranomaly);
                        break;
                    case 3:
                        mDaltonizer.setType(ColorBlindnessType::Tritanomaly);
                        break;
                    default:
                        mDaltonizer.setType(ColorBlindnessType::None);
                        break;
                }
                if (n >= 10) {
                    mDaltonizer.setMode(ColorBlindnessMode::Correction);
                } else {
                    mDaltonizer.setMode(ColorBlindnessMode::Simulation);
                }

                updateColorMatrixLocked();
                return NO_ERROR;
            }
            case 1015: {
                Mutex::Autolock _l(mStateLock);
                // apply a color matrix
                n = data.readInt32();
                if (n) {
                    // color matrix is sent as a column-major mat4 matrix
                    for (size_t i = 0 ; i < 4; i++) {
                        for (size_t j = 0; j < 4; j++) {
                            mClientColorMatrix[i][j] = data.readFloat();
                        }
                    }
                } else {
                    mClientColorMatrix = mat4();
                }

                // Check that supplied matrix's last row is {0,0,0,1} so we can avoid
                // the division by w in the fragment shader
                float4 lastRow(transpose(mClientColorMatrix)[3]);
                if (any(greaterThan(abs(lastRow - float4{0, 0, 0, 1}), float4{1e-4f}))) {
                    ALOGE("The color transform's last row must be (0, 0, 0, 1)");
                }

                updateColorMatrixLocked();
                return NO_ERROR;
            }
            // This is an experimental interface
            // Needs to be shifted to proper binder interface when we productize
            case 1016: {
                n = data.readInt32();
                // TODO(b/113612090): Evaluate if this can be removed.
                mScheduler->setRefreshSkipCount(n);
                return NO_ERROR;
            }
            case 1017: {
                n = data.readInt32();
                mForceFullDamage = n != 0;
                return NO_ERROR;
            }
            case 1018: { // Modify Choreographer's phase offset
                n = data.readInt32();
                mScheduler->setPhaseOffset(mAppConnectionHandle, static_cast<nsecs_t>(n));
                return NO_ERROR;
            }
            case 1019: { // Modify SurfaceFlinger's phase offset
                n = data.readInt32();
                mScheduler->setPhaseOffset(mSfConnectionHandle, static_cast<nsecs_t>(n));
                return NO_ERROR;
            }
            case 1020: { // Layer updates interceptor
                n = data.readInt32();
                if (n) {
                    ALOGV("Interceptor enabled");
                    mInterceptor->enable(mDrawingState.layersSortedByZ, mDrawingState.displays);
                }
                else{
                    ALOGV("Interceptor disabled");
                    mInterceptor->disable();
                }
                return NO_ERROR;
            }
            case 1021: { // Disable HWC virtual displays
                n = data.readInt32();
                mUseHwcVirtualDisplays = !n;
                return NO_ERROR;
            }
            case 1022: { // Set saturation boost
                Mutex::Autolock _l(mStateLock);
                mGlobalSaturationFactor = std::max(0.0f, std::min(data.readFloat(), 2.0f));

                updateColorMatrixLocked();
                return NO_ERROR;
            }
            case 1023: { // Set native mode
                mDisplayColorSetting = static_cast<DisplayColorSetting>(data.readInt32());
                invalidateHwcGeometry();
                repaintEverything();
                return NO_ERROR;
            }
            // Deprecate, use 1030 to check whether the device is color managed.
            case 1024: {
                return NAME_NOT_FOUND;
            }
            case 1025: { // Set layer tracing
                n = data.readInt32();
                if (n) {
                    ALOGD("LayerTracing enabled");
                    Mutex::Autolock lock(mStateLock);
                    mTracingEnabledChanged = true;
                    mTracing.enable();
                    reply->writeInt32(NO_ERROR);
                } else {
                    ALOGD("LayerTracing disabled");
                    bool writeFile = false;
                    {
                        Mutex::Autolock lock(mStateLock);
                        mTracingEnabledChanged = true;
                        writeFile = mTracing.disable();
                    }

                    if (writeFile) {
                        reply->writeInt32(mTracing.writeToFile());
                    } else {
                        reply->writeInt32(NO_ERROR);
                    }
                }
                return NO_ERROR;
            }
            case 1026: { // Get layer tracing status
                reply->writeBool(mTracing.isEnabled());
                return NO_ERROR;
            }
            // Is a DisplayColorSetting supported?
            case 1027: {
                const auto display = getDefaultDisplayDevice();
                if (!display) {
                    return NAME_NOT_FOUND;
                }

                DisplayColorSetting setting = static_cast<DisplayColorSetting>(data.readInt32());
                switch (setting) {
                    case DisplayColorSetting::MANAGED:
                        reply->writeBool(useColorManagement);
                        break;
                    case DisplayColorSetting::UNMANAGED:
                        reply->writeBool(true);
                        break;
                    case DisplayColorSetting::ENHANCED:
                        reply->writeBool(display->hasRenderIntent(RenderIntent::ENHANCE));
                        break;
                    default: // vendor display color setting
                        reply->writeBool(
                                display->hasRenderIntent(static_cast<RenderIntent>(setting)));
                        break;
                }
                return NO_ERROR;
            }
            // Is VrFlinger active?
            case 1028: {
                Mutex::Autolock _l(mStateLock);
                reply->writeBool(getHwComposer().isUsingVrComposer());
                return NO_ERROR;
            }
            // Set buffer size for SF tracing (value in KB)
            case 1029: {
                n = data.readInt32();
                if (n <= 0 || n > MAX_TRACING_MEMORY) {
                    ALOGW("Invalid buffer size: %d KB", n);
                    reply->writeInt32(BAD_VALUE);
                    return BAD_VALUE;
                }

                ALOGD("Updating trace buffer to %d KB", n);
                mTracing.setBufferSize(n * 1024);
                reply->writeInt32(NO_ERROR);
                return NO_ERROR;
            }
            // Is device color managed?
            case 1030: {
                reply->writeBool(useColorManagement);
                return NO_ERROR;
            }
            // Override default composition data space
            // adb shell service call SurfaceFlinger 1031 i32 1 DATASPACE_NUMBER DATASPACE_NUMBER \
            // && adb shell stop zygote && adb shell start zygote
            // to restore: adb shell service call SurfaceFlinger 1031 i32 0 && \
            // adb shell stop zygote && adb shell start zygote
            case 1031: {
                Mutex::Autolock _l(mStateLock);
                n = data.readInt32();
                if (n) {
                    n = data.readInt32();
                    if (n) {
                        Dataspace dataspace = static_cast<Dataspace>(n);
                        if (!validateCompositionDataspace(dataspace)) {
                            return BAD_VALUE;
                        }
                        mDefaultCompositionDataspace = dataspace;
                    }
                    n = data.readInt32();
                    if (n) {
                        Dataspace dataspace = static_cast<Dataspace>(n);
                        if (!validateCompositionDataspace(dataspace)) {
                            return BAD_VALUE;
                        }
                        mWideColorGamutCompositionDataspace = dataspace;
                    }
                } else {
                    // restore composition data space.
                    mDefaultCompositionDataspace = defaultCompositionDataspace;
                    mWideColorGamutCompositionDataspace = wideColorGamutCompositionDataspace;
                }
                return NO_ERROR;
            }
            // Set trace flags
            case 1033: {
                n = data.readUint32();
                ALOGD("Updating trace flags to 0x%x", n);
                mTracing.setTraceFlags(n);
                reply->writeInt32(NO_ERROR);
                return NO_ERROR;
            }
            case 1034: {
                // TODO(b/129297325): expose this via developer menu option
                n = data.readInt32();
                if (n && !mRefreshRateOverlay) {
                    RefreshRateType type;
                    {
                        std::lock_guard<std::mutex> lock(mActiveConfigLock);
                        type = mDesiredActiveConfig.type;
                    }
                    mRefreshRateOverlay = std::make_unique<RefreshRateOverlay>(*this);
                    mRefreshRateOverlay->changeRefreshRate(type);
                } else if (!n) {
                    mRefreshRateOverlay.reset();
                }
                return NO_ERROR;
            }
            case 1035: {
                n = data.readInt32();
                mDebugDisplayConfigSetByBackdoor = false;
                if (n >= 0) {
                    const auto displayToken = getInternalDisplayToken();
                    const auto display = getDisplayDeviceLocked(displayToken);
                    // RefreshRateConfigs are only supported on Primary display.
                    if (display && display->isPrimary()) {
                        mRefreshRateConfigs.setActiveConfig(n);
                        mRefreshRateConfigs.populate(getHwComposer().getConfigs(*display->getId()));
                    }
                    status_t result = setAllowedDisplayConfigs(displayToken, {n});
                    if (result != NO_ERROR) {
                        return result;
                    }
                    mDebugDisplayConfigSetByBackdoor = true;
                }
                return NO_ERROR;
            }
            case 20000: {
              uint64_t disp = data.readUint64();
              int mode = data.readInt32();
              ALOGI("Debug: Set display = %llu, power mode = %d", (unsigned long long)disp, mode);
              setPowerMode(getPhysicalDisplayToken(disp), mode);
              return NO_ERROR;
            }
        }
    }
    return err;
}

void SurfaceFlinger::repaintEverything() {
    mRepaintEverything = true;
    signalTransaction();
}

void SurfaceFlinger::repaintEverythingForHWC() {
    mRepaintEverything = true;
    mEventQueue->invalidate();
}

// A simple RAII class to disconnect from an ANativeWindow* when it goes out of scope
class WindowDisconnector {
public:
    WindowDisconnector(ANativeWindow* window, int api) : mWindow(window), mApi(api) {}
    ~WindowDisconnector() {
        native_window_api_disconnect(mWindow, mApi);
    }

private:
    ANativeWindow* mWindow;
    const int mApi;
};

status_t SurfaceFlinger::captureScreen(const sp<IBinder>& displayToken,
                                       sp<GraphicBuffer>* outBuffer, bool& outCapturedSecureLayers,
                                       const Dataspace reqDataspace,
                                       const ui::PixelFormat reqPixelFormat, Rect sourceCrop,
                                       uint32_t reqWidth, uint32_t reqHeight,
                                       bool useIdentityTransform,
                                       ISurfaceComposer::Rotation rotation,
                                       bool captureSecureLayers) {
    ATRACE_CALL();

    if (!displayToken) return BAD_VALUE;

    auto renderAreaRotation = fromSurfaceComposerRotation(rotation);

    sp<DisplayDevice> display;
    {
        Mutex::Autolock _l(mStateLock);

        display = getDisplayDeviceLocked(displayToken);
        if (!display) return BAD_VALUE;

        // set the requested width/height to the logical display viewport size
        // by default
        if (reqWidth == 0 || reqHeight == 0) {
            reqWidth = uint32_t(display->getViewport().width());
            reqHeight = uint32_t(display->getViewport().height());
        }
    }

    DisplayRenderArea renderArea(display, sourceCrop, reqWidth, reqHeight, reqDataspace,
                                 renderAreaRotation, captureSecureLayers);

    auto traverseLayers = std::bind(&SurfaceFlinger::traverseLayersInDisplay, this, display,
                                    std::placeholders::_1);
    return captureScreenCommon(renderArea, traverseLayers, outBuffer, reqPixelFormat,
                               useIdentityTransform, outCapturedSecureLayers);
}

static Dataspace pickDataspaceFromColorMode(const ColorMode colorMode) {
    switch (colorMode) {
        case ColorMode::DISPLAY_P3:
        case ColorMode::BT2100_PQ:
        case ColorMode::BT2100_HLG:
        case ColorMode::DISPLAY_BT2020:
            return Dataspace::DISPLAY_P3;
        default:
            return Dataspace::V0_SRGB;
    }
}

const sp<DisplayDevice> SurfaceFlinger::getDisplayByIdOrLayerStack(uint64_t displayOrLayerStack) {
    const sp<IBinder> displayToken = getPhysicalDisplayTokenLocked(DisplayId{displayOrLayerStack});
    if (displayToken) {
        return getDisplayDeviceLocked(displayToken);
    }
    // Couldn't find display by displayId. Try to get display by layerStack since virtual displays
    // may not have a displayId.
    for (const auto& [token, display] : mDisplays) {
        if (display->getLayerStack() == displayOrLayerStack) {
            return display;
        }
    }
    return nullptr;
}

status_t SurfaceFlinger::captureScreen(uint64_t displayOrLayerStack, Dataspace* outDataspace,
                                       sp<GraphicBuffer>* outBuffer) {
    sp<DisplayDevice> display;
    uint32_t width;
    uint32_t height;
    ui::Transform::orientation_flags captureOrientation;
    {
        Mutex::Autolock _l(mStateLock);
        display = getDisplayByIdOrLayerStack(displayOrLayerStack);
        if (!display) {
            return BAD_VALUE;
        }

        width = uint32_t(display->getViewport().width());
        height = uint32_t(display->getViewport().height());

        captureOrientation = fromSurfaceComposerRotation(
                static_cast<ISurfaceComposer::Rotation>(display->getOrientation()));
        if (captureOrientation == ui::Transform::orientation_flags::ROT_90) {
            captureOrientation = ui::Transform::orientation_flags::ROT_270;
        } else if (captureOrientation == ui::Transform::orientation_flags::ROT_270) {
            captureOrientation = ui::Transform::orientation_flags::ROT_90;
        }
        *outDataspace =
                pickDataspaceFromColorMode(display->getCompositionDisplay()->getState().colorMode);
    }

    DisplayRenderArea renderArea(display, Rect(), width, height, *outDataspace, captureOrientation,
                                 false /* captureSecureLayers */);

    auto traverseLayers = std::bind(&SurfaceFlinger::traverseLayersInDisplay, this, display,
                                    std::placeholders::_1);
    bool ignored = false;
    return captureScreenCommon(renderArea, traverseLayers, outBuffer, ui::PixelFormat::RGBA_8888,
                               false /* useIdentityTransform */,
                               ignored /* outCapturedSecureLayers */);
}

status_t SurfaceFlinger::captureLayers(
        const sp<IBinder>& layerHandleBinder, sp<GraphicBuffer>* outBuffer,
        const Dataspace reqDataspace, const ui::PixelFormat reqPixelFormat, const Rect& sourceCrop,
        const std::unordered_set<sp<IBinder>, ISurfaceComposer::SpHash<IBinder>>& excludeHandles,
        float frameScale, bool childrenOnly) {
    ATRACE_CALL();

    class LayerRenderArea : public RenderArea {
    public:
        LayerRenderArea(SurfaceFlinger* flinger, const sp<Layer>& layer, const Rect crop,
                        int32_t reqWidth, int32_t reqHeight, Dataspace reqDataSpace,
                        bool childrenOnly)
              : RenderArea(reqWidth, reqHeight, CaptureFill::CLEAR, reqDataSpace),
                mLayer(layer),
                mCrop(crop),
                mNeedsFiltering(false),
                mFlinger(flinger),
                mChildrenOnly(childrenOnly) {}
        const ui::Transform& getTransform() const override { return mTransform; }
        Rect getBounds() const override {
            const Layer::State& layerState(mLayer->getDrawingState());
            return mLayer->getBufferSize(layerState);
        }
        int getHeight() const override {
            return mLayer->getBufferSize(mLayer->getDrawingState()).getHeight();
        }
        int getWidth() const override {
            return mLayer->getBufferSize(mLayer->getDrawingState()).getWidth();
        }
        bool isSecure() const override { return false; }
        bool needsFiltering() const override { return mNeedsFiltering; }
        const sp<const DisplayDevice> getDisplayDevice() const override { return nullptr; }
        Rect getSourceCrop() const override {
            if (mCrop.isEmpty()) {
                return getBounds();
            } else {
                return mCrop;
            }
        }
        class ReparentForDrawing {
        public:
            const sp<Layer>& oldParent;
            const sp<Layer>& newParent;

            ReparentForDrawing(const sp<Layer>& oldParent, const sp<Layer>& newParent,
                               const Rect& drawingBounds)
                  : oldParent(oldParent), newParent(newParent) {
                // Compute and cache the bounds for the new parent layer.
                newParent->computeBounds(drawingBounds.toFloatRect(), ui::Transform());
                oldParent->setChildrenDrawingParent(newParent);
            }
            ~ReparentForDrawing() { oldParent->setChildrenDrawingParent(oldParent); }
        };

        void render(std::function<void()> drawLayers) override {
            const Rect sourceCrop = getSourceCrop();
            // no need to check rotation because there is none
            mNeedsFiltering = sourceCrop.width() != getReqWidth() ||
                sourceCrop.height() != getReqHeight();

            if (!mChildrenOnly) {
                mTransform = mLayer->getTransform().inverse();
                drawLayers();
            } else {
                Rect bounds = getBounds();
                screenshotParentLayer = mFlinger->getFactory().createContainerLayer(
                        LayerCreationArgs(mFlinger, nullptr, String8("Screenshot Parent"),
                                          bounds.getWidth(), bounds.getHeight(), 0,
                                          LayerMetadata()));

                ReparentForDrawing reparent(mLayer, screenshotParentLayer, sourceCrop);
                drawLayers();
            }
        }

    private:
        const sp<Layer> mLayer;
        const Rect mCrop;

        // In the "childrenOnly" case we reparent the children to a screenshot
        // layer which has no properties set and which does not draw.
        sp<ContainerLayer> screenshotParentLayer;
        ui::Transform mTransform;
        bool mNeedsFiltering;

        SurfaceFlinger* mFlinger;
        const bool mChildrenOnly;
    };

    int reqWidth = 0;
    int reqHeight = 0;
    sp<Layer> parent;
    Rect crop(sourceCrop);
    std::unordered_set<sp<Layer>, ISurfaceComposer::SpHash<Layer>> excludeLayers;

    {
        Mutex::Autolock _l(mStateLock);

        parent = fromHandle(layerHandleBinder);
        if (parent == nullptr || parent->isRemovedFromCurrentState()) {
            ALOGE("captureLayers called with an invalid or removed parent");
            return NAME_NOT_FOUND;
        }

        const int uid = IPCThreadState::self()->getCallingUid();
        const bool forSystem = uid == AID_GRAPHICS || uid == AID_SYSTEM;
        if (!forSystem && parent->getCurrentState().flags & layer_state_t::eLayerSecure) {
            ALOGW("Attempting to capture secure layer: PERMISSION_DENIED");
            return PERMISSION_DENIED;
        }

        if (sourceCrop.width() <= 0) {
            crop.left = 0;
            crop.right = parent->getBufferSize(parent->getCurrentState()).getWidth();
        }

        if (sourceCrop.height() <= 0) {
            crop.top = 0;
            crop.bottom = parent->getBufferSize(parent->getCurrentState()).getHeight();
        }
        reqWidth = crop.width() * frameScale;
        reqHeight = crop.height() * frameScale;

        for (const auto& handle : excludeHandles) {
            sp<Layer> excludeLayer = fromHandle(handle);
            if (excludeLayer != nullptr) {
                excludeLayers.emplace(excludeLayer);
            } else {
                ALOGW("Invalid layer handle passed as excludeLayer to captureLayers");
                return NAME_NOT_FOUND;
            }
        }
    } // mStateLock

    // really small crop or frameScale
    if (reqWidth <= 0) {
        reqWidth = 1;
    }
    if (reqHeight <= 0) {
        reqHeight = 1;
    }

    LayerRenderArea renderArea(this, parent, crop, reqWidth, reqHeight, reqDataspace, childrenOnly);
    auto traverseLayers = [parent, childrenOnly,
                           &excludeLayers](const LayerVector::Visitor& visitor) {
        parent->traverseChildrenInZOrder(LayerVector::StateSet::Drawing, [&](Layer* layer) {
            if (!layer->isVisible()) {
                return;
            } else if (childrenOnly && layer == parent.get()) {
                return;
            }

            sp<Layer> p = layer;
            while (p != nullptr) {
                if (excludeLayers.count(p) != 0) {
                    return;
                }
                p = p->getParent();
            }

            visitor(layer);
        });
    };

    bool outCapturedSecureLayers = false;
    return captureScreenCommon(renderArea, traverseLayers, outBuffer, reqPixelFormat, false,
                               outCapturedSecureLayers);
}

status_t SurfaceFlinger::captureScreenCommon(RenderArea& renderArea,
                                             TraverseLayersFunction traverseLayers,
                                             sp<GraphicBuffer>* outBuffer,
                                             const ui::PixelFormat reqPixelFormat,
                                             bool useIdentityTransform,
                                             bool& outCapturedSecureLayers) {
    ATRACE_CALL();

    // TODO(b/116112787) Make buffer usage a parameter.
    const uint32_t usage = GRALLOC_USAGE_SW_READ_OFTEN | GRALLOC_USAGE_SW_WRITE_OFTEN |
            GRALLOC_USAGE_HW_RENDER | GRALLOC_USAGE_HW_TEXTURE;
    *outBuffer =
            getFactory().createGraphicBuffer(renderArea.getReqWidth(), renderArea.getReqHeight(),
                                             static_cast<android_pixel_format>(reqPixelFormat), 1,
                                             usage, "screenshot");

    return captureScreenCommon(renderArea, traverseLayers, *outBuffer, useIdentityTransform,
                               outCapturedSecureLayers);
}

status_t SurfaceFlinger::captureScreenCommon(RenderArea& renderArea,
                                             TraverseLayersFunction traverseLayers,
                                             const sp<GraphicBuffer>& buffer,
                                             bool useIdentityTransform,
                                             bool& outCapturedSecureLayers) {
    // This mutex protects syncFd and captureResult for communication of the return values from the
    // main thread back to this Binder thread
    std::mutex captureMutex;
    std::condition_variable captureCondition;
    std::unique_lock<std::mutex> captureLock(captureMutex);
    int syncFd = -1;
    std::optional<status_t> captureResult;

    const int uid = IPCThreadState::self()->getCallingUid();
    const bool forSystem = uid == AID_GRAPHICS || uid == AID_SYSTEM;

    sp<LambdaMessage> message = new LambdaMessage([&] {
        // If there is a refresh pending, bug out early and tell the binder thread to try again
        // after the refresh.
        if (mRefreshPending) {
            ATRACE_NAME("Skipping screenshot for now");
            std::unique_lock<std::mutex> captureLock(captureMutex);
            captureResult = std::make_optional<status_t>(EAGAIN);
            captureCondition.notify_one();
            return;
        }

        status_t result = NO_ERROR;
        int fd = -1;
        {
            Mutex::Autolock _l(mStateLock);
            renderArea.render([&] {
                result = captureScreenImplLocked(renderArea, traverseLayers, buffer.get(),
                                                 useIdentityTransform, forSystem, &fd,
                                                 outCapturedSecureLayers);
            });
        }

        {
            std::unique_lock<std::mutex> captureLock(captureMutex);
            syncFd = fd;
            captureResult = std::make_optional<status_t>(result);
            captureCondition.notify_one();
        }
    });

    status_t result = postMessageAsync(message);
    if (result == NO_ERROR) {
        captureCondition.wait(captureLock, [&] { return captureResult; });
        while (*captureResult == EAGAIN) {
            captureResult.reset();
            result = postMessageAsync(message);
            if (result != NO_ERROR) {
                return result;
            }
            captureCondition.wait(captureLock, [&] { return captureResult; });
        }
        result = *captureResult;
    }

    if (result == NO_ERROR) {
        sync_wait(syncFd, -1);
        close(syncFd);
    }

    return result;
}

void SurfaceFlinger::renderScreenImplLocked(const RenderArea& renderArea,
                                            TraverseLayersFunction traverseLayers,
                                            ANativeWindowBuffer* buffer, bool useIdentityTransform,
                                            int* outSyncFd) {
    ATRACE_CALL();

    const auto reqWidth = renderArea.getReqWidth();
    const auto reqHeight = renderArea.getReqHeight();
    const auto rotation = renderArea.getRotationFlags();
    const auto transform = renderArea.getTransform();
    const auto sourceCrop = renderArea.getSourceCrop();

    renderengine::DisplaySettings clientCompositionDisplay;
    std::vector<renderengine::LayerSettings> clientCompositionLayers;

    // assume that bounds are never offset, and that they are the same as the
    // buffer bounds.
    clientCompositionDisplay.physicalDisplay = Rect(reqWidth, reqHeight);
    clientCompositionDisplay.clip = sourceCrop;
    clientCompositionDisplay.globalTransform = transform.asMatrix4();

    // Now take into account the rotation flag. We append a transform that
    // rotates the layer stack about the origin, then translate by buffer
    // boundaries to be in the right quadrant.
    mat4 rotMatrix;
    int displacementX = 0;
    int displacementY = 0;
    float rot90InRadians = 2.0f * static_cast<float>(M_PI) / 4.0f;
    switch (rotation) {
        case ui::Transform::ROT_90:
            rotMatrix = mat4::rotate(rot90InRadians, vec3(0, 0, 1));
            displacementX = renderArea.getBounds().getHeight();
            break;
        case ui::Transform::ROT_180:
            rotMatrix = mat4::rotate(rot90InRadians * 2.0f, vec3(0, 0, 1));
            displacementY = renderArea.getBounds().getWidth();
            displacementX = renderArea.getBounds().getHeight();
            break;
        case ui::Transform::ROT_270:
            rotMatrix = mat4::rotate(rot90InRadians * 3.0f, vec3(0, 0, 1));
            displacementY = renderArea.getBounds().getWidth();
            break;
        default:
            break;
    }

    // We need to transform the clipping window into the right spot.
    // First, rotate the clipping rectangle by the rotation hint to get the
    // right orientation
    const vec4 clipTL = vec4(sourceCrop.left, sourceCrop.top, 0, 1);
    const vec4 clipBR = vec4(sourceCrop.right, sourceCrop.bottom, 0, 1);
    const vec4 rotClipTL = rotMatrix * clipTL;
    const vec4 rotClipBR = rotMatrix * clipBR;
    const int newClipLeft = std::min(rotClipTL[0], rotClipBR[0]);
    const int newClipTop = std::min(rotClipTL[1], rotClipBR[1]);
    const int newClipRight = std::max(rotClipTL[0], rotClipBR[0]);
    const int newClipBottom = std::max(rotClipTL[1], rotClipBR[1]);

    // Now reposition the clipping rectangle with the displacement vector
    // computed above.
    const mat4 displacementMat = mat4::translate(vec4(displacementX, displacementY, 0, 1));
    clientCompositionDisplay.clip =
            Rect(newClipLeft + displacementX, newClipTop + displacementY,
                 newClipRight + displacementX, newClipBottom + displacementY);

    mat4 clipTransform = displacementMat * rotMatrix;
    clientCompositionDisplay.globalTransform =
            clipTransform * clientCompositionDisplay.globalTransform;

    clientCompositionDisplay.outputDataspace = renderArea.getReqDataSpace();
    clientCompositionDisplay.maxLuminance = DisplayDevice::sDefaultMaxLumiance;

    const float alpha = RenderArea::getCaptureFillValue(renderArea.getCaptureFill());

    renderengine::LayerSettings fillLayer;
    fillLayer.source.buffer.buffer = nullptr;
    fillLayer.source.solidColor = half3(0.0, 0.0, 0.0);
    fillLayer.geometry.boundaries = FloatRect(0.0, 0.0, 1.0, 1.0);
    fillLayer.alpha = half(alpha);
    clientCompositionLayers.push_back(fillLayer);

    Region clearRegion = Region::INVALID_REGION;
    traverseLayers([&](Layer* layer) {
        if (layer->isSecureDisplay()) {
            return;
        }
        renderengine::LayerSettings layerSettings;
        bool prepared = layer->prepareClientLayer(renderArea, useIdentityTransform, clearRegion,
                                                  false, layerSettings);
        if (prepared) {
            clientCompositionLayers.push_back(layerSettings);
        }
    });

    clientCompositionDisplay.clearRegion = clearRegion;
    // Use an empty fence for the buffer fence, since we just created the buffer so
    // there is no need for synchronization with the GPU.
    base::unique_fd bufferFence;
    base::unique_fd drawFence;
    getRenderEngine().useProtectedContext(false);
    getRenderEngine().drawLayers(clientCompositionDisplay, clientCompositionLayers, buffer,
                                 /*useFramebufferCache=*/false, std::move(bufferFence), &drawFence);

    *outSyncFd = drawFence.release();
}

status_t SurfaceFlinger::captureScreenImplLocked(const RenderArea& renderArea,
                                                 TraverseLayersFunction traverseLayers,
                                                 ANativeWindowBuffer* buffer,
                                                 bool useIdentityTransform, bool forSystem,
                                                 int* outSyncFd, bool& outCapturedSecureLayers) {
    ATRACE_CALL();

    traverseLayers([&](Layer* layer) {
        outCapturedSecureLayers =
                outCapturedSecureLayers || (layer->isVisible() && layer->isSecure());
    });

    // We allow the system server to take screenshots of secure layers for
    // use in situations like the Screen-rotation animation and place
    // the impetus on WindowManager to not persist them.
    if (outCapturedSecureLayers && !forSystem) {
        ALOGW("FB is protected: PERMISSION_DENIED");
        return PERMISSION_DENIED;
    }
    renderScreenImplLocked(renderArea, traverseLayers, buffer, useIdentityTransform, outSyncFd);
    return NO_ERROR;
}

void SurfaceFlinger::setInputWindowsFinished() {
    Mutex::Autolock _l(mStateLock);

    mPendingSyncInputWindows = false;
    mTransactionCV.broadcast();
}

// ---------------------------------------------------------------------------

void SurfaceFlinger::State::traverseInZOrder(const LayerVector::Visitor& visitor) const {
    layersSortedByZ.traverseInZOrder(stateSet, visitor);
}

void SurfaceFlinger::State::traverseInReverseZOrder(const LayerVector::Visitor& visitor) const {
    layersSortedByZ.traverseInReverseZOrder(stateSet, visitor);
}

void SurfaceFlinger::traverseLayersInDisplay(const sp<const DisplayDevice>& display,
                                             const LayerVector::Visitor& visitor) {
    // We loop through the first level of layers without traversing,
    // as we need to determine which layers belong to the requested display.
    for (const auto& layer : mDrawingState.layersSortedByZ) {
        if (!layer->belongsToDisplay(display->getLayerStack(), false)) {
            continue;
        }
        // relative layers are traversed in Layer::traverseInZOrder
        layer->traverseInZOrder(LayerVector::StateSet::Drawing, [&](Layer* layer) {
            if (!layer->belongsToDisplay(display->getLayerStack(), false)) {
                return;
            }
            if (!layer->isVisible()) {
                return;
            }
            visitor(layer);
        });
    }
}

void SurfaceFlinger::setAllowedDisplayConfigsInternal(const sp<DisplayDevice>& display,
                                                      const std::vector<int32_t>& allowedConfigs) {
    if (!display->isPrimary()) {
        return;
    }

    ALOGV("Updating allowed configs");
    mAllowedDisplayConfigs = DisplayConfigs(allowedConfigs.begin(), allowedConfigs.end());

    // Set the highest allowed config by iterating backwards on available refresh rates
    const auto& refreshRates = mRefreshRateConfigs.getRefreshRates();
    for (auto iter = refreshRates.crbegin(); iter != refreshRates.crend(); ++iter) {
        if (iter->second && isDisplayConfigAllowed(iter->second->configId)) {
            ALOGV("switching to config %d", iter->second->configId);
            setDesiredActiveConfig(
                    {iter->first, iter->second->configId, Scheduler::ConfigEvent::Changed});
            break;
        }
    }
}

bool SurfaceFlinger::canAllocateHwcDisplayIdForVDS(uint64_t usage) {
    uint64_t flag_mask_pvt_wfd = ~0;
    uint64_t flag_mask_hw_video = ~0;
    char value[PROPERTY_VALUE_MAX] = {};
    property_get("vendor.display.vds_allow_hwc", value, "0");
    int allowHwcForVDS = atoi(value);
    // Reserve hardware acceleration for WFD use-case
    // GRALLOC_USAGE_PRIVATE_WFD + GRALLOC_USAGE_HW_VIDEO_ENCODER = WFD using HW composer.
    flag_mask_pvt_wfd = GRALLOC_USAGE_PRIVATE_WFD;
    flag_mask_hw_video = GRALLOC_USAGE_HW_VIDEO_ENCODER;
    // GRALLOC_USAGE_PRIVATE_WFD + GRALLOC_USAGE_SW_READ_OFTEN
    // WFD using GLES (directstreaming).
    sDirectStreaming = ((usage & GRALLOC_USAGE_PRIVATE_WFD) &&
                        (usage & GRALLOC_USAGE_SW_READ_OFTEN));
    return (allowHwcForVDS || ((usage & flag_mask_pvt_wfd) &&
            (usage & flag_mask_hw_video)));
}

bool SurfaceFlinger::skipColorLayer(const char* layerType) {
    return (sDirectStreaming && !strncmp(layerType, "ColorLayer", strlen("ColorLayer")));
}

status_t SurfaceFlinger::setAllowedDisplayConfigs(const sp<IBinder>& displayToken,
                                                  const std::vector<int32_t>& allowedConfigs) {
    ATRACE_CALL();

    if (!displayToken || allowedConfigs.empty()) {
        return BAD_VALUE;
    }

    if (mDebugDisplayConfigSetByBackdoor) {
        // ignore this request as config is overridden by backdoor
        return NO_ERROR;
    }

    postMessageSync(new LambdaMessage([&]() NO_THREAD_SAFETY_ANALYSIS {
        const auto display = getDisplayDeviceLocked(displayToken);
        if (!display) {
            ALOGE("Attempt to set allowed display configs for invalid display token %p",
                  displayToken.get());
        } else if (display->isVirtual()) {
            ALOGW("Attempt to set allowed display configs for virtual display");
        } else {
            setAllowedDisplayConfigsInternal(display, allowedConfigs);
        }
    }));

    return NO_ERROR;
}

status_t SurfaceFlinger::getAllowedDisplayConfigs(const sp<IBinder>& displayToken,
                                                  std::vector<int32_t>* outAllowedConfigs) {
    ATRACE_CALL();

    if (!displayToken || !outAllowedConfigs) {
        return BAD_VALUE;
    }

    Mutex::Autolock lock(mStateLock);

    const auto display = getDisplayDeviceLocked(displayToken);
    if (!display) {
        return NAME_NOT_FOUND;
    }

    if (display->isPrimary()) {
        outAllowedConfigs->assign(mAllowedDisplayConfigs.begin(), mAllowedDisplayConfigs.end());
    }

    return NO_ERROR;
}

void SurfaceFlinger::SetInputWindowsListener::onSetInputWindowsFinished() {
    mFlinger->setInputWindowsFinished();
}

sp<Layer> SurfaceFlinger::fromHandle(const sp<IBinder>& handle) {
    BBinder *b = handle->localBinder();
    if (b == nullptr) {
        return nullptr;
    }
    auto it = mLayersByLocalBinderToken.find(b);
    if (it != mLayersByLocalBinderToken.end()) {
        return it->second.promote();
    }
    return nullptr;
}

} // namespace android

#if defined(__gl_h_)
#error "don't include gl/gl.h in this file"
#endif

#if defined(__gl2_h_)
#error "don't include gl2/gl2.h in this file"
#endif<|MERGE_RESOLUTION|>--- conflicted
+++ resolved
@@ -778,11 +778,7 @@
     int active_config = getHwComposer().getActiveConfigIndex(*display->getId());
     mRefreshRateConfigs.setActiveConfig(active_config);
     mRefreshRateConfigs.populate(getHwComposer().getConfigs(*display->getId()));
-<<<<<<< HEAD
-    mRefreshRateStats.setConfigMode(getHwComposer().getActiveConfigIndex(*display->getId()));
-=======
     mRefreshRateStats.setConfigMode(active_config);
->>>>>>> 438c9bcc
 
     if (mUseSmoMo) {
         mSmoMoLibHandle = dlopen("libsmomo.qti.so", RTLD_NOW);
