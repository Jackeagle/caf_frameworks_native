--- conflicted
+++ resolved
@@ -5536,14 +5536,6 @@
                 }
                 return NO_ERROR;
             }
-<<<<<<< HEAD
-            case 20000: {
-              int disp = data.readInt32();
-              int mode = data.readInt32();
-              ALOGI("Debug: Set display = %d, power mode = %d", disp, mode);
-              setPowerMode(getPhysicalDisplayToken(disp), mode);
-              return NO_ERROR;
-=======
             case 1035: {
                 n = data.readInt32();
                 mDebugDisplayConfigSetByBackdoor = false;
@@ -5556,7 +5548,13 @@
                     mDebugDisplayConfigSetByBackdoor = true;
                 }
                 return NO_ERROR;
->>>>>>> 4b8d0605
+            }
+            case 20000: {
+              int disp = data.readInt32();
+              int mode = data.readInt32();
+              ALOGI("Debug: Set display = %d, power mode = %d", disp, mode);
+              setPowerMode(getPhysicalDisplayToken(disp), mode);
+              return NO_ERROR;
             }
         }
     }
