--- conflicted
+++ resolved
@@ -1637,22 +1637,10 @@
         return;
     }
 
-<<<<<<< HEAD
-    bool periodChanged = false;
-    mScheduler->addResyncSample(timestamp, &periodChanged);
-    if (periodChanged) {
-        mVsyncModulator.onRefreshRateChangeDetected();
-=======
-    if (hwcDisplayId != getHwComposer().getInternalHwcDisplayId()) {
-        // For now, we don't do anything with external display vsyncs.
-        return;
-    }
-
     bool periodFlushed = false;
     mScheduler->addResyncSample(timestamp, &periodFlushed);
     if (periodFlushed) {
         mVsyncModulator.onRefreshRateChangeCompleted();
->>>>>>> 77e84a09
     }
 }
 
@@ -1752,44 +1740,34 @@
 
 void SurfaceFlinger::setVsyncEnabled(bool enabled) {
     ATRACE_CALL();
-<<<<<<< HEAD
-    Mutex::Autolock lock(mStateLock);
+
+    // Enable / Disable HWVsync from the main thread to avoid race conditions with
+    // display power state.
+    postMessageAsync(new LambdaMessage(
+            [=]() NO_THREAD_SAFETY_ANALYSIS { setVsyncEnabledInternal(enabled); }));
+}
+
+void SurfaceFlinger::setVsyncEnabledInternal(bool enabled) {
+    ATRACE_CALL();
     Mutex::Autolock lockVsync(mVsyncLock);
+
+    mHWCVsyncPendingState = enabled ? HWC2::Vsync::Enable : HWC2::Vsync::Disable;
+
     auto displayId = getInternalDisplayIdLocked();
     if (mNextVsyncSource) {
         // Disable current vsync source before enabling the next source
         if (mActiveVsyncSource) {
             displayId = mActiveVsyncSource->getId();
-            getHwComposer().setVsyncEnabled(*displayId, HWC2::Vsync::Disable);
+            setVsyncEnabledInHWC(*displayId, HWC2::Vsync::Disable);
         }
         displayId = mNextVsyncSource->getId();
     } else if (mActiveVsyncSource) {
         displayId = mActiveVsyncSource->getId();
     }
-    getHwComposer().setVsyncEnabled(*displayId,
-        enabled ? HWC2::Vsync::Enable : HWC2::Vsync::Disable);
+    setVsyncEnabledInHWC(*displayId, mHWCVsyncPendingState);
     if (mNextVsyncSource) {
         mActiveVsyncSource = mNextVsyncSource;
         mNextVsyncSource = NULL;
-=======
-
-    // Enable / Disable HWVsync from the main thread to avoid race conditions with
-    // display power state.
-    postMessageAsync(new LambdaMessage(
-            [=]() NO_THREAD_SAFETY_ANALYSIS { setPrimaryVsyncEnabledInternal(enabled); }));
-}
-
-void SurfaceFlinger::setPrimaryVsyncEnabledInternal(bool enabled) {
-    ATRACE_CALL();
-
-    mHWCVsyncPendingState = enabled ? HWC2::Vsync::Enable : HWC2::Vsync::Disable;
-
-    if (const auto displayId = getInternalDisplayIdLocked()) {
-        sp<DisplayDevice> display = getDefaultDisplayDeviceLocked();
-        if (display && display->isPoweredOn()) {
-            setVsyncEnabledInHWC(*displayId, mHWCVsyncPendingState);
-        }
->>>>>>> 77e84a09
     }
 }
 
@@ -1978,7 +1956,7 @@
                 mDrawingState.traverseInZOrder([&](Layer* layer) {
                     if (layer->hasReadyFrame()) {
                         nsecs_t expectedPresentTime;
-                        expectedPresentTime = mScheduler->expectedPresentTime();
+                        expectedPresentTime = mScheduler->getDispSyncExpectedPresentTime();
                         if (layer->shouldPresentNow(expectedPresentTime)) {
                             int layerQueuedFrames = layer->getQueuedFrameCount();
                             if (maxQueuedFrames < layerQueuedFrames &&
@@ -5121,20 +5099,14 @@
     if (currentMode == HWC_POWER_MODE_OFF) {
         // Turn on the display
         getHwComposer().setPowerMode(*displayId, mode);
-<<<<<<< HEAD
         if (isDummyDisplay) {
             if (display->isPrimary() && mode != HWC_POWER_MODE_DOZE_SUSPEND) {
+                setVsyncEnabledInHWC(*displayId, mHWCVsyncPendingState);
                 mScheduler->onScreenAcquired(mAppConnectionHandle);
                 mScheduler->resyncToHardwareVsync(true, getVsyncPeriod());
             }
         } else if (displayId == getInternalDisplayIdLocked()) {
             updateVsyncSource();
-=======
-        if (display->isPrimary() && mode != HWC_POWER_MODE_DOZE_SUSPEND) {
-            setVsyncEnabledInHWC(*displayId, mHWCVsyncPendingState);
-            mScheduler->onScreenAcquired(mAppConnectionHandle);
-            mScheduler->resyncToHardwareVsync(true, getVsyncPeriod());
->>>>>>> 77e84a09
         }
 
         mVisibleRegionsDirty = true;
@@ -5147,16 +5119,12 @@
                 mScheduler->disableHardwareVsync(true);
                 mScheduler->onScreenReleased(mAppConnectionHandle);
             }
+
+            // Make sure HWVsync is disabled before turning off the display
+            setVsyncEnabledInHWC(*displayId, HWC2::Vsync::Disable);
         } else {
             updateVsyncSource();
         }
-<<<<<<< HEAD
-=======
-
-        // Make sure HWVsync is disabled before turning off the display
-        setVsyncEnabledInHWC(*displayId, HWC2::Vsync::Disable);
-
->>>>>>> 77e84a09
         getHwComposer().setPowerMode(*displayId, mode);
         mVisibleRegionsDirty = true;
         // from this point on, SF will stop drawing on this display
@@ -7177,6 +7145,7 @@
         for (auto iter = refreshRates.crbegin(); iter != refreshRates.crend(); ++iter) {
             if (iter->second && isDisplayConfigAllowed(iter->second->configId)) {
                 ALOGV("switching to allowed config %d", iter->second->configId);
+                mRefreshRateConfigs.setActiveConfig(iter->second->configId);
                 setDesiredActiveConfig({iter->first, iter->second->configId,
                         Scheduler::ConfigEvent::Changed});
             }
@@ -7190,9 +7159,6 @@
         return;
     }
 
-<<<<<<< HEAD
-    ALOGV("Updating allowed configs");
-
     std::vector<int32_t> displayConfigs;
     for (int i = 0; i < allowedConfigs.size(); i++) {
         displayConfigs.push_back(allowedConfigs.at(i));
@@ -7202,24 +7168,10 @@
     mRefreshRateConfigs.getAllowedConfigs(getHwComposer().getConfigs(*display->getId()),
                                           &displayConfigs);
 
-    mAllowedDisplayConfigs = DisplayConfigs(displayConfigs.begin(), displayConfigs.end());
-
-    // Set the highest allowed config by iterating backwards on available refresh rates
-    const auto& refreshRates = mRefreshRateConfigs.getRefreshRates();
-    for (auto iter = refreshRates.crbegin(); iter != refreshRates.crend(); ++iter) {
-        if (iter->second && isDisplayConfigAllowed(iter->second->configId)) {
-            ALOGV("switching to config %d", iter->second->configId);
-            mRefreshRateConfigs.setActiveConfig(iter->second->configId);
-            setDesiredActiveConfig(
-                    {iter->first, iter->second->configId, Scheduler::ConfigEvent::Changed});
-            break;
-        }
-=======
-    const auto allowedDisplayConfigs = DisplayConfigs(allowedConfigs.begin(),
-                                                      allowedConfigs.end());
+    const auto allowedDisplayConfigs = DisplayConfigs(displayConfigs.begin(),
+                                                      displayConfigs.end());
     if (allowedDisplayConfigs == mAllowedDisplayConfigs) {
         return;
->>>>>>> 77e84a09
     }
 
     ALOGV("Updating allowed configs");
