--- conflicted
+++ resolved
@@ -540,9 +540,9 @@
 
     // wait patiently for the window manager death
     const String16 name("window");
-    mWindowManager = defaultServiceManager()->getService(name);
-    if (mWindowManager != 0) {
-        mWindowManager->linkToDeath(static_cast<IBinder::DeathRecipient*>(this));
+    sp<IBinder> window(defaultServiceManager()->getService(name));
+    if (window != 0) {
+        window->linkToDeath(static_cast<IBinder::DeathRecipient*>(this));
     }
     sp<IBinder> input(defaultServiceManager()->getService(
             String16("inputflinger")));
@@ -1784,12 +1784,6 @@
     mVsyncModulator.onRefreshed(mHadClientComposition);
 
     mLayersWithQueuedFrames.clear();
-    if (mVisibleRegionsDirty) {
-        mVisibleRegionsDirty = false;
-        if (mTracingEnabled) {
-            mTracing.notify("visibleRegionsDirty");
-        }
-    }
 }
 
 
@@ -1799,6 +1793,9 @@
 
     if (mVisibleRegionsDirty) {
         computeLayerBounds();
+        if (mTracingEnabled) {
+            mTracing.notify("visibleRegionsDirty");
+        }
     }
 
     for (auto& layer : mLayersPendingRefresh) {
@@ -2205,6 +2202,7 @@
     // rebuild the visible layer list per screen
     if (CC_UNLIKELY(mVisibleRegionsDirty)) {
         ATRACE_NAME("rebuildLayerStacks VR Dirty");
+        mVisibleRegionsDirty = false;
         invalidateHwcGeometry();
 
         for (const auto& pair : mDisplays) {
@@ -4643,21 +4641,17 @@
 
         if (const auto it = dumpers.find(flag); it != dumpers.end()) {
             (it->second)(args, asProto, result);
-        } else if (!asProto) {
-            dumpAllLocked(args, result);
+        } else {
+            if (asProto) {
+                LayersProto layersProto = dumpProtoInfo(LayerVector::StateSet::Current);
+                result.append(layersProto.SerializeAsString().c_str(), layersProto.ByteSize());
+            } else {
+                dumpAllLocked(args, result);
+            }
         }
 
         if (locked) {
             mStateLock.unlock();
-        }
-
-        LayersProto layersProto = dumpProtoFromMainThread();
-        if (asProto) {
-            result.append(layersProto.SerializeAsString().c_str(), layersProto.ByteSize());
-        } else {
-            auto layerTree = LayerProtoParser::generateLayerTree(layersProto);
-            result.append(LayerProtoParser::layerTreeToString(layerTree));
-            result.append("\n");
         }
     }
     write(fd, result.c_str(), result.size());
@@ -4900,20 +4894,16 @@
     result.append("\n");
 }
 
-LayersProto SurfaceFlinger::dumpDrawingStateProto(uint32_t traceFlags) const {
+LayersProto SurfaceFlinger::dumpProtoInfo(LayerVector::StateSet stateSet,
+                                          uint32_t traceFlags) const {
     LayersProto layersProto;
-    mDrawingState.traverseInZOrder([&](Layer* layer) {
+    const bool useDrawing = stateSet == LayerVector::StateSet::Drawing;
+    const State& state = useDrawing ? mDrawingState : mCurrentState;
+    state.traverseInZOrder([&](Layer* layer) {
         LayerProto* layerProto = layersProto.add_layers();
-        layer->writeToProtoDrawingState(layerProto, traceFlags);
-        layer->writeToProtoCommonState(layerProto, LayerVector::StateSet::Drawing, traceFlags);
+        layer->writeToProto(layerProto, stateSet, traceFlags);
     });
 
-    return layersProto;
-}
-
-LayersProto SurfaceFlinger::dumpProtoFromMainThread(uint32_t traceFlags) {
-    LayersProto layersProto;
-    postMessageSync(new LambdaMessage([&]() { layersProto = dumpDrawingStateProto(traceFlags); }));
     return layersProto;
 }
 
@@ -4937,7 +4927,7 @@
     mDrawingState.traverseInZOrder([&](Layer* layer) {
         if (!layer->visibleRegion.isEmpty() && !display->getOutputLayersOrderedByZ().empty()) {
             LayerProto* layerProto = layersProto.add_layers();
-            layer->writeToProtoCompositionState(layerProto, displayDevice);
+            layer->writeToProto(layerProto, displayDevice);
         }
     });
 
@@ -5000,6 +4990,13 @@
     StringAppendF(&result, "GraphicBufferProducers: %zu, max %zu\n",
                   mGraphicBufferProducerList.size(), mMaxGraphicBufferProducerListSize);
     colorizer.reset(result);
+
+    {
+        LayersProto layersProto = dumpProtoInfo(LayerVector::StateSet::Current);
+        auto layerTree = LayerProtoParser::generateLayerTree(layersProto);
+        result.append(LayerProtoParser::layerTreeToString(layerTree));
+        result.append("\n");
+    }
 
     {
         StringAppendF(&result, "Composition layers\n");
@@ -6182,17 +6179,6 @@
     mScheduler->onConfigChanged(mAppConnectionHandle, display->getId()->value,
                                 display->getActiveConfig());
 
-<<<<<<< HEAD
-    // Set the highest allowed config by iterating backwards on available refresh rates
-    const auto& refreshRates = mRefreshRateConfigs.getRefreshRates();
-    for (auto iter = refreshRates.crbegin(); iter != refreshRates.crend(); ++iter) {
-        if (iter->second && isDisplayConfigAllowed(iter->second->configId)) {
-            ALOGV("switching to config %d", iter->second->configId);
-            setDesiredActiveConfig(
-                    {iter->first, iter->second->configId, Scheduler::ConfigEvent::Changed});
-            break;
-        }
-=======
     if (mRefreshRateConfigs->refreshRateSwitchingSupported()) {
         const auto& type = mScheduler->getPreferredRefreshRateType();
         const auto& config = mRefreshRateConfigs->getRefreshRateFromType(type);
@@ -6215,7 +6201,6 @@
         ALOGV("switching to config %d", allowedConfigs[0]);
         setDesiredActiveConfig(
                 {RefreshRateType::DEFAULT, allowedConfigs[0], Scheduler::ConfigEvent::Changed});
->>>>>>> af8f6cf3
     }
 }
 
