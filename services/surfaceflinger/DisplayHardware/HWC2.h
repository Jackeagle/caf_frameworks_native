/*
 * Copyright 2015 The Android Open Source Project
 *
 * Licensed under the Apache License, Version 2.0 (the "License");
 * you may not use this file except in compliance with the License.
 * You may obtain a copy of the License at
 *
 *      http://www.apache.org/licenses/LICENSE-2.0
 *
 * Unless required by applicable law or agreed to in writing, software
 * distributed under the License is distributed on an "AS IS" BASIS,
 * WITHOUT WARRANTIES OR CONDITIONS OF ANY KIND, either express or implied.
 * See the License for the specific language governing permissions and
 * limitations under the License.
 */

#ifndef ANDROID_SF_HWC2_H
#define ANDROID_SF_HWC2_H

#define HWC2_INCLUDE_STRINGIFICATION
#define HWC2_USE_CPP11
#include <hardware/hwcomposer2.h>
#undef HWC2_INCLUDE_STRINGIFICATION
#undef HWC2_USE_CPP11

#include <ui/HdrCapabilities.h>
#include <ui/mat4.h>

#include <utils/Log.h>
#include <utils/StrongPointer.h>
#include <utils/Timers.h>

#include <functional>
#include <string>
#include <unordered_map>
#include <unordered_set>
#include <vector>

namespace android {
    class Fence;
    class FloatRect;
    class GraphicBuffer;
    class Rect;
    class Region;
}

namespace HWC2 {

class Display;
class Layer;

typedef std::function<void(std::shared_ptr<Display>, Connection)>
        HotplugCallback;
typedef std::function<void(std::shared_ptr<Display>)> RefreshCallback;
typedef std::function<void(std::shared_ptr<Display>, nsecs_t)> VsyncCallback;

class Device
{
public:
    Device(hwc2_device_t* device);
    ~Device();

    friend class HWC2::Display;
    friend class HWC2::Layer;

    // Required by HWC2

    std::string dump() const;

    const std::unordered_set<Capability>& getCapabilities() const {
        return mCapabilities;
    };

    uint32_t getMaxVirtualDisplayCount() const;
    Error createVirtualDisplay(uint32_t width, uint32_t height,
            android_pixel_format_t* format,
            std::shared_ptr<Display>* outDisplay);

    void registerHotplugCallback(HotplugCallback hotplug);
    void registerRefreshCallback(RefreshCallback refresh);
    void registerVsyncCallback(VsyncCallback vsync);

    // For use by callbacks

    void callHotplug(std::shared_ptr<Display> display, Connection connected);
    void callRefresh(std::shared_ptr<Display> display);
    void callVsync(std::shared_ptr<Display> display, nsecs_t timestamp);

    // Other Device methods

    // This will create a Display if one is not found, but it will not be marked
    // as connected. This Display may be null if the display has been torn down
    // but has not been removed from the map yet.
    std::shared_ptr<Display> getDisplayById(hwc2_display_t id);

    bool hasCapability(HWC2::Capability capability) const;

private:
    // Initialization methods

    template <typename PFN>
    [[clang::warn_unused_result]] bool loadFunctionPointer(
            FunctionDescriptor desc, PFN& outPFN) {
        auto intDesc = static_cast<int32_t>(desc);
        auto pfn = mHwcDevice->getFunction(mHwcDevice, intDesc);
        if (pfn != nullptr) {
            outPFN = reinterpret_cast<PFN>(pfn);
            return true;
        } else {
            ALOGE("Failed to load function %s", to_string(desc).c_str());
            return false;
        }
    }

    template <typename PFN, typename HOOK>
    void registerCallback(Callback callback, HOOK hook) {
        static_assert(std::is_same<PFN, HOOK>::value,
                "Incompatible function pointer");
        auto intCallback = static_cast<int32_t>(callback);
        auto callbackData = static_cast<hwc2_callback_data_t>(this);
        auto pfn = reinterpret_cast<hwc2_function_pointer_t>(hook);
        mRegisterCallback(mHwcDevice, intCallback, callbackData, pfn);
    }

    void loadCapabilities();
    void loadFunctionPointers();
    void registerCallbacks();

    // For use by Display

    void destroyVirtualDisplay(hwc2_display_t display);

    // Member variables

    hwc2_device_t* mHwcDevice;

    // Device function pointers
    HWC2_PFN_CREATE_VIRTUAL_DISPLAY mCreateVirtualDisplay;
    HWC2_PFN_DESTROY_VIRTUAL_DISPLAY mDestroyVirtualDisplay;
    HWC2_PFN_DUMP mDump;
    HWC2_PFN_GET_MAX_VIRTUAL_DISPLAY_COUNT mGetMaxVirtualDisplayCount;
    HWC2_PFN_REGISTER_CALLBACK mRegisterCallback;

    // Display function pointers
    HWC2_PFN_ACCEPT_DISPLAY_CHANGES mAcceptDisplayChanges;
    HWC2_PFN_CREATE_LAYER mCreateLayer;
    HWC2_PFN_DESTROY_LAYER mDestroyLayer;
    HWC2_PFN_GET_ACTIVE_CONFIG mGetActiveConfig;
    HWC2_PFN_GET_CHANGED_COMPOSITION_TYPES mGetChangedCompositionTypes;
    HWC2_PFN_GET_COLOR_MODES mGetColorModes;
    HWC2_PFN_GET_DISPLAY_ATTRIBUTE mGetDisplayAttribute;
    HWC2_PFN_GET_DISPLAY_CONFIGS mGetDisplayConfigs;
    HWC2_PFN_GET_DISPLAY_NAME mGetDisplayName;
    HWC2_PFN_GET_DISPLAY_REQUESTS mGetDisplayRequests;
    HWC2_PFN_GET_DISPLAY_TYPE mGetDisplayType;
    HWC2_PFN_GET_DOZE_SUPPORT mGetDozeSupport;
    HWC2_PFN_GET_HDR_CAPABILITIES mGetHdrCapabilities;
    HWC2_PFN_GET_RELEASE_FENCES mGetReleaseFences;
    HWC2_PFN_PRESENT_DISPLAY mPresentDisplay;
    HWC2_PFN_SET_ACTIVE_CONFIG mSetActiveConfig;
    HWC2_PFN_SET_CLIENT_TARGET mSetClientTarget;
    HWC2_PFN_SET_COLOR_MODE mSetColorMode;
    HWC2_PFN_SET_COLOR_TRANSFORM mSetColorTransform;
    HWC2_PFN_SET_OUTPUT_BUFFER mSetOutputBuffer;
    HWC2_PFN_SET_POWER_MODE mSetPowerMode;
    HWC2_PFN_SET_VSYNC_ENABLED mSetVsyncEnabled;
    HWC2_PFN_VALIDATE_DISPLAY mValidateDisplay;

    // Layer function pointers
    HWC2_PFN_SET_CURSOR_POSITION mSetCursorPosition;
    HWC2_PFN_SET_LAYER_BUFFER mSetLayerBuffer;
    HWC2_PFN_SET_LAYER_SURFACE_DAMAGE mSetLayerSurfaceDamage;
    HWC2_PFN_SET_LAYER_BLEND_MODE mSetLayerBlendMode;
    HWC2_PFN_SET_LAYER_COLOR mSetLayerColor;
    HWC2_PFN_SET_LAYER_COMPOSITION_TYPE mSetLayerCompositionType;
    HWC2_PFN_SET_LAYER_DATASPACE mSetLayerDataspace;
    HWC2_PFN_SET_LAYER_DISPLAY_FRAME mSetLayerDisplayFrame;
    HWC2_PFN_SET_LAYER_PLANE_ALPHA mSetLayerPlaneAlpha;
    HWC2_PFN_SET_LAYER_SIDEBAND_STREAM mSetLayerSidebandStream;
    HWC2_PFN_SET_LAYER_SOURCE_CROP mSetLayerSourceCrop;
    HWC2_PFN_SET_LAYER_TRANSFORM mSetLayerTransform;
    HWC2_PFN_SET_LAYER_VISIBLE_REGION mSetLayerVisibleRegion;
    HWC2_PFN_SET_LAYER_Z_ORDER mSetLayerZOrder;

<<<<<<< HEAD
    std::vector<Capability> mCapabilities;
=======
    std::unordered_set<Capability> mCapabilities;
>>>>>>> f14208e0
    std::unordered_map<hwc2_display_t, std::weak_ptr<Display>> mDisplays;

    HotplugCallback mHotplug;
    std::vector<std::pair<std::shared_ptr<Display>, Connection>>
            mPendingHotplugs;
    RefreshCallback mRefresh;
    std::vector<std::shared_ptr<Display>> mPendingRefreshes;
    VsyncCallback mVsync;
    std::vector<std::pair<std::shared_ptr<Display>, nsecs_t>> mPendingVsyncs;
};

class Display : public std::enable_shared_from_this<Display>
{
public:
    Display(Device& device, hwc2_display_t id);
    ~Display();

    friend class HWC2::Device;
    friend class HWC2::Layer;

    class Config
    {
    public:
        class Builder
        {
        public:
            Builder(Display& display, hwc2_config_t id);

            std::shared_ptr<const Config> build() {
                return std::const_pointer_cast<const Config>(
                        std::move(mConfig));
            }

            Builder& setWidth(int32_t width) {
                mConfig->mWidth = width;
                return *this;
            }
            Builder& setHeight(int32_t height) {
                mConfig->mHeight = height;
                return *this;
            }
            Builder& setVsyncPeriod(int32_t vsyncPeriod) {
                mConfig->mVsyncPeriod = vsyncPeriod;
                return *this;
            }
            Builder& setDpiX(int32_t dpiX) {
                if (dpiX == -1) {
                    mConfig->mDpiX = getDefaultDensity();
                } else {
                    mConfig->mDpiX = dpiX / 1000.0f;
                }
                return *this;
            }
            Builder& setDpiY(int32_t dpiY) {
                if (dpiY == -1) {
                    mConfig->mDpiY = getDefaultDensity();
                } else {
                    mConfig->mDpiY = dpiY / 1000.0f;
                }
                return *this;
            }

        private:
            float getDefaultDensity();
            std::shared_ptr<Config> mConfig;
        };

        hwc2_display_t getDisplayId() const { return mDisplay.getId(); }
        hwc2_config_t getId() const { return mId; }

        int32_t getWidth() const { return mWidth; }
        int32_t getHeight() const { return mHeight; }
        nsecs_t getVsyncPeriod() const { return mVsyncPeriod; }
        float getDpiX() const { return mDpiX; }
        float getDpiY() const { return mDpiY; }

    private:
        Config(Display& display, hwc2_config_t id);

        Display& mDisplay;
        hwc2_config_t mId;

        int32_t mWidth;
        int32_t mHeight;
        nsecs_t mVsyncPeriod;
        float mDpiX;
        float mDpiY;
    };

    // Required by HWC2

    [[clang::warn_unused_result]] Error acceptChanges();
    [[clang::warn_unused_result]] Error createLayer(
            std::shared_ptr<Layer>* outLayer);
    [[clang::warn_unused_result]] Error getActiveConfig(
            std::shared_ptr<const Config>* outConfig) const;
    [[clang::warn_unused_result]] Error getChangedCompositionTypes(
            std::unordered_map<std::shared_ptr<Layer>, Composition>* outTypes);
    [[clang::warn_unused_result]] Error getColorModes(
            std::vector<android_color_mode_t>* outModes) const;

    // Doesn't call into the HWC2 device, so no errors are possible
    std::vector<std::shared_ptr<const Config>> getConfigs() const;

    [[clang::warn_unused_result]] Error getName(std::string* outName) const;
    [[clang::warn_unused_result]] Error getRequests(
            DisplayRequest* outDisplayRequests,
            std::unordered_map<std::shared_ptr<Layer>, LayerRequest>*
                    outLayerRequests);
    [[clang::warn_unused_result]] Error getType(DisplayType* outType) const;
    [[clang::warn_unused_result]] Error supportsDoze(bool* outSupport) const;
    [[clang::warn_unused_result]] Error getHdrCapabilities(
            std::unique_ptr<android::HdrCapabilities>* outCapabilities) const;
    [[clang::warn_unused_result]] Error getReleaseFences(
            std::unordered_map<std::shared_ptr<Layer>,
                    android::sp<android::Fence>>* outFences) const;
    [[clang::warn_unused_result]] Error present(
            android::sp<android::Fence>* outRetireFence);
    [[clang::warn_unused_result]] Error setActiveConfig(
            const std::shared_ptr<const Config>& config);
    [[clang::warn_unused_result]] Error setClientTarget(
            buffer_handle_t target,
            const android::sp<android::Fence>& acquireFence,
            android_dataspace_t dataspace);
    [[clang::warn_unused_result]] Error setColorMode(android_color_mode_t mode);
    [[clang::warn_unused_result]] Error setColorTransform(
            const android::mat4& matrix, android_color_transform_t hint);
    [[clang::warn_unused_result]] Error setOutputBuffer(
            const android::sp<android::GraphicBuffer>& buffer,
            const android::sp<android::Fence>& releaseFence);
    [[clang::warn_unused_result]] Error setPowerMode(PowerMode mode);
    [[clang::warn_unused_result]] Error setVsyncEnabled(Vsync enabled);
    [[clang::warn_unused_result]] Error validate(uint32_t* outNumTypes,
            uint32_t* outNumRequests);

    // Other Display methods

    Device& getDevice() const { return mDevice; }
    hwc2_display_t getId() const { return mId; }
    bool isConnected() const { return mIsConnected; }

private:
    // For use by Device

    // Virtual displays are always connected
    void setVirtual() {
        mIsVirtual = true;
        mIsConnected = true;
    }

    void setConnected(bool connected) { mIsConnected = connected; }
    int32_t getAttribute(hwc2_config_t configId, Attribute attribute);
    void loadConfig(hwc2_config_t configId);
    void loadConfigs();

    // For use by Layer
    void destroyLayer(hwc2_layer_t layerId);

    // This may fail (and return a null pointer) if no layer with this ID exists
    // on this display
    std::shared_ptr<Layer> getLayerById(hwc2_layer_t id) const;

    // Member variables

    Device& mDevice;
    hwc2_display_t mId;
    bool mIsConnected;
    bool mIsVirtual;
    std::unordered_map<hwc2_layer_t, std::weak_ptr<Layer>> mLayers;
    std::unordered_map<hwc2_config_t, std::shared_ptr<const Config>> mConfigs;
};

class Layer
{
public:
    Layer(const std::shared_ptr<Display>& display, hwc2_layer_t id);
    ~Layer();

    bool isAbandoned() const { return mDisplay.expired(); }
    hwc2_layer_t getId() const { return mId; }

    [[clang::warn_unused_result]] Error setCursorPosition(int32_t x, int32_t y);
    [[clang::warn_unused_result]] Error setBuffer(buffer_handle_t buffer,
            const android::sp<android::Fence>& acquireFence);
    [[clang::warn_unused_result]] Error setSurfaceDamage(
            const android::Region& damage);

    [[clang::warn_unused_result]] Error setBlendMode(BlendMode mode);
    [[clang::warn_unused_result]] Error setColor(hwc_color_t color);
    [[clang::warn_unused_result]] Error setCompositionType(Composition type);
    [[clang::warn_unused_result]] Error setDataspace(
            android_dataspace_t dataspace);
    [[clang::warn_unused_result]] Error setDisplayFrame(
            const android::Rect& frame);
    [[clang::warn_unused_result]] Error setPlaneAlpha(float alpha);
    [[clang::warn_unused_result]] Error setSidebandStream(
            const native_handle_t* stream);
    [[clang::warn_unused_result]] Error setSourceCrop(
            const android::FloatRect& crop);
    [[clang::warn_unused_result]] Error setTransform(Transform transform);
    [[clang::warn_unused_result]] Error setVisibleRegion(
            const android::Region& region);
    [[clang::warn_unused_result]] Error setZOrder(uint32_t z);

private:
    std::weak_ptr<Display> mDisplay;
    hwc2_display_t mDisplayId;
    Device& mDevice;
    hwc2_layer_t mId;
};

} // namespace HWC2

#endif // ANDROID_SF_HWC2_H<|MERGE_RESOLUTION|>--- conflicted
+++ resolved
@@ -182,11 +182,7 @@
     HWC2_PFN_SET_LAYER_VISIBLE_REGION mSetLayerVisibleRegion;
     HWC2_PFN_SET_LAYER_Z_ORDER mSetLayerZOrder;
 
-<<<<<<< HEAD
-    std::vector<Capability> mCapabilities;
-=======
     std::unordered_set<Capability> mCapabilities;
->>>>>>> f14208e0
     std::unordered_map<hwc2_display_t, std::weak_ptr<Display>> mDisplays;
 
     HotplugCallback mHotplug;
