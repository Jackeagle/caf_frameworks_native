--- conflicted
+++ resolved
@@ -78,13 +78,12 @@
         DisplayHardware/HWComposer_hwc1.cpp
 endif
 
-<<<<<<< HEAD
 ifeq ($(GET_FRAMEBUFFER_FORMAT_FROM_HWC),true)
   LOCAL_CFLAGS += -DGET_FRAMEBUFFER_FORMAT_FROM_HWC
-=======
+endif
+
 ifeq ($(TARGET_USES_GRALLOC1), true)
     LOCAL_CFLAGS += -DUSE_GRALLOC1
->>>>>>> 3793b5bf
 endif
 
 ifneq ($(MAX_VIRTUAL_DISPLAY_DIMENSION),)
