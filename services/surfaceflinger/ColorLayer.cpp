/*
 * Copyright (C) 2007 The Android Open Source Project
 *
 * Licensed under the Apache License, Version 2.0 (the "License");
 * you may not use this file except in compliance with the License.
 * You may obtain a copy of the License at
 *
 *      http://www.apache.org/licenses/LICENSE-2.0
 *
 * Unless required by applicable law or agreed to in writing, software
 * distributed under the License is distributed on an "AS IS" BASIS,
 * WITHOUT WARRANTIES OR CONDITIONS OF ANY KIND, either express or implied.
 * See the License for the specific language governing permissions and
 * limitations under the License.
 */

// #define LOG_NDEBUG 0
#undef LOG_TAG
#define LOG_TAG "ColorLayer"

#include <stdint.h>
#include <stdlib.h>
#include <sys/types.h>

#include <compositionengine/CompositionEngine.h>
#include <compositionengine/Display.h>
#include <compositionengine/Layer.h>
#include <compositionengine/LayerCreationArgs.h>
#include <compositionengine/OutputLayer.h>
#include <compositionengine/impl/LayerCompositionState.h>
#include <compositionengine/impl/OutputLayerCompositionState.h>
#include <renderengine/RenderEngine.h>
#include <ui/GraphicBuffer.h>
#include <utils/Errors.h>
#include <utils/Log.h>

#include "ColorLayer.h"
#include "DisplayDevice.h"
#include "SurfaceFlinger.h"

namespace android {
// ---------------------------------------------------------------------------

ColorLayer::ColorLayer(const LayerCreationArgs& args)
      : Layer(args),
        mCompositionLayer{mFlinger->getCompositionEngine().createLayer(
                compositionengine::LayerCreationArgs{this})} {}

ColorLayer::~ColorLayer() = default;

bool ColorLayer::prepareClientLayer(const RenderArea& renderArea, const Region& clip,
                                    bool useIdentityTransform, Region& clearRegion,
                                    const bool supportProtectedContent,
                                    renderengine::LayerSettings& layer) {
    Layer::prepareClientLayer(renderArea, clip, useIdentityTransform, clearRegion,
                              supportProtectedContent, layer);
    half4 color(getColor());
    half3 solidColor(color.r, color.g, color.b);
    layer.source.solidColor = solidColor;
    return true;
}

bool ColorLayer::isVisible() const {
    return !isHiddenByPolicy() && getAlpha() > 0.0f;
<<<<<<< HEAD
}

bool ColorLayer::setColor(const half3& color) {
    if (mCurrentState.color.r == color.r && mCurrentState.color.g == color.g &&
        mCurrentState.color.b == color.b) {
=======
}

bool ColorLayer::setColor(const half3& color) {
    if (mCurrentState.color.r == color.r && mCurrentState.color.g == color.g &&
        mCurrentState.color.b == color.b) {
        return false;
    }

    mCurrentState.sequence++;
    mCurrentState.color.r = color.r;
    mCurrentState.color.g = color.g;
    mCurrentState.color.b = color.b;
    mCurrentState.modified = true;
    setTransactionFlags(eTransactionNeeded);
    return true;
}

bool ColorLayer::setDataspace(ui::Dataspace dataspace) {
    if (mCurrentState.dataspace == dataspace) {
>>>>>>> 4b02403d
        return false;
    }

    mCurrentState.sequence++;
<<<<<<< HEAD
    mCurrentState.color.r = color.r;
    mCurrentState.color.g = color.g;
    mCurrentState.color.b = color.b;
=======
    mCurrentState.dataspace = dataspace;
>>>>>>> 4b02403d
    mCurrentState.modified = true;
    setTransactionFlags(eTransactionNeeded);
    return true;
}

void ColorLayer::setPerFrameData(const sp<const DisplayDevice>& display,
                                 const ui::Transform& transform, const Rect& viewport,
                                 int32_t /* supportedPerFrameMetadata */,
                                 const ui::Dataspace targetDataspace) {
    RETURN_IF_NO_HWC_LAYER(display);

    Region visible = transform.transform(visibleRegion.intersect(viewport));

    const auto outputLayer = findOutputLayerForDisplay(display);
    LOG_FATAL_IF(!outputLayer || !outputLayer->getState().hwc);

    auto& hwcLayer = (*outputLayer->getState().hwc).hwcLayer;

    auto error = hwcLayer->setVisibleRegion(visible);
    if (error != HWC2::Error::None) {
        ALOGE("[%s] Failed to set visible region: %s (%d)", mName.string(),
              to_string(error).c_str(), static_cast<int32_t>(error));
        visible.dump(LOG_TAG);
    }
    outputLayer->editState().visibleRegion = visible;

    setCompositionType(display, Hwc2::IComposerClient::Composition::SOLID_COLOR);

<<<<<<< HEAD
    const ui::Dataspace dataspace = isColorSpaceAgnostic() ? targetDataspace : mCurrentDataSpace;
=======
    const ui::Dataspace dataspace =
            isColorSpaceAgnostic() && targetDataspace != ui::Dataspace::UNKNOWN ? targetDataspace
                                                                                : mCurrentDataSpace;
>>>>>>> 4b02403d
    error = hwcLayer->setDataspace(dataspace);
    if (error != HWC2::Error::None) {
        ALOGE("[%s] Failed to set dataspace %d: %s (%d)", mName.string(), dataspace,
              to_string(error).c_str(), static_cast<int32_t>(error));
    }

    auto& layerCompositionState = getCompositionLayer()->editState().frontEnd;
    layerCompositionState.dataspace = mCurrentDataSpace;

    half4 color = getColor();
    error = hwcLayer->setColor({static_cast<uint8_t>(std::round(255.0f * color.r)),
                                static_cast<uint8_t>(std::round(255.0f * color.g)),
                                static_cast<uint8_t>(std::round(255.0f * color.b)), 255});
    if (error != HWC2::Error::None) {
        ALOGE("[%s] Failed to set color: %s (%d)", mName.string(), to_string(error).c_str(),
              static_cast<int32_t>(error));
    }
    layerCompositionState.color = {static_cast<uint8_t>(std::round(255.0f * color.r)),
                                   static_cast<uint8_t>(std::round(255.0f * color.g)),
                                   static_cast<uint8_t>(std::round(255.0f * color.b)), 255};

    // Clear out the transform, because it doesn't make sense absent a source buffer
    error = hwcLayer->setTransform(HWC2::Transform::None);
    if (error != HWC2::Error::None) {
        ALOGE("[%s] Failed to clear transform: %s (%d)", mName.string(), to_string(error).c_str(),
              static_cast<int32_t>(error));
    }
    outputLayer->editState().bufferTransform = static_cast<Hwc2::Transform>(0);

    error = hwcLayer->setColorTransform(getColorTransform());
    if (error != HWC2::Error::None) {
        ALOGE("[%s] Failed to setColorTransform: %s (%d)", mName.string(),
                to_string(error).c_str(), static_cast<int32_t>(error));
    }
    layerCompositionState.colorTransform = getColorTransform();

    error = hwcLayer->setSurfaceDamage(surfaceDamageRegion);
    if (error != HWC2::Error::None) {
        ALOGE("[%s] Failed to set surface damage: %s (%d)", mName.string(),
              to_string(error).c_str(), static_cast<int32_t>(error));
        surfaceDamageRegion.dump(LOG_TAG);
    }
    layerCompositionState.surfaceDamage = surfaceDamageRegion;
}

<<<<<<< HEAD
=======
void ColorLayer::commitTransaction(const State& stateToCommit) {
    Layer::commitTransaction(stateToCommit);
    mCurrentDataSpace = mDrawingState.dataspace;
}

>>>>>>> 4b02403d
std::shared_ptr<compositionengine::Layer> ColorLayer::getCompositionLayer() const {
    return mCompositionLayer;
}

// ---------------------------------------------------------------------------

}; // namespace android<|MERGE_RESOLUTION|>--- conflicted
+++ resolved
@@ -62,13 +62,6 @@
 
 bool ColorLayer::isVisible() const {
     return !isHiddenByPolicy() && getAlpha() > 0.0f;
-<<<<<<< HEAD
-}
-
-bool ColorLayer::setColor(const half3& color) {
-    if (mCurrentState.color.r == color.r && mCurrentState.color.g == color.g &&
-        mCurrentState.color.b == color.b) {
-=======
 }
 
 bool ColorLayer::setColor(const half3& color) {
@@ -88,18 +81,11 @@
 
 bool ColorLayer::setDataspace(ui::Dataspace dataspace) {
     if (mCurrentState.dataspace == dataspace) {
->>>>>>> 4b02403d
         return false;
     }
 
     mCurrentState.sequence++;
-<<<<<<< HEAD
-    mCurrentState.color.r = color.r;
-    mCurrentState.color.g = color.g;
-    mCurrentState.color.b = color.b;
-=======
     mCurrentState.dataspace = dataspace;
->>>>>>> 4b02403d
     mCurrentState.modified = true;
     setTransactionFlags(eTransactionNeeded);
     return true;
@@ -128,13 +114,9 @@
 
     setCompositionType(display, Hwc2::IComposerClient::Composition::SOLID_COLOR);
 
-<<<<<<< HEAD
-    const ui::Dataspace dataspace = isColorSpaceAgnostic() ? targetDataspace : mCurrentDataSpace;
-=======
     const ui::Dataspace dataspace =
             isColorSpaceAgnostic() && targetDataspace != ui::Dataspace::UNKNOWN ? targetDataspace
                                                                                 : mCurrentDataSpace;
->>>>>>> 4b02403d
     error = hwcLayer->setDataspace(dataspace);
     if (error != HWC2::Error::None) {
         ALOGE("[%s] Failed to set dataspace %d: %s (%d)", mName.string(), dataspace,
@@ -180,14 +162,11 @@
     layerCompositionState.surfaceDamage = surfaceDamageRegion;
 }
 
-<<<<<<< HEAD
-=======
 void ColorLayer::commitTransaction(const State& stateToCommit) {
     Layer::commitTransaction(stateToCommit);
     mCurrentDataSpace = mDrawingState.dataspace;
 }
 
->>>>>>> 4b02403d
 std::shared_ptr<compositionengine::Layer> ColorLayer::getCompositionLayer() const {
     return mCompositionLayer;
 }
