cc_defaults {
    name: "surfaceflinger_defaults",
    cflags: [
        "-DLOG_TAG=\"SurfaceFlinger\"",
        "-Wall",
        "-Werror",
        "-Wthread-safety",
        "-Wunused",
        "-Wunreachable-code",
    ],
    cppflags: ["-std=c++1z"],
}

cc_defaults {
    name: "libsurfaceflinger_defaults",
    defaults: ["surfaceflinger_defaults"],
    cflags: [
        "-DGL_GLEXT_PROTOTYPES",
        "-DEGL_EGLEXT_PROTOTYPES",
    ],
    shared_libs: [
        "android.frameworks.vr.composer@1.0",
        "android.hardware.configstore-utils",
        "android.hardware.configstore@1.0",
        "android.hardware.configstore@1.1",
        "android.hardware.configstore@1.2",
        "android.hardware.graphics.allocator@2.0",
        "android.hardware.graphics.composer@2.1",
        "android.hardware.graphics.composer@2.2",
        "android.hardware.graphics.composer@2.3",
        "android.hardware.power@1.0",
        "android.hardware.power@1.3",
        "vendor.display.config@1.1",
        "vendor.display.config@1.2",
        "libbase",
        "libbinder",
        "libbufferhubqueue",
        "libcutils",
        "libdl",
        "libEGL",
        "libfmq",
        "libGLESv1_CM",
        "libGLESv2",
        "libgui",
        "libhardware",
        "libhidlbase",
        "libhidltransport",
        "libhwbinder",
        "liblayers_proto",
        "liblog",
        "libpdx_default_transport",
        "libprotobuf-cpp-lite",
        "libsync",
        "libtimestats_proto",
        "libui",
        "libutils",
        "libvulkan",
    ],
    static_libs: [
        "libserviceutils",
        "libtrace_proto",
        "libvkjson",
        "libvr_manager",
        "libvrflinger",
    ],
    header_libs: [
        "android.hardware.graphics.composer@2.1-command-buffer",
        "android.hardware.graphics.composer@2.2-command-buffer",
        "display_intf_headers",
    ],
    export_static_lib_headers: [
        "libserviceutils",
    ],
    export_shared_lib_headers: [
        "android.hardware.graphics.allocator@2.0",
        "android.hardware.graphics.composer@2.1",
        "android.hardware.graphics.composer@2.2",
        "android.hardware.graphics.composer@2.3",
        "android.hardware.power@1.3",
        "libhidlbase",
        "libhidltransport",
        "libhwbinder",
    ],
}

cc_library_headers {
    name: "libsurfaceflinger_headers",
    export_include_dirs: ["."],
    static_libs: ["libserviceutils"],
    export_static_lib_headers: ["libserviceutils"],
}

filegroup {
    name: "libsurfaceflinger_sources",
    srcs: [
        "BufferLayer.cpp",
        "BufferLayerConsumer.cpp",
        "BufferQueueLayer.cpp",
        "BufferStateLayer.cpp",
        "Client.cpp",
        "ColorLayer.cpp",
        "ContainerLayer.cpp",
        "DisplayDevice.cpp",
        "DisplayHardware/ComposerHal.cpp",
        "DisplayHardware/DisplayIdentification.cpp",
        "DisplayHardware/FramebufferSurface.cpp",
        "DisplayHardware/HWC2.cpp",
        "DisplayHardware/HWComposer.cpp",
        "DisplayHardware/HWComposerBufferCache.cpp",
        "DisplayHardware/PowerAdvisor.cpp",
        "DisplayHardware/VirtualDisplaySurface.cpp",
        "Effects/Daltonizer.cpp",
        "EventLog/EventLog.cpp",
        "FrameTracker.cpp",
        "GpuService.cpp",
        "Layer.cpp",
        "LayerBE.cpp",
        "LayerProtoHelper.cpp",
        "LayerRejecter.cpp",
        "LayerStats.cpp",
        "LayerVector.cpp",
        "MonitoredProducer.cpp",
        "RenderArea.cpp",
        "RenderEngine/Description.cpp",
        "RenderEngine/GLES20RenderEngine.cpp",
        "RenderEngine/GLExtensions.cpp",
        "RenderEngine/Image.cpp",
        "RenderEngine/Mesh.cpp",
        "RenderEngine/Program.cpp",
        "RenderEngine/ProgramCache.cpp",
        "RenderEngine/RenderEngine.cpp",
        "RenderEngine/Surface.cpp",
        "RenderEngine/Texture.cpp",
        "Scheduler/DispSync.cpp",
        "Scheduler/DispSyncSource.cpp",
        "Scheduler/EventControlThread.cpp",
        "Scheduler/EventThread.cpp",
        "Scheduler/MessageQueue.cpp",
        "StartPropertySetThread.cpp",
        "SurfaceFlinger.cpp",
        "SurfaceInterceptor.cpp",
        "SurfaceTracing.cpp",
        "TimeStats/TimeStats.cpp",
<<<<<<< HEAD
        "Transform.cpp",
        "DisplayUtils.cpp",
        "ExSurfaceFlinger/ExSurfaceFlinger.cpp",
        "ExSurfaceFlinger/ExVirtualDisplaySurface.cpp",
        "ExSurfaceFlinger/ExBufferLayer.cpp"
=======
>>>>>>> 9ec0324a
    ],
}

cc_library_shared {
    name: "libsurfaceflinger",
    defaults: ["libsurfaceflinger_defaults"],
    cflags: [
        "-fvisibility=hidden",
        "-Werror=format",
    ],
    srcs: [
        ":libsurfaceflinger_sources",
    ],
    logtags: ["EventLog/EventLogTags.logtags"],
    include_dirs: [
        "frameworks/native/vulkan/vkjson",
        "frameworks/native/vulkan/include",
    ],
    cppflags: [
        "-fwhole-program-vtables", // requires ThinLTO
    ],
    lto: {
        thin: true,
    },
}

cc_binary {
    name: "surfaceflinger",
    defaults: ["surfaceflinger_defaults"],
    init_rc: ["surfaceflinger.rc"],
    srcs: ["main_surfaceflinger.cpp"],
    whole_static_libs: [
        "libsigchain",
    ],
    shared_libs: [
        "android.frameworks.displayservice@1.0",
        "android.hardware.configstore-utils",
        "android.hardware.configstore@1.0",
        "android.hardware.configstore@1.2",
        "android.hardware.graphics.allocator@2.0",
        "libbinder",
        "libcutils",
        "libdisplayservicehidl",
        "libhidlbase",
        "libhidltransport",
        "liblayers_proto",
        "liblog",
        "libsurfaceflinger",
        "libtimestats_proto",
        "libutils",
    ],
    static_libs: [
        "libserviceutils",
        "libtrace_proto",
    ],
    ldflags: ["-Wl,--export-dynamic"],

    // TODO(b/71715793): These version-scripts are required due to the use of
    // whole_static_libs to pull in libsigchain. To work, the files had to be
    // locally duplicated from their original location
    // $ANDROID_ROOT/art/sigchainlib/
    multilib: {
        lib32: {
            version_script: "version-script32.txt",
        },
        lib64: {
            version_script: "version-script64.txt",
        },
    },
}

cc_library_shared {
    name: "libsurfaceflinger_ddmconnection",
    defaults: ["surfaceflinger_defaults"],
    srcs: ["DdmConnection.cpp"],
    shared_libs: [
        "libcutils",
        "libdl",
        "liblog",
    ],
    product_variables: {
        // uses jni which may not be available in PDK
        pdk: {
            enabled: false,
        },
    },
}

subdirs = [
    "layerproto",
    "TimeStats/timestatsproto",
    "tests",
]<|MERGE_RESOLUTION|>--- conflicted
+++ resolved
@@ -141,14 +141,10 @@
         "SurfaceInterceptor.cpp",
         "SurfaceTracing.cpp",
         "TimeStats/TimeStats.cpp",
-<<<<<<< HEAD
-        "Transform.cpp",
         "DisplayUtils.cpp",
         "ExSurfaceFlinger/ExSurfaceFlinger.cpp",
         "ExSurfaceFlinger/ExVirtualDisplaySurface.cpp",
         "ExSurfaceFlinger/ExBufferLayer.cpp"
-=======
->>>>>>> 9ec0324a
     ],
 }
 
