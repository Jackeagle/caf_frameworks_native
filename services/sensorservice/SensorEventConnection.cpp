--- conflicted
+++ resolved
@@ -32,14 +32,9 @@
         const String16& opPackageName, bool hasSensorAccess)
     : mService(service), mUid(uid), mWakeLockRefCount(0), mHasLooperCallbacks(false),
       mDead(false), mDataInjectionMode(isDataInjectionMode), mEventCache(nullptr),
-<<<<<<< HEAD
-      mCacheSize(0), mMaxCacheSize(0), mPackageName(packageName), mOpPackageName(opPackageName),
-      mDestroyed(false), mHasSensorAccess(hasSensorAccess) {
-=======
       mCacheSize(0), mMaxCacheSize(0), mTimeOfLastEventDrop(0), mEventsDropped(0),
       mPackageName(packageName), mOpPackageName(opPackageName), mDestroyed(false),
       mHasSensorAccess(hasSensorAccess) {
->>>>>>> eed5d453
     mChannel = new BitTube(mService->mSocketBufferSize);
 #if DEBUG_CONNECTIONS
     mEventsReceived = mEventsSentFromCache = mEventsSent = 0;
@@ -415,12 +410,6 @@
         reAllocateCacheLocked(events, count);
     } else {
         // The events do not fit within the cache: drop the oldest events.
-<<<<<<< HEAD
-        ALOGW("Dropping events from cache (%d / %d) to save %d newer events", mCacheSize,
-                mMaxCacheSize, count);
-
-=======
->>>>>>> eed5d453
         int freeSpace = mMaxCacheSize - mCacheSize;
 
         // Drop up to the currently cached number of events to make room for new events
@@ -432,8 +421,6 @@
         // Determine the number of new events to copy into the cache
         int eventsToCopy = std::min(mMaxCacheSize, count);
 
-<<<<<<< HEAD
-=======
         constexpr nsecs_t kMinimumTimeBetweenDropLogNs = 2 * 1000 * 1000 * 1000; // 2 sec
         if (events[0].timestamp - mTimeOfLastEventDrop > kMinimumTimeBetweenDropLogNs) {
             ALOGW("Dropping %d cached events (%d/%d) to save %d/%d new events. %d events previously"
@@ -446,7 +433,6 @@
             mEventsDropped += cachedEventsToDrop + newEventsToDrop;
         }
 
->>>>>>> eed5d453
         // Check for any flush complete events in the events that will be dropped
         countFlushCompleteEventsLocked(mEventCache, cachedEventsToDrop);
         countFlushCompleteEventsLocked(events, newEventsToDrop);
