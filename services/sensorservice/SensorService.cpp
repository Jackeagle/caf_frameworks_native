--- conflicted
+++ resolved
@@ -549,14 +549,9 @@
 {
     if (mInitCheck != NO_ERROR)
         return mInitCheck;
-<<<<<<< HEAD
-    Mutex::Autolock _l(mLock);
-    status_t err = cleanupWithoutDisable(connection, handle);
-=======
 
     Mutex::Autolock _l(mLock);
     status_t err = cleanupWithoutDisableLocked(connection, handle);
->>>>>>> 24495882
     if (err == NO_ERROR) {
         SensorInterface* sensor = mSensorMap.valueFor(handle);
         err = sensor ? sensor->activate(connection.get(), false) : status_t(BAD_VALUE);
@@ -564,10 +559,6 @@
     return err;
 }
 
-<<<<<<< HEAD
-status_t SensorService::cleanupWithoutDisable(const sp<SensorEventConnection>& connection,
-        int handle) {
-=======
 status_t SensorService::cleanupWithoutDisable(
         const sp<SensorEventConnection>& connection, int handle) {
     Mutex::Autolock _l(mLock);
@@ -576,7 +567,6 @@
 
 status_t SensorService::cleanupWithoutDisableLocked(
         const sp<SensorEventConnection>& connection, int handle) {
->>>>>>> 24495882
     SensorRecord* rec = mActiveSensors.valueFor(handle);
     if (rec) {
         // see if this connection becomes inactive
